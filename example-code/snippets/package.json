--- conflicted
+++ resolved
@@ -41,16 +41,9 @@
     "webpack": "4.42.0"
   },
   "devDependencies": {
-<<<<<<< HEAD
-    "@bentley/build-tools": "2.13.0-dev.7",
-    "@bentley/eslint-plugin": "2.13.0-dev.7",
-    "@bentley/oidc-signin-tool": "2.13.0-dev.7",
-=======
-    "@bentley/config-loader": "2.13.0-dev.8",
     "@bentley/build-tools": "2.13.0-dev.8",
     "@bentley/eslint-plugin": "2.13.0-dev.8",
     "@bentley/oidc-signin-tool": "2.13.0-dev.8",
->>>>>>> 48cb54e8
     "@types/body-parser": "^1.17.0",
     "@types/chai": "^4.1.4",
     "@types/express": "^4.16.1",
