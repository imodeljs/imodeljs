{
  "name": "example-code-app",
  "//private": "NOTE: this is a private package that is never published",
  "private": true,
  "license": "MIT",
  "scripts": {
    "build": "npm run build-code && npm run extract && npm run extract-assets && node ./node_modules/@bentley/build-tools/scripts/ignoreargs.js 1>&2",
    "build-code": "tsc 1>&2",
    "clean": "rimraf lib package-deps.json ../../generated-docs",
    "extract-assets": "cpx \"./src/backend/assets/**/*\" ../../generated-docs/extract",
    "copy:backend-assets": "cpx \"./src/backend/assets/**/*\" ./lib/backend/assets",
    "copy:test-backend-assets": "cpx \"./src/backend/test/assets/**/*\" ./lib/backend/test/assets",
    "extract": "node ./node_modules/@bentley/build-tools/scripts/extract.js --fileExt=ts --extractFrom=./src --recursive --out=../../generated-docs/extract",
    "docs": "",
    "lint": "tslint --project . 1>&2",
    "test": "npm run copy:test-backend-assets && npm run copy:backend-assets && node ./node_modules/@bentley/build-tools/scripts/test.js --defineWindow --testDir=\"./lib/backend/test\"",
    "cover": "npm test"
  },
  "repository": {},
  "dependencies": {
<<<<<<< HEAD
    "@bentley/bentleyjs-core": "0.192.0-dev.11",
    "@bentley/geometry-core": "0.192.0-dev.11",
    "@bentley/imodeljs-backend": "0.192.0-dev.11",
    "@bentley/imodeljs-clients": "0.192.0-dev.11",
    "@bentley/imodeljs-common": "0.192.0-dev.11",
    "@bentley/imodeljs-frontend": "0.192.0-dev.11",
    "@bentley/logger-config": "0.192.0-dev.11",
=======
    "@bentley/bentleyjs-core": "0.192.0-dev.14",
    "@bentley/geometry-core": "0.192.0-dev.14",
    "@bentley/imodeljs-backend": "0.192.0-dev.14",
    "@bentley/imodeljs-clients": "0.192.0-dev.14",
    "@bentley/imodeljs-common": "0.192.0-dev.14",
    "@bentley/imodeljs-frontend": "0.192.0-dev.14",
    "@bentley/logger-config": "0.192.0-dev.14",
>>>>>>> eccf6d71
    "body-parser": "^1.18.2",
    "chai": "^4.1.2",
    "commander": "^2.14.1",
    "electron": "^4.1.0",
    "express": "^4.16.3",
    "fs-extra": "^6.0.1",
    "fuse.js": "^3.3.0",
    "i18next": "^10.2.2",
    "i18next-browser-languagedetector": "^2.1.0",
    "i18next-xhr-backend": "^2.0.1",
    "js-base64": "^2.4.5",
    "save": "^2.3.3",
    "webpack": "^4.20.2"
  },
  "devDependencies": {
<<<<<<< HEAD
    "@bentley/config-loader": "0.192.0-dev.11",
    "@bentley/build-tools": "0.192.0-dev.11",
=======
    "@bentley/config-loader": "0.192.0-dev.14",
    "@bentley/build-tools": "0.192.0-dev.14",
>>>>>>> eccf6d71
    "@types/body-parser": "^1.17.0",
    "@types/chai": "^4.1.4",
    "@types/express": "^4.16.1",
    "@types/fs-extra": "^4.0.7",
    "@types/i18next": "^8.4.2",
    "@types/i18next-browser-languagedetector": "^2.0.1",
    "@types/js-base64": "^2.3.1",
    "@types/mocha": "^5.2.5",
    "@types/node": "10.14.1",
    "@types/webpack": "^3.8.5",
    "jsdom": "^11.12.0",
    "jsdom-global": "3.0.2",
    "chai": "^4.1.2",
    "cpx": "^1.5.0",
    "mocha": "^5.2.0",
    "rimraf": "^2.6.2",
    "tslint": "^5.11.0",
    "tslint-etc": "^1.5.2",
    "typescript": "~3.2.2",
    "xmlhttprequest": "^1.8.0"
  }
}<|MERGE_RESOLUTION|>--- conflicted
+++ resolved
@@ -18,15 +18,6 @@
   },
   "repository": {},
   "dependencies": {
-<<<<<<< HEAD
-    "@bentley/bentleyjs-core": "0.192.0-dev.11",
-    "@bentley/geometry-core": "0.192.0-dev.11",
-    "@bentley/imodeljs-backend": "0.192.0-dev.11",
-    "@bentley/imodeljs-clients": "0.192.0-dev.11",
-    "@bentley/imodeljs-common": "0.192.0-dev.11",
-    "@bentley/imodeljs-frontend": "0.192.0-dev.11",
-    "@bentley/logger-config": "0.192.0-dev.11",
-=======
     "@bentley/bentleyjs-core": "0.192.0-dev.14",
     "@bentley/geometry-core": "0.192.0-dev.14",
     "@bentley/imodeljs-backend": "0.192.0-dev.14",
@@ -34,7 +25,6 @@
     "@bentley/imodeljs-common": "0.192.0-dev.14",
     "@bentley/imodeljs-frontend": "0.192.0-dev.14",
     "@bentley/logger-config": "0.192.0-dev.14",
->>>>>>> eccf6d71
     "body-parser": "^1.18.2",
     "chai": "^4.1.2",
     "commander": "^2.14.1",
@@ -50,13 +40,8 @@
     "webpack": "^4.20.2"
   },
   "devDependencies": {
-<<<<<<< HEAD
-    "@bentley/config-loader": "0.192.0-dev.11",
-    "@bentley/build-tools": "0.192.0-dev.11",
-=======
     "@bentley/config-loader": "0.192.0-dev.14",
     "@bentley/build-tools": "0.192.0-dev.14",
->>>>>>> eccf6d71
     "@types/body-parser": "^1.17.0",
     "@types/chai": "^4.1.4",
     "@types/express": "^4.16.1",
