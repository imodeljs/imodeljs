--- conflicted
+++ resolved
@@ -27,15 +27,9 @@
     "url": "http://www.bentley.com"
   },
   "devDependencies": {
-<<<<<<< HEAD
-    "@bentley/build-tools": "2.13.0-dev.6",
-    "@bentley/eslint-plugin": "2.13.0-dev.6",
-    "@bentley/extension-webpack-tools": "2.13.0-dev.6",
-=======
     "@bentley/build-tools": "2.13.0-dev.9",
     "@bentley/eslint-plugin": "2.13.0-dev.9",
     "@bentley/extension-webpack-tools": "2.13.0-dev.9",
->>>>>>> 8a5a8af6
     "@types/react": "16.9.43",
     "@types/classnames": "^2.2.3",
     "cpx": "^1.5.0",
@@ -44,20 +38,6 @@
     "typescript": "~3.7.4"
   },
   "dependencies": {
-<<<<<<< HEAD
-    "@bentley/bentleyjs-core": "2.13.0-dev.6",
-    "@bentley/geometry-core": "2.13.0-dev.6",
-    "@bentley/itwin-client": "2.13.0-dev.6",
-    "@bentley/imodeljs-common": "2.13.0-dev.6",
-    "@bentley/imodeljs-i18n": "2.13.0-dev.6",
-    "@bentley/imodeljs-frontend": "2.13.0-dev.6",
-    "@bentley/imodeljs-quantity": "2.13.0-dev.6",
-    "@bentley/ui-abstract": "2.13.0-dev.6",
-    "@bentley/ui-components": "2.13.0-dev.6",
-    "@bentley/ui-core": "2.13.0-dev.6",
-    "@bentley/ui-framework": "2.13.0-dev.6",
-    "@bentley/ui-ninezone": "2.13.0-dev.6",
-=======
     "@bentley/bentleyjs-core": "2.13.0-dev.9",
     "@bentley/geometry-core": "2.13.0-dev.9",
     "@bentley/itwin-client": "2.13.0-dev.9",
@@ -70,7 +50,6 @@
     "@bentley/ui-core": "2.13.0-dev.9",
     "@bentley/ui-framework": "2.13.0-dev.9",
     "@bentley/ui-ninezone": "2.13.0-dev.9",
->>>>>>> 8a5a8af6
     "classnames": "^2.2.5",
     "react": "^16.8.0",
     "svg-sprite-loader": "4.2.1"
