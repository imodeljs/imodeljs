{
  "name": "@bentley/dialog-items-sample",
  "version": "2.0.0-dev.71",
  "description": "Dialog Items Sample",
  "main": "index.js",
  "scripts": {
    "prebuild": "npm run pseudolocalize && npm run copy:assets",
    "build": "npm run prebuild && extension-webpack-tools build -s ./src/DialogItemsSample.ts -o ./lib/extension",
    "clean": "rimraf lib .rush",
    "copy:assets": "cpx \"./src/public/**/*\" ./lib/extension/",
    "cover": "",
    "docs": "",
    "lint": "tslint -p . 1>&2",
    "pseudolocalize": "betools pseudolocalize --englishDir=./src/public/locales/en --out=./lib/extension/locales/en-PSEUDO",
    "test": "",
    "test:integration": ""
  },
  "keywords": [
    "iModel",
    "BIM",
    "extension"
  ],
  "author": {
    "name": "Bentley Systems, Inc.",
    "url": "http://www.bentley.com"
  },
  "license": "MIT",
  "devDependencies": {
<<<<<<< HEAD
    "@bentley/certa": "2.0.0-dev.76",
    "@bentley/build-tools": "2.0.0-dev.76",
    "@bentley/config-loader": "2.0.0-dev.76",
    "@bentley/extension-webpack-tools": "2.0.0-dev.76",
    "@bentley/express-server": "2.0.0-dev.76",
    "@bentley/imodeljs-backend": "2.0.0-dev.76",
    "@bentley/oidc-signin-tool": "2.0.0-dev.76",
=======
    "@bentley/certa": "2.0.0-dev.77",
    "@bentley/build-tools": "2.0.0-dev.77",
    "@bentley/config-loader": "2.0.0-dev.77",
    "@bentley/extension-webpack-tools": "2.0.0-dev.77",
    "@bentley/express-server": "2.0.0-dev.77",
    "@bentley/imodeljs-backend": "2.0.0-dev.77",
    "@bentley/oidc-signin-tool": "2.0.0-dev.77",
>>>>>>> 73f0523d
    "@types/node": "10.14.1",
    "@types/chai": "^4.1.4",
    "@types/mocha": "^5.2.5",
    "@types/react": "^16.8.0",
    "chai": "^4.1.2",
    "cpx": "^1.5.0",
    "mocha": "^5.2.0",
    "null-loader": "^0.1.1",
    "rimraf": "^3.0.2",
    "tsconfig-paths": "^3.3.2",
    "tslint": "^5.11.0",
    "tslint-etc": "^1.5.2",
    "typescript": "~3.7.4",
    "webpack": "4.42.0",
    "webpack-cli": "^3.1.0",
    "source-map-loader": "^0.2.3"
  },
  "dependencies": {
<<<<<<< HEAD
    "@bentley/bentleyjs-core": "2.0.0-dev.76",
    "@bentley/geometry-core": "2.0.0-dev.76",
    "@bentley/itwin-client": "2.0.0-dev.76",
    "@bentley/imodeljs-common": "2.0.0-dev.76",
    "@bentley/imodeljs-i18n": "2.0.0-dev.76",
    "@bentley/imodeljs-frontend": "2.0.0-dev.76",
    "@bentley/imodeljs-quantity": "2.0.0-dev.76",
    "@bentley/ui-abstract": "2.0.0-dev.76",
    "@bentley/ui-core": "2.0.0-dev.76",
    "@bentley/ui-components": "2.0.0-dev.76",
    "@bentley/ui-ninezone": "2.0.0-dev.76",
    "@bentley/ui-framework": "2.0.0-dev.76",
=======
    "@bentley/bentleyjs-core": "2.0.0-dev.77",
    "@bentley/geometry-core": "2.0.0-dev.77",
    "@bentley/itwin-client": "2.0.0-dev.77",
    "@bentley/imodeljs-common": "2.0.0-dev.77",
    "@bentley/imodeljs-i18n": "2.0.0-dev.77",
    "@bentley/imodeljs-frontend": "2.0.0-dev.77",
    "@bentley/imodeljs-quantity": "2.0.0-dev.77",
    "@bentley/ui-abstract": "2.0.0-dev.77",
    "@bentley/ui-core": "2.0.0-dev.77",
    "@bentley/ui-components": "2.0.0-dev.77",
    "@bentley/ui-ninezone": "2.0.0-dev.77",
    "@bentley/ui-framework": "2.0.0-dev.77",
>>>>>>> 73f0523d
    "react": "^16.8.0",
    "svg-sprite-loader": "4.2.1"
  }
}<|MERGE_RESOLUTION|>--- conflicted
+++ resolved
@@ -26,15 +26,6 @@
   },
   "license": "MIT",
   "devDependencies": {
-<<<<<<< HEAD
-    "@bentley/certa": "2.0.0-dev.76",
-    "@bentley/build-tools": "2.0.0-dev.76",
-    "@bentley/config-loader": "2.0.0-dev.76",
-    "@bentley/extension-webpack-tools": "2.0.0-dev.76",
-    "@bentley/express-server": "2.0.0-dev.76",
-    "@bentley/imodeljs-backend": "2.0.0-dev.76",
-    "@bentley/oidc-signin-tool": "2.0.0-dev.76",
-=======
     "@bentley/certa": "2.0.0-dev.77",
     "@bentley/build-tools": "2.0.0-dev.77",
     "@bentley/config-loader": "2.0.0-dev.77",
@@ -42,7 +33,6 @@
     "@bentley/express-server": "2.0.0-dev.77",
     "@bentley/imodeljs-backend": "2.0.0-dev.77",
     "@bentley/oidc-signin-tool": "2.0.0-dev.77",
->>>>>>> 73f0523d
     "@types/node": "10.14.1",
     "@types/chai": "^4.1.4",
     "@types/mocha": "^5.2.5",
@@ -61,20 +51,6 @@
     "source-map-loader": "^0.2.3"
   },
   "dependencies": {
-<<<<<<< HEAD
-    "@bentley/bentleyjs-core": "2.0.0-dev.76",
-    "@bentley/geometry-core": "2.0.0-dev.76",
-    "@bentley/itwin-client": "2.0.0-dev.76",
-    "@bentley/imodeljs-common": "2.0.0-dev.76",
-    "@bentley/imodeljs-i18n": "2.0.0-dev.76",
-    "@bentley/imodeljs-frontend": "2.0.0-dev.76",
-    "@bentley/imodeljs-quantity": "2.0.0-dev.76",
-    "@bentley/ui-abstract": "2.0.0-dev.76",
-    "@bentley/ui-core": "2.0.0-dev.76",
-    "@bentley/ui-components": "2.0.0-dev.76",
-    "@bentley/ui-ninezone": "2.0.0-dev.76",
-    "@bentley/ui-framework": "2.0.0-dev.76",
-=======
     "@bentley/bentleyjs-core": "2.0.0-dev.77",
     "@bentley/geometry-core": "2.0.0-dev.77",
     "@bentley/itwin-client": "2.0.0-dev.77",
@@ -87,7 +63,6 @@
     "@bentley/ui-components": "2.0.0-dev.77",
     "@bentley/ui-ninezone": "2.0.0-dev.77",
     "@bentley/ui-framework": "2.0.0-dev.77",
->>>>>>> 73f0523d
     "react": "^16.8.0",
     "svg-sprite-loader": "4.2.1"
   }
