/*---------------------------------------------------------------------------------------------
* Copyright (c) Bentley Systems, Incorporated. All rights reserved.
* See LICENSE.md in the project root for license terms and full copyright notice.
*--------------------------------------------------------------------------------------------*/
@import "~@bentley/ui-core/lib/ui-core/index";

.maplayers-settings-container {
<<<<<<< HEAD
  display: grid;
  align-items: center;
  padding: 4px;
  grid-template-columns: auto 1fr;
  column-gap: 8px;
  row-gap: 8px;
  overflow: hidden;
}

.map-manager-settings-label {
  text-align: right;
}
=======
    display: grid;
    align-items: baseline;
    padding: 4px;
    grid-template-columns: 150px 1fr;
    column-gap: 8px;
    row-gap: 8px;
    overflow: hidden;
  }

  .map-manager-settings-label {
    text-align: right;
  }

  .map-manager-settings-terrain-container {
    margin-top: 1rem;
  }
>>>>>>> 6eec7743
<|MERGE_RESOLUTION|>--- conflicted
+++ resolved
@@ -5,20 +5,6 @@
 @import "~@bentley/ui-core/lib/ui-core/index";
 
 .maplayers-settings-container {
-<<<<<<< HEAD
-  display: grid;
-  align-items: center;
-  padding: 4px;
-  grid-template-columns: auto 1fr;
-  column-gap: 8px;
-  row-gap: 8px;
-  overflow: hidden;
-}
-
-.map-manager-settings-label {
-  text-align: right;
-}
-=======
     display: grid;
     align-items: baseline;
     padding: 4px;
@@ -34,5 +20,4 @@
 
   .map-manager-settings-terrain-container {
     margin-top: 1rem;
-  }
->>>>>>> 6eec7743
+  }