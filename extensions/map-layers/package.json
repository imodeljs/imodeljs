{
  "name": "@bentley/map-layers",
  "version": "2.17.0-dev.19",
  "description": "Extension that adds a Map Layers Widget",
  "main": "lib/map-layers.js",
  "typings": "lib/map-layers",
  "license": "MIT",
  "scripts": {
    "compile": "npm run build",
    "prebuild": "npm run pseudolocalize && npm run copy:assets",
    "build": "tsc 1>&2 && npm run prebuild && npm run build:extension",
    "build:extension": "extension-webpack-tools build -s ./src/map-layers.ts -o ./lib/extension --sourceMap",
    "clean": "rimraf lib .rush/temp/package-deps*.json",
    "copy:assets": "cpx \"./src/**/*.{*css,json,svg}\" \"./lib\" && cpx \"./src/public/locales/**/*\" ./lib/extension/locales/ && cpx \"./lib/extension/locales/en-PSEUDO/*\" ./lib/public/locales/en-PSEUDO/",
    "cover": "nyc npm test",
    "docs": "",
    "lint": "eslint -f visualstudio \"./src/**/*.{ts,tsx}\" 1>&2",
    "pseudolocalize": "betools pseudolocalize --englishDir=./src/public/locales/en --out=./lib/extension/locales/en-PSEUDO",
    "test": "mocha \"./lib/test/**/*.test.js\""
  },
  "repository": {
    "type": "git",
    "url": "https://github.com/imodeljs/imodeljs/tree/master/core/map-layers"
  },
  "keywords": [
    "iModel",
    "BIM",
    "maps",
    "extension"
  ],
  "author": {
    "name": "Bentley Systems, Inc.",
    "url": "http://www.bentley.com"
  },
  "devDependencies": {
<<<<<<< HEAD
    "@bentley/bentleyjs-core": "workspace:*",
    "@bentley/build-tools": "workspace:*",
    "@bentley/eslint-plugin": "workspace:*",
    "@bentley/extension-webpack-tools": "workspace:*",
    "@bentley/geometry-core": "workspace:*",
    "@bentley/imodeljs-common": "workspace:*",
    "@bentley/imodeljs-frontend": "workspace:*",
    "@bentley/imodeljs-i18n": "workspace:*",
    "@bentley/imodeljs-quantity": "workspace:*",
    "@bentley/itwin-client": "workspace:*",
    "@bentley/presentation-common": "workspace:*",
    "@bentley/react-scripts": "3.4.9",
    "@bentley/ui-abstract": "workspace:*",
    "@bentley/ui-components": "workspace:*",
    "@bentley/ui-core": "workspace:*",
    "@bentley/ui-framework": "workspace:*",
    "@bentley/ui-ninezone": "workspace:*",
=======
    "@bentley/bentleyjs-core": "2.17.0-dev.19",
    "@bentley/build-tools": "2.17.0-dev.19",
    "@bentley/eslint-plugin": "2.17.0-dev.19",
    "@bentley/extension-webpack-tools": "2.17.0-dev.19",
    "@bentley/geometry-core": "2.17.0-dev.19",
    "@bentley/imodeljs-common": "2.17.0-dev.19",
    "@bentley/imodeljs-frontend": "2.17.0-dev.19",
    "@bentley/imodeljs-i18n": "2.17.0-dev.19",
    "@bentley/imodeljs-quantity": "2.17.0-dev.19",
    "@bentley/itwin-client": "2.17.0-dev.19",
    "@bentley/presentation-common": "2.17.0-dev.19",
    "@bentley/react-scripts": "3.4.9",
    "@bentley/ui-abstract": "2.17.0-dev.19",
    "@bentley/ui-components": "2.17.0-dev.19",
    "@bentley/ui-core": "2.17.0-dev.19",
    "@bentley/ui-framework": "2.17.0-dev.19",
    "@bentley/ui-ninezone": "2.17.0-dev.19",
>>>>>>> fb061821
    "@testing-library/react": "^8.0.1",
    "@testing-library/react-hooks": "^3.2.1",
    "@types/chai": "^4.1.4",
    "@types/enzyme": "3.9.3",
    "@types/mocha": "^8.2.2",
    "@types/node": "10.14.1",
    "@types/react": "16.9.43",
    "@types/react-beautiful-dnd": "^12.1.2",
    "@types/react-select": "3.0.26",
    "@types/sinon": "^9.0.0",
    "@types/sinon-chai": "^3.2.0",
    "chai": "^4.1.2",
    "chai-as-promised": "^7",
    "chai-jest-snapshot": "^2.0.0",
    "chai-spies": "1.0.0",
    "cpx": "^1.5.0",
    "enzyme": "^3.4.0",
    "enzyme-adapter-react-16": "^1.15.5",
    "enzyme-to-json": "^3.3.4",
    "eslint": "^6.8.0",
    "jsdom": "^11.12.0",
    "jsdom-global": "3.0.2",
    "mocha": "^8.3.2",
    "nyc": "^15.1.0",
    "react": "^16.8.0",
    "rimraf": "^3.0.2",
    "sinon": "^9.0.2",
    "sinon-chai": "^3.2.0",
    "typescript": "~4.1.0",
    "xmlhttprequest": "^1.8.0"
  },
  "dependencies": {
    "classnames": "^2.3.1",
    "react-beautiful-dnd": "^13.0.0",
    "react-compound-slider": "^2.5.0",
    "react-select": "3.1.0"
  },
  "peerDependencies": {
<<<<<<< HEAD
    "@bentley/bentleyjs-core": "workspace:*",
    "@bentley/geometry-core": "workspace:*",
    "@bentley/imodeljs-common": "workspace:*",
    "@bentley/imodeljs-frontend": "workspace:*",
    "@bentley/imodeljs-i18n": "workspace:*",
    "@bentley/imodeljs-quantity": "workspace:*",
    "@bentley/itwin-client": "workspace:*",
    "@bentley/ui-abstract": "workspace:*",
    "@bentley/ui-components": "workspace:*",
    "@bentley/ui-core": "workspace:*",
    "@bentley/ui-framework": "workspace:*",
    "@bentley/ui-ninezone": "workspace:*",
=======
    "@bentley/bentleyjs-core": "2.17.0-dev.19",
    "@bentley/geometry-core": "2.17.0-dev.19",
    "@bentley/imodeljs-common": "2.17.0-dev.19",
    "@bentley/imodeljs-frontend": "2.17.0-dev.19",
    "@bentley/imodeljs-i18n": "2.17.0-dev.19",
    "@bentley/imodeljs-quantity": "2.17.0-dev.19",
    "@bentley/itwin-client": "2.17.0-dev.19",
    "@bentley/ui-abstract": "2.17.0-dev.19",
    "@bentley/ui-components": "2.17.0-dev.19",
    "@bentley/ui-core": "2.17.0-dev.19",
    "@bentley/ui-framework": "2.17.0-dev.19",
    "@bentley/ui-ninezone": "2.17.0-dev.19",
>>>>>>> fb061821
    "react": "^16.8.0",
    "react-dom": "^16.8.0"
  },
  "nyc": {
    "extends": "./node_modules/@bentley/build-tools/.nycrc",
    "check-coverage": false
  },
  "eslintConfig": {
    "plugins": [
      "@bentley"
    ],
    "extends": "plugin:@bentley/imodeljs-recommended"
  },
  "mocha": {
    "require": [
      "scripts/copy-test-setup.js",
      "raf/polyfill",
      "source-map-support/register",
      "jsdom-global/register",
      "ignore-styles"
    ],
    "checkLeaks": true,
    "timeout": 60000,
    "file": [
      "lib/test/setup.js"
    ],
    "exclude": [
      "lib/test/coverage/**/*"
    ],
    "reporter": [
      "node_modules/@bentley/build-tools/mocha-reporter"
    ],
    "reporterOptions": [
      "mochaFile=lib/test/junit_results.xml"
    ]
  }
}<|MERGE_RESOLUTION|>--- conflicted
+++ resolved
@@ -33,7 +33,6 @@
     "url": "http://www.bentley.com"
   },
   "devDependencies": {
-<<<<<<< HEAD
     "@bentley/bentleyjs-core": "workspace:*",
     "@bentley/build-tools": "workspace:*",
     "@bentley/eslint-plugin": "workspace:*",
@@ -51,25 +50,6 @@
     "@bentley/ui-core": "workspace:*",
     "@bentley/ui-framework": "workspace:*",
     "@bentley/ui-ninezone": "workspace:*",
-=======
-    "@bentley/bentleyjs-core": "2.17.0-dev.19",
-    "@bentley/build-tools": "2.17.0-dev.19",
-    "@bentley/eslint-plugin": "2.17.0-dev.19",
-    "@bentley/extension-webpack-tools": "2.17.0-dev.19",
-    "@bentley/geometry-core": "2.17.0-dev.19",
-    "@bentley/imodeljs-common": "2.17.0-dev.19",
-    "@bentley/imodeljs-frontend": "2.17.0-dev.19",
-    "@bentley/imodeljs-i18n": "2.17.0-dev.19",
-    "@bentley/imodeljs-quantity": "2.17.0-dev.19",
-    "@bentley/itwin-client": "2.17.0-dev.19",
-    "@bentley/presentation-common": "2.17.0-dev.19",
-    "@bentley/react-scripts": "3.4.9",
-    "@bentley/ui-abstract": "2.17.0-dev.19",
-    "@bentley/ui-components": "2.17.0-dev.19",
-    "@bentley/ui-core": "2.17.0-dev.19",
-    "@bentley/ui-framework": "2.17.0-dev.19",
-    "@bentley/ui-ninezone": "2.17.0-dev.19",
->>>>>>> fb061821
     "@testing-library/react": "^8.0.1",
     "@testing-library/react-hooks": "^3.2.1",
     "@types/chai": "^4.1.4",
@@ -108,7 +88,6 @@
     "react-select": "3.1.0"
   },
   "peerDependencies": {
-<<<<<<< HEAD
     "@bentley/bentleyjs-core": "workspace:*",
     "@bentley/geometry-core": "workspace:*",
     "@bentley/imodeljs-common": "workspace:*",
@@ -121,20 +100,6 @@
     "@bentley/ui-core": "workspace:*",
     "@bentley/ui-framework": "workspace:*",
     "@bentley/ui-ninezone": "workspace:*",
-=======
-    "@bentley/bentleyjs-core": "2.17.0-dev.19",
-    "@bentley/geometry-core": "2.17.0-dev.19",
-    "@bentley/imodeljs-common": "2.17.0-dev.19",
-    "@bentley/imodeljs-frontend": "2.17.0-dev.19",
-    "@bentley/imodeljs-i18n": "2.17.0-dev.19",
-    "@bentley/imodeljs-quantity": "2.17.0-dev.19",
-    "@bentley/itwin-client": "2.17.0-dev.19",
-    "@bentley/ui-abstract": "2.17.0-dev.19",
-    "@bentley/ui-components": "2.17.0-dev.19",
-    "@bentley/ui-core": "2.17.0-dev.19",
-    "@bentley/ui-framework": "2.17.0-dev.19",
-    "@bentley/ui-ninezone": "2.17.0-dev.19",
->>>>>>> fb061821
     "react": "^16.8.0",
     "react-dom": "^16.8.0"
   },
