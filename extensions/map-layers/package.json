--- conflicted
+++ resolved
@@ -1,10 +1,6 @@
 {
   "name": "@bentley/map-layers",
-<<<<<<< HEAD
-  "version": "2.13.0-dev.6",
-=======
   "version": "2.13.0-dev.7",
->>>>>>> 1af8fb8a
   "description": "Extension that adds a Map Layers Widget",
   "main": "lib/map-layers.js",
   "typings": "lib/map-layers",
@@ -37,23 +33,6 @@
     "url": "http://www.bentley.com"
   },
   "devDependencies": {
-<<<<<<< HEAD
-    "@bentley/bentleyjs-core": "2.13.0-dev.6",
-    "@bentley/build-tools": "2.13.0-dev.6",
-    "@bentley/eslint-plugin": "2.13.0-dev.6",
-    "@bentley/extension-webpack-tools": "2.13.0-dev.6",
-    "@bentley/geometry-core": "2.13.0-dev.6",
-    "@bentley/imodeljs-common": "2.13.0-dev.6",
-    "@bentley/imodeljs-frontend": "2.13.0-dev.6",
-    "@bentley/imodeljs-i18n": "2.13.0-dev.6",
-    "@bentley/imodeljs-quantity": "2.13.0-dev.6",
-    "@bentley/itwin-client": "2.13.0-dev.6",
-    "@bentley/ui-abstract": "2.13.0-dev.6",
-    "@bentley/ui-components": "2.13.0-dev.6",
-    "@bentley/ui-core": "2.13.0-dev.6",
-    "@bentley/ui-framework": "2.13.0-dev.6",
-    "@bentley/ui-ninezone": "2.13.0-dev.6",
-=======
     "@bentley/bentleyjs-core": "2.13.0-dev.7",
     "@bentley/build-tools": "2.13.0-dev.7",
     "@bentley/eslint-plugin": "2.13.0-dev.7",
@@ -69,7 +48,6 @@
     "@bentley/ui-core": "2.13.0-dev.7",
     "@bentley/ui-framework": "2.13.0-dev.7",
     "@bentley/ui-ninezone": "2.13.0-dev.7",
->>>>>>> 1af8fb8a
     "@types/classnames": "^2.2.3",
     "@types/react": "16.9.43",
     "@types/react-beautiful-dnd": "^12.1.2",
@@ -86,20 +64,6 @@
     "react-select": "3.1.0"
   },
   "peerDependencies": {
-<<<<<<< HEAD
-    "@bentley/bentleyjs-core": "2.13.0-dev.6",
-    "@bentley/geometry-core": "2.13.0-dev.6",
-    "@bentley/imodeljs-common": "2.13.0-dev.6",
-    "@bentley/imodeljs-frontend": "2.13.0-dev.6",
-    "@bentley/imodeljs-i18n": "2.13.0-dev.6",
-    "@bentley/imodeljs-quantity": "2.13.0-dev.6",
-    "@bentley/itwin-client": "2.13.0-dev.6",
-    "@bentley/ui-abstract": "2.13.0-dev.6",
-    "@bentley/ui-components": "2.13.0-dev.6",
-    "@bentley/ui-core": "2.13.0-dev.6",
-    "@bentley/ui-framework": "2.13.0-dev.6",
-    "@bentley/ui-ninezone": "2.13.0-dev.6",
-=======
     "@bentley/bentleyjs-core": "2.13.0-dev.7",
     "@bentley/geometry-core": "2.13.0-dev.7",
     "@bentley/imodeljs-common": "2.13.0-dev.7",
@@ -112,7 +76,6 @@
     "@bentley/ui-core": "2.13.0-dev.7",
     "@bentley/ui-framework": "2.13.0-dev.7",
     "@bentley/ui-ninezone": "2.13.0-dev.7",
->>>>>>> 1af8fb8a
     "react": "^16.8.0",
     "react-dom": "^16.8.0"
   },
