--- conflicted
+++ resolved
@@ -48,18 +48,6 @@
     "rxjs": "^6.6.2"
   },
   "peerDependencies": {
-<<<<<<< HEAD
-    "@bentley/bentleyjs-core": "^2.16.0-dev.14",
-    "@bentley/imodeljs-common": "^2.16.0-dev.14",
-    "@bentley/imodeljs-frontend": "^2.16.0-dev.14",
-    "@bentley/imodeljs-i18n": "^2.16.0-dev.14",
-    "@bentley/presentation-common": "^2.16.0-dev.14",
-    "@bentley/presentation-frontend": "^2.16.0-dev.14",
-    "@bentley/ui-abstract": "^2.16.0-dev.14",
-    "@bentley/ui-components": "^2.16.0-dev.14",
-    "@bentley/ui-core": "^2.16.0-dev.14",
-    "@itwin/itwinui-css": "^0.9.0",
-=======
     "@bentley/bentleyjs-core": "^2.16.0-dev.24",
     "@bentley/imodeljs-common": "^2.16.0-dev.24",
     "@bentley/imodeljs-frontend": "^2.16.0-dev.24",
@@ -69,9 +57,8 @@
     "@bentley/ui-abstract": "^2.16.0-dev.24",
     "@bentley/ui-components": "^2.16.0-dev.24",
     "@bentley/ui-core": "^2.16.0-dev.24",
-    "@itwin/itwinui-css": "^0.11.0",
+    "@itwin/itwinui-css": "^0.12.0",
     "@itwin/itwinui-react": "^1.2.0",
->>>>>>> 3fd1067d
     "react": "^16.8.0",
     "react-dom": "^16.8.0"
   },
