{
  "name": "@bentley/presentation-components",
  "version": "2.17.0-dev.22",
  "description": "React components based on iModel.js Presentation library",
  "main": "lib/presentation-components.js",
  "typings": "lib/presentation-components",
  "imodeljsSharedLibrary": true,
  "license": "MIT",
  "repository": {
    "type": "git",
    "url": "https://github.com/imodeljs/imodeljs/tree/master/presentation/components"
  },
  "keywords": [
    "Bentley",
    "EC",
    "Presentation",
    "iModelJS",
    "Frontend",
    "React",
    "Component"
  ],
  "author": {
    "name": "Bentley Systems, Inc.",
    "url": "http://www.bentley.com"
  },
  "scripts": {
    "compile": "npm run build",
    "copy:locale": "cpx \"../common/assets/**/*\" ./lib/public && cpx \"./public/**/*\" ./lib/public",
    "copy:assets": "cpx \"./src/**/*.{scss,json}\" ./lib",
    "build": "npm run copy:assets && npm run copy:locale && npm run pseudolocalize && npm run extract && tsc 1>&2",
    "build:watch": "npm run copy:assets && npm run copy:locale && npm run pseudolocalize && npm run extract && tsc -w",
    "clean": "rimraf lib .rush/temp/package-deps*.json",
    "cover": "nyc npm test",
    "docs": "npm run docs:reference && npm run extract && npm run docs:changelog",
    "docs:changelog": "cpx ./CHANGELOG.md ../../generated-docs/presentation/presentation-components",
    "docs:reference": "betools docs --includes=../../generated-docs/extract --json=../../generated-docs/presentation/presentation-components/file.json --tsIndexFile=presentation-components.ts --onlyJson --excludeGlob=**/presentation-components.ts",
    "extract": "betools extract --fileExt=ts,tsx --extractFrom=./src/test --recursive --out=../../generated-docs/extract",
    "extract-api": "betools extract-api --entry=presentation-components",
    "lint": "eslint -f visualstudio \"./src/**/*.{ts,tsx}\" 1>&2",
    "pseudolocalize": "betools pseudolocalize --englishDir ./lib/public/locales/en --out ./lib/public/locales/en-PSEUDO",
    "test": "mocha --config ../.mocharc.json -r ignore-styles -r jsdom-global/register --file ./lib/test/index.test.js \"./lib/test/**/*.test.js\"",
    "test:watch": "npm test -- --reporter min --watch-extensions ts,tsx --watch"
  },
  "dependencies": {
    "fast-deep-equal": "^3.1.3",
    "fast-sort": "^3.0.2",
    "immer": "^9.0.1",
    "micro-memoize": "^4.0.9",
    "rxjs": "^6.6.2"
  },
  "peerDependencies": {
<<<<<<< HEAD
    "@bentley/bentleyjs-core": "workspace:^",
    "@bentley/imodeljs-common": "workspace:^",
    "@bentley/imodeljs-frontend": "workspace:^",
    "@bentley/imodeljs-i18n": "workspace:^",
    "@bentley/presentation-common": "workspace:^",
    "@bentley/presentation-frontend": "workspace:^",
    "@bentley/ui-abstract": "workspace:^",
    "@bentley/ui-components": "workspace:^",
    "@bentley/ui-core": "workspace:^",
=======
    "@bentley/bentleyjs-core": "^2.17.0-dev.22",
    "@bentley/imodeljs-common": "^2.17.0-dev.22",
    "@bentley/imodeljs-frontend": "^2.17.0-dev.22",
    "@bentley/imodeljs-i18n": "^2.17.0-dev.22",
    "@bentley/presentation-common": "^2.17.0-dev.22",
    "@bentley/presentation-frontend": "^2.17.0-dev.22",
    "@bentley/ui-abstract": "^2.17.0-dev.22",
    "@bentley/ui-components": "^2.17.0-dev.22",
    "@bentley/ui-core": "^2.17.0-dev.22",
>>>>>>> 0f65736b
    "react": "^16.8.0",
    "react-dom": "^16.8.0"
  },
  "devDependencies": {
<<<<<<< HEAD
    "@bentley/bentleyjs-core": "workspace:*",
    "@bentley/build-tools": "workspace:*",
    "@bentley/eslint-plugin": "workspace:*",
    "@bentley/imodeljs-common": "workspace:*",
    "@bentley/imodeljs-frontend": "workspace:*",
    "@bentley/imodeljs-i18n": "workspace:*",
    "@bentley/presentation-common": "workspace:*",
    "@bentley/presentation-frontend": "workspace:*",
    "@bentley/ui-abstract": "workspace:*",
    "@bentley/ui-components": "workspace:*",
    "@bentley/ui-core": "workspace:*",
=======
    "@bentley/bentleyjs-core": "2.17.0-dev.22",
    "@bentley/build-tools": "2.17.0-dev.22",
    "@bentley/eslint-plugin": "2.17.0-dev.22",
    "@bentley/imodeljs-common": "2.17.0-dev.22",
    "@bentley/imodeljs-frontend": "2.17.0-dev.22",
    "@bentley/imodeljs-i18n": "2.17.0-dev.22",
    "@bentley/presentation-common": "2.17.0-dev.22",
    "@bentley/presentation-frontend": "2.17.0-dev.22",
    "@bentley/ui-abstract": "2.17.0-dev.22",
    "@bentley/ui-components": "2.17.0-dev.22",
    "@bentley/ui-core": "2.17.0-dev.22",
>>>>>>> 0f65736b
    "@testing-library/react": "^8.0.1",
    "@testing-library/react-hooks": "^3.2.1",
    "@types/chai": "^4.1.4",
    "@types/chai-as-promised": "^7",
    "@types/chai-jest-snapshot": "^1.3.0",
    "@types/chai-subset": "1.3.1",
    "@types/enzyme": "3.9.3",
    "@types/faker": "^4.1.0",
    "@types/mocha": "^8.2.2",
    "@types/react": "16.9.43",
    "@types/react-dom": "^16.8.0",
    "@types/sinon": "^9.0.0",
    "@types/sinon-chai": "^3.2.0",
    "@types/testing-library__react-hooks": "^3.1.0",
    "chai": "^4.1.2",
    "chai-as-promised": "^7",
    "chai-jest-snapshot": "^2.0.0",
    "chai-subset": "1.6.0",
    "cpx": "^1.5.0",
    "cross-env": "^5.1.4",
    "enzyme": "^3.4.0",
    "enzyme-adapter-react-16": "^1.15.5",
    "enzyme-to-json": "^3.3.4",
    "eslint": "^6.8.0",
    "faker": "^4.1.0",
    "ignore-styles": "^5.0.1",
    "jsdom-global": "3.0.2",
    "mocha": "^8.3.2",
    "nyc": "^15.1.0",
    "react-test-renderer": "^16.13.1",
    "rimraf": "^3.0.2",
    "sinon": "^9.0.2",
    "sinon-chai": "^3.2.0",
    "typemoq": "^2.1.0",
    "typescript": "~4.1.0",
    "xmlhttprequest": "^1.8.0"
  },
  "nyc": {
    "extends": "./node_modules/@bentley/build-tools/.nycrc",
    "check-coverage": true,
    "statements": 100,
    "functions": 100,
    "branches": 100,
    "lines": 100,
    "require": [
      "source-map-support/register",
      "ts-node/register",
      "ignore-styles",
      "jsdom-global/register"
    ],
    "exclude": [
      "src/presentation-components.ts",
      "src/test/**",
      "lib/test/**"
    ]
  },
  "eslintConfig": {
    "plugins": [
      "@bentley"
    ],
    "extends": "plugin:@bentley/ui"
  }
}<|MERGE_RESOLUTION|>--- conflicted
+++ resolved
@@ -49,7 +49,6 @@
     "rxjs": "^6.6.2"
   },
   "peerDependencies": {
-<<<<<<< HEAD
     "@bentley/bentleyjs-core": "workspace:^",
     "@bentley/imodeljs-common": "workspace:^",
     "@bentley/imodeljs-frontend": "workspace:^",
@@ -59,22 +58,10 @@
     "@bentley/ui-abstract": "workspace:^",
     "@bentley/ui-components": "workspace:^",
     "@bentley/ui-core": "workspace:^",
-=======
-    "@bentley/bentleyjs-core": "^2.17.0-dev.22",
-    "@bentley/imodeljs-common": "^2.17.0-dev.22",
-    "@bentley/imodeljs-frontend": "^2.17.0-dev.22",
-    "@bentley/imodeljs-i18n": "^2.17.0-dev.22",
-    "@bentley/presentation-common": "^2.17.0-dev.22",
-    "@bentley/presentation-frontend": "^2.17.0-dev.22",
-    "@bentley/ui-abstract": "^2.17.0-dev.22",
-    "@bentley/ui-components": "^2.17.0-dev.22",
-    "@bentley/ui-core": "^2.17.0-dev.22",
->>>>>>> 0f65736b
     "react": "^16.8.0",
     "react-dom": "^16.8.0"
   },
   "devDependencies": {
-<<<<<<< HEAD
     "@bentley/bentleyjs-core": "workspace:*",
     "@bentley/build-tools": "workspace:*",
     "@bentley/eslint-plugin": "workspace:*",
@@ -86,19 +73,6 @@
     "@bentley/ui-abstract": "workspace:*",
     "@bentley/ui-components": "workspace:*",
     "@bentley/ui-core": "workspace:*",
-=======
-    "@bentley/bentleyjs-core": "2.17.0-dev.22",
-    "@bentley/build-tools": "2.17.0-dev.22",
-    "@bentley/eslint-plugin": "2.17.0-dev.22",
-    "@bentley/imodeljs-common": "2.17.0-dev.22",
-    "@bentley/imodeljs-frontend": "2.17.0-dev.22",
-    "@bentley/imodeljs-i18n": "2.17.0-dev.22",
-    "@bentley/presentation-common": "2.17.0-dev.22",
-    "@bentley/presentation-frontend": "2.17.0-dev.22",
-    "@bentley/ui-abstract": "2.17.0-dev.22",
-    "@bentley/ui-components": "2.17.0-dev.22",
-    "@bentley/ui-core": "2.17.0-dev.22",
->>>>>>> 0f65736b
     "@testing-library/react": "^8.0.1",
     "@testing-library/react-hooks": "^3.2.1",
     "@types/chai": "^4.1.4",
