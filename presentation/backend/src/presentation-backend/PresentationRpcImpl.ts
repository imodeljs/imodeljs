--- conflicted
+++ resolved
@@ -1,442 +1,433 @@
-/*---------------------------------------------------------------------------------------------
-* Copyright (c) Bentley Systems, Incorporated. All rights reserved.
-* See LICENSE.md in the project root for license terms and full copyright notice.
-*--------------------------------------------------------------------------------------------*/
-/** @packageDocumentation
- * @module RPC
- */
-
-import { ClientRequestContext, Id64String, Logger } from "@bentley/bentleyjs-core";
-import { IModelDb } from "@bentley/imodeljs-backend";
-import { IModelRpcProps } from "@bentley/imodeljs-common";
-import {
-  ContentDescriptorRpcRequestOptions, ContentJSON, ContentRpcRequestOptions, Descriptor, DescriptorJSON, DescriptorOverrides, DiagnosticsOptions,
-  DiagnosticsScopeLogs, DisplayLabelRpcRequestOptions, DisplayLabelsRpcRequestOptions, DisplayValueGroup, DisplayValueGroupJSON,
-<<<<<<< HEAD
-  DistinctValuesRpcRequestOptions, ElementProperties, ElementPropertiesRpcRequestOptions, ExtendedContentRpcRequestOptions,
-  ExtendedHierarchyRpcRequestOptions, HierarchyCompareInfo, HierarchyCompareInfoJSON, HierarchyCompareRpcOptions, HierarchyRpcRequestOptions,
-  InstanceKey, InstanceKeyJSON, isContentDescriptorRequestOptions, isDisplayLabelRequestOptions, isExtendedContentRequestOptions,
-  isExtendedHierarchyRequestOptions, ItemJSON, KeySet, KeySetJSON, LabelDefinition, LabelDefinitionJSON, LabelRpcRequestOptions, Node, NodeJSON,
-  NodeKey, NodeKeyJSON, NodePathElement, NodePathElementJSON, Paged, PagedResponse, PageOptions, PartialHierarchyModification,
-  PartialHierarchyModificationJSON, PresentationError, PresentationRpcInterface, PresentationRpcResponse, PresentationStatus, Ruleset, SelectionInfo,
-  SelectionScope, SelectionScopeRpcRequestOptions,
-=======
-  DistinctValuesRpcRequestOptions, ExtendedContentRpcRequestOptions, ExtendedHierarchyRpcRequestOptions, HierarchyCompareInfo,
-  HierarchyCompareInfoJSON, HierarchyCompareRpcOptions, HierarchyRpcRequestOptions, InstanceKey, InstanceKeyJSON, isContentDescriptorRequestOptions,
-  isDisplayLabelRequestOptions, isExtendedContentRequestOptions, isExtendedHierarchyRequestOptions, ItemJSON, KeySet, KeySetJSON, LabelDefinition,
-  LabelDefinitionJSON, LabelRpcRequestOptions, Node, NodeJSON, NodeKey, NodeKeyJSON, NodePathElement, NodePathElementJSON, Paged, PagedResponse,
-  PageOptions, PartialHierarchyModification, PartialHierarchyModificationJSON, PresentationError, PresentationRpcInterface, PresentationRpcResponse,
-  PresentationStatus, Ruleset, RulesetVariable, RulesetVariableJSON, SelectionInfo, SelectionScope, SelectionScopeRpcRequestOptions,
->>>>>>> d269f1c6
-} from "@bentley/presentation-common";
-import { PresentationBackendLoggerCategory } from "./BackendLoggerCategory";
-import { Presentation } from "./Presentation";
-import { PresentationManager } from "./PresentationManager";
-
-type ContentGetter<TResult = any, TOptions = any> = (requestOptions: TOptions) => TResult;
-
-/** @internal */
-export const MAX_ALLOWED_PAGE_SIZE = 1000;
-
-/**
- * The backend implementation of PresentationRpcInterface. All it's basically
- * responsible for is forwarding calls to [[Presentation.manager]].
- *
- * Consumers should not use this class. Instead, they should register
- * [PresentationRpcInterface]($presentation-common):
- * ``` ts
- * [[include:Backend.Initialization.RpcInterface]]
- * ```
- *
- * @internal
- */
-export class PresentationRpcImpl extends PresentationRpcInterface {
-
-  public constructor(_id?: string) {
-    super();
-  }
-
-  /**
-   * Get the maximum result waiting time.
-   */
-  public get requestTimeout(): number { return Presentation.getRequestTimeout(); }
-
-  /** Returns an ok response with result inside */
-  private successResponse<TResult>(result: TResult, diagnostics?: DiagnosticsScopeLogs[]) {
-    return {
-      statusCode: PresentationStatus.Success,
-      result,
-      diagnostics,
-    };
-  }
-
-  /** Returns a bad request response with empty result and an error code */
-  private errorResponse(errorCode: PresentationStatus, errorMessage?: string, diagnostics?: DiagnosticsScopeLogs[]) {
-    return {
-      statusCode: errorCode,
-      result: undefined,
-      errorMessage,
-      diagnostics,
-    };
-  }
-
-  /**
-   * Get the [[PresentationManager]] used by this RPC impl.
-   */
-  public getManager(clientId?: string): PresentationManager {
-    return Presentation.getManager(clientId);
-  }
-
-  private getIModel(token: IModelRpcProps): IModelDb {
-    let imodel: IModelDb;
-    try {
-      imodel = IModelDb.findByKey(token.key);
-    } catch {
-      throw new PresentationError(PresentationStatus.InvalidArgument, "IModelRpcProps doesn't point to a valid iModel");
-    }
-    return imodel;
-  }
-
-  private async makeRequest<TRpcOptions extends { rulesetOrId?: Ruleset | string, clientId?: string, diagnostics?: DiagnosticsOptions, rulesetVariables?: RulesetVariableJSON[] }, TResult>(token: IModelRpcProps, requestId: string, requestOptions: TRpcOptions, request: ContentGetter<Promise<TResult>>): PresentationRpcResponse<TResult> {
-    Logger.logInfo(PresentationBackendLoggerCategory.Rpc, `Received '${requestId}' request. Params: ${JSON.stringify(requestOptions)}`);
-    const requestContext = ClientRequestContext.current;
-    let imodel: IModelDb;
-    try {
-      imodel = this.getIModel(token);
-    } catch (e) {
-      return this.errorResponse((e as PresentationError).errorNumber, (e as PresentationError).message);
-    }
-
-    const { clientId, diagnostics: diagnosticsOptions, rulesetVariables, ...options } = requestOptions; // eslint-disable-line @typescript-eslint/no-unused-vars
-    const managerRequestOptions: any = {
-      ...options,
-      requestContext,
-      imodel,
-    };
-
-    // set up ruleset variables
-    if (rulesetVariables)
-      managerRequestOptions.rulesetVariables = rulesetVariables.map(RulesetVariable.fromJSON);
-
-    // set up diagnostics listener
-    let diagnosticLogs: DiagnosticsScopeLogs[] | undefined;
-    if (diagnosticsOptions) {
-      managerRequestOptions.diagnostics = {
-        ...diagnosticsOptions,
-        handler: (logs: DiagnosticsScopeLogs[]) => {
-          // istanbul ignore else
-          if (!diagnosticLogs)
-            diagnosticLogs = [];
-          diagnosticLogs.push(...logs);
-        },
-      };
-    }
-
-    // initiate request
-    const resultPromise = request(managerRequestOptions)
-      .then((result) => this.successResponse(result, diagnosticLogs))
-      .catch((e: PresentationError) => this.errorResponse(e.errorNumber, e.message, diagnosticLogs));
-
-    if (this.requestTimeout === 0)
-      return resultPromise;
-
-    let timeout: NodeJS.Timeout;
-    const timeoutPromise = new Promise<any>((_resolve, reject) => {
-      timeout = setTimeout(() => {
-        reject("Timed out");
-      }, this.requestTimeout);
-    });
-
-    return Promise.race([resultPromise, timeoutPromise])
-      .catch(() => this.errorResponse(PresentationStatus.BackendTimeout))
-      .finally(() => clearTimeout(timeout));
-  }
-
-  // eslint-disable-next-line deprecation/deprecation
-  public async getNodesAndCount(token: IModelRpcProps, requestOptions: Paged<HierarchyRpcRequestOptions>, parentKey?: NodeKeyJSON) {
-    return this.makeRequest(token, "getNodesAndCount", requestOptions, async (options) => {
-      options = { ...options, parentKey: nodeKeyFromJson(parentKey) };
-      const [nodes, count] = await Promise.all([
-        this.getManager(requestOptions.clientId).getNodes(options),
-        this.getManager(requestOptions.clientId).getNodesCount(options),
-      ]);
-      return { count, nodes: nodes.map(Node.toJSON) };
-    });
-  }
-
-  /** @deprecated */
-  // eslint-disable-next-line deprecation/deprecation
-  public async getNodes(token: IModelRpcProps, requestOptions: Paged<HierarchyRpcRequestOptions>, parentKey?: NodeKeyJSON): PresentationRpcResponse<NodeJSON[]> {
-    return this.makeRequest(token, "getNodes", requestOptions, async (options) => {
-      const nodes = await this.getManager(requestOptions.clientId).getNodes({ ...options, parentKey: nodeKeyFromJson(parentKey) });
-      return nodes.map(Node.toJSON);
-    });
-  }
-
-  // eslint-disable-next-line deprecation/deprecation
-  public async getNodesCount(token: IModelRpcProps, requestOptions: HierarchyRpcRequestOptions | ExtendedHierarchyRpcRequestOptions, parentKey?: NodeKeyJSON): PresentationRpcResponse<number> {
-    return this.makeRequest(token, "getNodesCount", requestOptions, async (options) =>
-      this.getManager(requestOptions.clientId).getNodesCount({ ...options, parentKey: nodeKeyFromJson(isExtendedHierarchyRequestOptions<never, NodeKeyJSON, RulesetVariableJSON>(options) ? options.parentKey : parentKey) }),
-    );
-  }
-
-  public async getPagedNodes(token: IModelRpcProps, requestOptions: Paged<ExtendedHierarchyRpcRequestOptions>): PresentationRpcResponse<PagedResponse<NodeJSON>> {
-    return this.makeRequest(token, "getPagedNodes", requestOptions, async (options) => {
-      options = enforceValidPageSize({
-        ...options,
-        parentKey: nodeKeyFromJson(options.parentKey),
-      });
-      const [nodes, count] = await Promise.all([
-        this.getManager(requestOptions.clientId).getNodes(options),
-        this.getManager(requestOptions.clientId).getNodesCount(options),
-      ]);
-      return { total: count, items: nodes.map(Node.toJSON) };
-    });
-  }
-
-  public async getNodePaths(token: IModelRpcProps, requestOptions: Omit<ExtendedHierarchyRpcRequestOptions, "parentKey">, paths: InstanceKeyJSON[][], markedIndex: number): PresentationRpcResponse<NodePathElementJSON[]> {
-    return this.makeRequest(token, "getNodePaths", { ...requestOptions, paths, markedIndex }, async (options) => {
-      const result = await this.getManager(requestOptions.clientId).getNodePaths(options);
-      return result.map(NodePathElement.toJSON);
-    });
-  }
-
-  public async getFilteredNodePaths(token: IModelRpcProps, requestOptions: Omit<ExtendedHierarchyRpcRequestOptions, "parentKey">, filterText: string): PresentationRpcResponse<NodePathElementJSON[]> {
-    return this.makeRequest(token, "getFilteredNodePaths", { ...requestOptions, filterText }, async (options) => {
-      const result = await this.getManager(requestOptions.clientId).getFilteredNodePaths(options);
-      return result.map(NodePathElement.toJSON);
-    });
-  }
-
-  /** @deprecated This is a noop now. Keeping just to avoid breaking the RPC interface. */
-  // eslint-disable-next-line deprecation/deprecation
-  public async loadHierarchy(_token: IModelRpcProps, _requestOptions: HierarchyRpcRequestOptions): PresentationRpcResponse<void> {
-    return { statusCode: PresentationStatus.Success };
-  }
-
-  // eslint-disable-next-line deprecation/deprecation
-  public async getContentDescriptor(token: IModelRpcProps, requestOptions: ContentRpcRequestOptions | ContentDescriptorRpcRequestOptions, displayType?: string, keys?: KeySetJSON, selection?: SelectionInfo): PresentationRpcResponse<DescriptorJSON | undefined> {
-    return this.makeRequest(token, "getContentDescriptor", requestOptions, async (options) => {
-      if (isContentDescriptorRequestOptions<never, KeySetJSON, RulesetVariableJSON>(options)) {
-        options = { ...options, keys: KeySet.fromJSON(options.keys) };
-      } else {
-        options = {
-          ...options,
-          displayType: displayType!,
-          keys: KeySet.fromJSON(keys!),
-          selection,
-        };
-      }
-      const descriptor = await this.getManager(requestOptions.clientId).getContentDescriptor(options);
-      if (descriptor)
-        return descriptor.toJSON();
-      return undefined;
-    });
-  }
-
-  // eslint-disable-next-line deprecation/deprecation
-  public async getContentSetSize(token: IModelRpcProps, requestOptions: ContentRpcRequestOptions | ExtendedContentRpcRequestOptions, descriptorOrOverrides?: DescriptorJSON | DescriptorOverrides, keys?: KeySetJSON): PresentationRpcResponse<number> {
-    return this.makeRequest(token, "getContentSetSize", requestOptions, async (options) => {
-      if (isExtendedContentRequestOptions<never, DescriptorJSON, KeySetJSON, RulesetVariableJSON>(options)) {
-        options = {
-          ...options,
-          descriptor: descriptorFromJson(options.descriptor),
-          keys: KeySet.fromJSON(options.keys),
-        };
-      } else {
-        options = {
-          ...options,
-          descriptor: descriptorFromJson(descriptorOrOverrides!),
-          keys: KeySet.fromJSON(keys!),
-        };
-      }
-      return this.getManager(requestOptions.clientId).getContentSetSize(options);
-    });
-  }
-
-  // eslint-disable-next-line deprecation/deprecation
-  public async getContentAndSize(token: IModelRpcProps, requestOptions: ContentRpcRequestOptions, descriptorOrOverrides: DescriptorJSON | DescriptorOverrides, keys: KeySetJSON): PresentationRpcResponse<{ size: number, content: ContentJSON | undefined }> {
-    return this.makeRequest(token, "getContentAndSize", requestOptions, async (options) => {
-      options = {
-        ...options,
-        descriptor: descriptorFromJson(descriptorOrOverrides),
-        keys: KeySet.fromJSON(keys),
-      };
-      const [size, content] = await Promise.all([
-        this.getManager(requestOptions.clientId).getContentSetSize(options),
-        this.getManager(requestOptions.clientId).getContent(options),
-      ]);
-      if (content)
-        return { size, content: content.toJSON() };
-      return { size: 0, content: undefined };
-    });
-  }
-
-  // eslint-disable-next-line deprecation/deprecation
-  public async getContent(token: IModelRpcProps, requestOptions: Paged<ContentRpcRequestOptions>, descriptorOrOverrides: DescriptorJSON | DescriptorOverrides, keys: KeySetJSON): PresentationRpcResponse<ContentJSON | undefined> {
-    return this.makeRequest(token, "getContent", requestOptions, async (options) => {
-      const content = await this.getManager(requestOptions.clientId).getContent({ ...options, descriptor: descriptorFromJson(descriptorOrOverrides), keys: KeySet.fromJSON(keys) });
-      if (content)
-        return content.toJSON();
-      return undefined;
-    });
-  }
-
-  public async getPagedContent(token: IModelRpcProps, requestOptions: Paged<ExtendedContentRpcRequestOptions>): PresentationRpcResponse<{ descriptor: DescriptorJSON, contentSet: PagedResponse<ItemJSON> } | undefined> {
-    return this.makeRequest(token, "getPagedContent", requestOptions, async (options) => {
-      options = enforceValidPageSize({
-        ...options,
-        descriptor: descriptorFromJson(options.descriptor),
-        keys: KeySet.fromJSON(options.keys),
-      });
-
-      const [size, content] = await Promise.all([
-        this.getManager(requestOptions.clientId).getContentSetSize(options),
-        this.getManager(requestOptions.clientId).getContent(options),
-      ]);
-
-      if (!content)
-        return undefined;
-
-      return {
-        descriptor: content.descriptor.toJSON(),
-        contentSet: {
-          total: size,
-          items: content.contentSet.map((i) => i.toJSON()),
-        },
-      };
-    });
-  }
-
-  public async getPagedContentSet(token: IModelRpcProps, requestOptions: Paged<ExtendedContentRpcRequestOptions>): PresentationRpcResponse<PagedResponse<ItemJSON>> {
-    const content = await this.getPagedContent(token, requestOptions);
-    return this.successResponse(content.result ? content.result.contentSet : { total: 0, items: [] });
-  }
-
-  public async getElementProperties(token: IModelRpcProps, requestOptions: ElementPropertiesRpcRequestOptions): PresentationRpcResponse<ElementProperties | undefined> {
-    return this.makeRequest(token, "getElementProperties", { ...requestOptions }, async (options) => {
-      return this.getManager(requestOptions.clientId).getElementProperties(options);
-    });
-  }
-
-  // eslint-disable-next-line deprecation/deprecation
-  public async getDistinctValues(token: IModelRpcProps, requestOptions: ContentRpcRequestOptions, descriptor: DescriptorJSON | DescriptorOverrides, keys: KeySetJSON, fieldName: string, maximumValueCount: number): PresentationRpcResponse<string[]> {
-    return this.makeRequest(token, "getDistinctValues", requestOptions, async (options) => {
-      const { requestContext, ...optionsNoRequestContext } = options;
-      // eslint-disable-next-line deprecation/deprecation
-      return this.getManager(requestOptions.clientId).getDistinctValues(requestContext, optionsNoRequestContext, descriptorFromJson(descriptor), KeySet.fromJSON(keys), fieldName, maximumValueCount);
-    });
-  }
-
-  public async getPagedDistinctValues(token: IModelRpcProps, requestOptions: DistinctValuesRpcRequestOptions): PresentationRpcResponse<PagedResponse<DisplayValueGroupJSON>> {
-    return this.makeRequest(token, "getPagedDistinctValues", requestOptions, async (options) => {
-      options = enforceValidPageSize({
-        ...options,
-        descriptor: descriptorFromJson(options.descriptor),
-        keys: KeySet.fromJSON(options.keys),
-      });
-      const response = await this.getManager(requestOptions.clientId).getPagedDistinctValues(options);
-      return {
-        ...response,
-        items: response.items.map(DisplayValueGroup.toJSON),
-      };
-    });
-  }
-
-  // eslint-disable-next-line deprecation/deprecation
-  public async getDisplayLabelDefinition(token: IModelRpcProps, requestOptions: LabelRpcRequestOptions | DisplayLabelRpcRequestOptions, key?: InstanceKeyJSON): PresentationRpcResponse<LabelDefinitionJSON> {
-    return this.makeRequest(token, "getDisplayLabelDefinition", requestOptions, async (options) => {
-      const label = await this.getManager(requestOptions.clientId).getDisplayLabelDefinition({ ...options, key: isDisplayLabelRequestOptions(options) ? options.key : key! });
-      return LabelDefinition.toJSON(label);
-    });
-  }
-
-  // eslint-disable-next-line deprecation/deprecation
-  public async getDisplayLabelDefinitions(token: IModelRpcProps, requestOptions: LabelRpcRequestOptions, keys: InstanceKeyJSON[]): PresentationRpcResponse<LabelDefinitionJSON[]> {
-    return this.makeRequest(token, "getDisplayLabelDefinitions", requestOptions, async (options) => {
-      const labels = await this.getManager(requestOptions.clientId).getDisplayLabelDefinitions({ ...options, keys: keys.map(InstanceKey.fromJSON) });
-      return labels.map(LabelDefinition.toJSON);
-    });
-  }
-
-  public async getPagedDisplayLabelDefinitions(token: IModelRpcProps, requestOptions: DisplayLabelsRpcRequestOptions): PresentationRpcResponse<PagedResponse<LabelDefinitionJSON>> {
-    const pageOpts = enforceValidPageSize({ paging: { start: 0, size: requestOptions.keys.length } });
-    if (pageOpts.paging.size < requestOptions.keys.length)
-      requestOptions.keys.splice(pageOpts.paging.size);
-    return this.makeRequest(token, "getPagedDisplayLabelDefinitions", requestOptions, async (options) => {
-      const labels = await this.getManager(requestOptions.clientId).getDisplayLabelDefinitions({ ...options, keys: options.keys.map(InstanceKey.fromJSON) });
-      return {
-        total: options.keys.length,
-        items: labels.map(LabelDefinition.toJSON),
-      };
-    });
-  }
-
-  public async getSelectionScopes(token: IModelRpcProps, requestOptions: SelectionScopeRpcRequestOptions): PresentationRpcResponse<SelectionScope[]> {
-    return this.makeRequest(token, "getSelectionScopes", requestOptions, async (options) =>
-      this.getManager(requestOptions.clientId).getSelectionScopes(options),
-    );
-  }
-
-  public async computeSelection(token: IModelRpcProps, requestOptions: SelectionScopeRpcRequestOptions, ids: Id64String[], scopeId: string): PresentationRpcResponse<KeySetJSON> {
-    return this.makeRequest(token, "computeSelection", { ...requestOptions, ids, scopeId }, async (options) => {
-      const keys = await this.getManager(requestOptions.clientId).computeSelection(options);
-      return keys.toJSON();
-    });
-  }
-
-  public async compareHierarchies(token: IModelRpcProps, requestOptions: HierarchyCompareRpcOptions): PresentationRpcResponse<PartialHierarchyModificationJSON[]> {
-    return this.makeRequest(token, "compareHierarchies", requestOptions, async (options) => {
-      options = {
-        ...options,
-        ...(options.expandedNodeKeys ? { expandedNodeKeys: options.expandedNodeKeys.map(NodeKey.fromJSON) } : undefined),
-        prev: {
-          ...options.prev,
-          ...(options.prev.rulesetVariables ? { rulesetVariables: options.prev.rulesetVariables.map(RulesetVariable.fromJSON) } : {}),
-        },
-      };
-      const result = await this.getManager(requestOptions.clientId).compareHierarchies(options);
-      return result.changes.map(PartialHierarchyModification.toJSON);
-    });
-  }
-
-  public async compareHierarchiesPaged(token: IModelRpcProps, requestOptions: HierarchyCompareRpcOptions): PresentationRpcResponse<HierarchyCompareInfoJSON> {
-    return this.makeRequest(token, "compareHierarchies", requestOptions, async (options) => {
-      options = {
-        ...options,
-        ...(options.expandedNodeKeys ? { expandedNodeKeys: options.expandedNodeKeys.map(NodeKey.fromJSON) } : undefined),
-        prev: {
-          ...options.prev,
-          ...(options.prev.rulesetVariables ? { rulesetVariables: options.prev.rulesetVariables.map(RulesetVariable.fromJSON) } : undefined),
-        },
-        resultSetSize: getValidPageSize(requestOptions.resultSetSize),
-      };
-      const result = await this.getManager(requestOptions.clientId).compareHierarchies(options);
-      return HierarchyCompareInfo.toJSON(result);
-    });
-  }
-}
-
-const enforceValidPageSize = <TOptions extends Paged<object>>(requestOptions: TOptions): TOptions & { paging: PageOptions } => {
-  const validPageSize = getValidPageSize(requestOptions.paging?.size);
-  if (!requestOptions.paging || requestOptions.paging.size !== validPageSize)
-    return { ...requestOptions, paging: { ...requestOptions.paging, size: validPageSize } };
-  return requestOptions as (TOptions & { paging: PageOptions });
-};
-
-const getValidPageSize = (size: number | undefined) => {
-  const requestedSize = size ?? 0;
-  return (requestedSize === 0 || requestedSize > MAX_ALLOWED_PAGE_SIZE) ? MAX_ALLOWED_PAGE_SIZE : requestedSize;
-};
-
-const nodeKeyFromJson = (json: NodeKeyJSON | undefined): NodeKey | undefined => {
-  if (!json)
-    return undefined;
-  return NodeKey.fromJSON(json);
-};
-
-const descriptorFromJson = (json: DescriptorJSON | DescriptorOverrides): Descriptor | DescriptorOverrides => {
-  if ((json as DescriptorJSON).connectionId)
-    return Descriptor.fromJSON(json as DescriptorJSON)!;
-  return json as DescriptorOverrides;
-};
+/*---------------------------------------------------------------------------------------------
+* Copyright (c) Bentley Systems, Incorporated. All rights reserved.
+* See LICENSE.md in the project root for license terms and full copyright notice.
+*--------------------------------------------------------------------------------------------*/
+/** @packageDocumentation
+ * @module RPC
+ */
+
+import { ClientRequestContext, Id64String, Logger } from "@bentley/bentleyjs-core";
+import { IModelDb } from "@bentley/imodeljs-backend";
+import { IModelRpcProps } from "@bentley/imodeljs-common";
+import {
+  ContentDescriptorRpcRequestOptions, ContentJSON, ContentRpcRequestOptions, Descriptor, DescriptorJSON, DescriptorOverrides, DiagnosticsOptions,
+  DiagnosticsScopeLogs, DisplayLabelRpcRequestOptions, DisplayLabelsRpcRequestOptions, DisplayValueGroup, DisplayValueGroupJSON,
+  DistinctValuesRpcRequestOptions, ElementProperties, ElementPropertiesRpcRequestOptions, ExtendedContentRpcRequestOptions,
+  ExtendedHierarchyRpcRequestOptions, HierarchyCompareInfo, HierarchyCompareInfoJSON, HierarchyCompareRpcOptions, HierarchyRpcRequestOptions,
+  InstanceKey, InstanceKeyJSON, isContentDescriptorRequestOptions, isDisplayLabelRequestOptions, isExtendedContentRequestOptions,
+  isExtendedHierarchyRequestOptions, ItemJSON, KeySet, KeySetJSON, LabelDefinition, LabelDefinitionJSON, LabelRpcRequestOptions, Node, NodeJSON,
+  NodeKey, NodeKeyJSON, NodePathElement, NodePathElementJSON, Paged, PagedResponse, PageOptions, PartialHierarchyModification,
+  PartialHierarchyModificationJSON, PresentationError, PresentationRpcInterface, PresentationRpcResponse, PresentationStatus, Ruleset,
+  RulesetVariable, RulesetVariableJSON, SelectionInfo, SelectionScope, SelectionScopeRpcRequestOptions,
+} from "@bentley/presentation-common";
+import { PresentationBackendLoggerCategory } from "./BackendLoggerCategory";
+import { Presentation } from "./Presentation";
+import { PresentationManager } from "./PresentationManager";
+
+type ContentGetter<TResult = any, TOptions = any> = (requestOptions: TOptions) => TResult;
+
+/** @internal */
+export const MAX_ALLOWED_PAGE_SIZE = 1000;
+
+/**
+ * The backend implementation of PresentationRpcInterface. All it's basically
+ * responsible for is forwarding calls to [[Presentation.manager]].
+ *
+ * Consumers should not use this class. Instead, they should register
+ * [PresentationRpcInterface]($presentation-common):
+ * ``` ts
+ * [[include:Backend.Initialization.RpcInterface]]
+ * ```
+ *
+ * @internal
+ */
+export class PresentationRpcImpl extends PresentationRpcInterface {
+
+  public constructor(_id?: string) {
+    super();
+  }
+
+  /**
+   * Get the maximum result waiting time.
+   */
+  public get requestTimeout(): number { return Presentation.getRequestTimeout(); }
+
+  /** Returns an ok response with result inside */
+  private successResponse<TResult>(result: TResult, diagnostics?: DiagnosticsScopeLogs[]) {
+    return {
+      statusCode: PresentationStatus.Success,
+      result,
+      diagnostics,
+    };
+  }
+
+  /** Returns a bad request response with empty result and an error code */
+  private errorResponse(errorCode: PresentationStatus, errorMessage?: string, diagnostics?: DiagnosticsScopeLogs[]) {
+    return {
+      statusCode: errorCode,
+      result: undefined,
+      errorMessage,
+      diagnostics,
+    };
+  }
+
+  /**
+   * Get the [[PresentationManager]] used by this RPC impl.
+   */
+  public getManager(clientId?: string): PresentationManager {
+    return Presentation.getManager(clientId);
+  }
+
+  private getIModel(token: IModelRpcProps): IModelDb {
+    let imodel: IModelDb;
+    try {
+      imodel = IModelDb.findByKey(token.key);
+    } catch {
+      throw new PresentationError(PresentationStatus.InvalidArgument, "IModelRpcProps doesn't point to a valid iModel");
+    }
+    return imodel;
+  }
+
+  private async makeRequest<TRpcOptions extends { rulesetOrId?: Ruleset | string, clientId?: string, diagnostics?: DiagnosticsOptions, rulesetVariables?: RulesetVariableJSON[] }, TResult>(token: IModelRpcProps, requestId: string, requestOptions: TRpcOptions, request: ContentGetter<Promise<TResult>>): PresentationRpcResponse<TResult> {
+    Logger.logInfo(PresentationBackendLoggerCategory.Rpc, `Received '${requestId}' request. Params: ${JSON.stringify(requestOptions)}`);
+    const requestContext = ClientRequestContext.current;
+    let imodel: IModelDb;
+    try {
+      imodel = this.getIModel(token);
+    } catch (e) {
+      return this.errorResponse((e as PresentationError).errorNumber, (e as PresentationError).message);
+    }
+
+    const { clientId, diagnostics: diagnosticsOptions, rulesetVariables, ...options } = requestOptions; // eslint-disable-line @typescript-eslint/no-unused-vars
+    const managerRequestOptions: any = {
+      ...options,
+      requestContext,
+      imodel,
+    };
+
+    // set up ruleset variables
+    if (rulesetVariables)
+      managerRequestOptions.rulesetVariables = rulesetVariables.map(RulesetVariable.fromJSON);
+
+    // set up diagnostics listener
+    let diagnosticLogs: DiagnosticsScopeLogs[] | undefined;
+    if (diagnosticsOptions) {
+      managerRequestOptions.diagnostics = {
+        ...diagnosticsOptions,
+        handler: (logs: DiagnosticsScopeLogs[]) => {
+          // istanbul ignore else
+          if (!diagnosticLogs)
+            diagnosticLogs = [];
+          diagnosticLogs.push(...logs);
+        },
+      };
+    }
+
+    // initiate request
+    const resultPromise = request(managerRequestOptions)
+      .then((result) => this.successResponse(result, diagnosticLogs))
+      .catch((e: PresentationError) => this.errorResponse(e.errorNumber, e.message, diagnosticLogs));
+
+    if (this.requestTimeout === 0)
+      return resultPromise;
+
+    let timeout: NodeJS.Timeout;
+    const timeoutPromise = new Promise<any>((_resolve, reject) => {
+      timeout = setTimeout(() => {
+        reject("Timed out");
+      }, this.requestTimeout);
+    });
+
+    return Promise.race([resultPromise, timeoutPromise])
+      .catch(() => this.errorResponse(PresentationStatus.BackendTimeout))
+      .finally(() => clearTimeout(timeout));
+  }
+
+  // eslint-disable-next-line deprecation/deprecation
+  public async getNodesAndCount(token: IModelRpcProps, requestOptions: Paged<HierarchyRpcRequestOptions>, parentKey?: NodeKeyJSON) {
+    return this.makeRequest(token, "getNodesAndCount", requestOptions, async (options) => {
+      options = { ...options, parentKey: nodeKeyFromJson(parentKey) };
+      const [nodes, count] = await Promise.all([
+        this.getManager(requestOptions.clientId).getNodes(options),
+        this.getManager(requestOptions.clientId).getNodesCount(options),
+      ]);
+      return { count, nodes: nodes.map(Node.toJSON) };
+    });
+  }
+
+  /** @deprecated */
+  // eslint-disable-next-line deprecation/deprecation
+  public async getNodes(token: IModelRpcProps, requestOptions: Paged<HierarchyRpcRequestOptions>, parentKey?: NodeKeyJSON): PresentationRpcResponse<NodeJSON[]> {
+    return this.makeRequest(token, "getNodes", requestOptions, async (options) => {
+      const nodes = await this.getManager(requestOptions.clientId).getNodes({ ...options, parentKey: nodeKeyFromJson(parentKey) });
+      return nodes.map(Node.toJSON);
+    });
+  }
+
+  // eslint-disable-next-line deprecation/deprecation
+  public async getNodesCount(token: IModelRpcProps, requestOptions: HierarchyRpcRequestOptions | ExtendedHierarchyRpcRequestOptions, parentKey?: NodeKeyJSON): PresentationRpcResponse<number> {
+    return this.makeRequest(token, "getNodesCount", requestOptions, async (options) =>
+      this.getManager(requestOptions.clientId).getNodesCount({ ...options, parentKey: nodeKeyFromJson(isExtendedHierarchyRequestOptions<never, NodeKeyJSON, RulesetVariableJSON>(options) ? options.parentKey : parentKey) }),
+    );
+  }
+
+  public async getPagedNodes(token: IModelRpcProps, requestOptions: Paged<ExtendedHierarchyRpcRequestOptions>): PresentationRpcResponse<PagedResponse<NodeJSON>> {
+    return this.makeRequest(token, "getPagedNodes", requestOptions, async (options) => {
+      options = enforceValidPageSize({
+        ...options,
+        parentKey: nodeKeyFromJson(options.parentKey),
+      });
+      const [nodes, count] = await Promise.all([
+        this.getManager(requestOptions.clientId).getNodes(options),
+        this.getManager(requestOptions.clientId).getNodesCount(options),
+      ]);
+      return { total: count, items: nodes.map(Node.toJSON) };
+    });
+  }
+
+  public async getNodePaths(token: IModelRpcProps, requestOptions: Omit<ExtendedHierarchyRpcRequestOptions, "parentKey">, paths: InstanceKeyJSON[][], markedIndex: number): PresentationRpcResponse<NodePathElementJSON[]> {
+    return this.makeRequest(token, "getNodePaths", { ...requestOptions, paths, markedIndex }, async (options) => {
+      const result = await this.getManager(requestOptions.clientId).getNodePaths(options);
+      return result.map(NodePathElement.toJSON);
+    });
+  }
+
+  public async getFilteredNodePaths(token: IModelRpcProps, requestOptions: Omit<ExtendedHierarchyRpcRequestOptions, "parentKey">, filterText: string): PresentationRpcResponse<NodePathElementJSON[]> {
+    return this.makeRequest(token, "getFilteredNodePaths", { ...requestOptions, filterText }, async (options) => {
+      const result = await this.getManager(requestOptions.clientId).getFilteredNodePaths(options);
+      return result.map(NodePathElement.toJSON);
+    });
+  }
+
+  /** @deprecated This is a noop now. Keeping just to avoid breaking the RPC interface. */
+  // eslint-disable-next-line deprecation/deprecation
+  public async loadHierarchy(_token: IModelRpcProps, _requestOptions: HierarchyRpcRequestOptions): PresentationRpcResponse<void> {
+    return { statusCode: PresentationStatus.Success };
+  }
+
+  // eslint-disable-next-line deprecation/deprecation
+  public async getContentDescriptor(token: IModelRpcProps, requestOptions: ContentRpcRequestOptions | ContentDescriptorRpcRequestOptions, displayType?: string, keys?: KeySetJSON, selection?: SelectionInfo): PresentationRpcResponse<DescriptorJSON | undefined> {
+    return this.makeRequest(token, "getContentDescriptor", requestOptions, async (options) => {
+      if (isContentDescriptorRequestOptions<never, KeySetJSON, RulesetVariableJSON>(options)) {
+        options = { ...options, keys: KeySet.fromJSON(options.keys) };
+      } else {
+        options = {
+          ...options,
+          displayType: displayType!,
+          keys: KeySet.fromJSON(keys!),
+          selection,
+        };
+      }
+      const descriptor = await this.getManager(requestOptions.clientId).getContentDescriptor(options);
+      if (descriptor)
+        return descriptor.toJSON();
+      return undefined;
+    });
+  }
+
+  // eslint-disable-next-line deprecation/deprecation
+  public async getContentSetSize(token: IModelRpcProps, requestOptions: ContentRpcRequestOptions | ExtendedContentRpcRequestOptions, descriptorOrOverrides?: DescriptorJSON | DescriptorOverrides, keys?: KeySetJSON): PresentationRpcResponse<number> {
+    return this.makeRequest(token, "getContentSetSize", requestOptions, async (options) => {
+      if (isExtendedContentRequestOptions<never, DescriptorJSON, KeySetJSON, RulesetVariableJSON>(options)) {
+        options = {
+          ...options,
+          descriptor: descriptorFromJson(options.descriptor),
+          keys: KeySet.fromJSON(options.keys),
+        };
+      } else {
+        options = {
+          ...options,
+          descriptor: descriptorFromJson(descriptorOrOverrides!),
+          keys: KeySet.fromJSON(keys!),
+        };
+      }
+      return this.getManager(requestOptions.clientId).getContentSetSize(options);
+    });
+  }
+
+  // eslint-disable-next-line deprecation/deprecation
+  public async getContentAndSize(token: IModelRpcProps, requestOptions: ContentRpcRequestOptions, descriptorOrOverrides: DescriptorJSON | DescriptorOverrides, keys: KeySetJSON): PresentationRpcResponse<{ size: number, content: ContentJSON | undefined }> {
+    return this.makeRequest(token, "getContentAndSize", requestOptions, async (options) => {
+      options = {
+        ...options,
+        descriptor: descriptorFromJson(descriptorOrOverrides),
+        keys: KeySet.fromJSON(keys),
+      };
+      const [size, content] = await Promise.all([
+        this.getManager(requestOptions.clientId).getContentSetSize(options),
+        this.getManager(requestOptions.clientId).getContent(options),
+      ]);
+      if (content)
+        return { size, content: content.toJSON() };
+      return { size: 0, content: undefined };
+    });
+  }
+
+  // eslint-disable-next-line deprecation/deprecation
+  public async getContent(token: IModelRpcProps, requestOptions: Paged<ContentRpcRequestOptions>, descriptorOrOverrides: DescriptorJSON | DescriptorOverrides, keys: KeySetJSON): PresentationRpcResponse<ContentJSON | undefined> {
+    return this.makeRequest(token, "getContent", requestOptions, async (options) => {
+      const content = await this.getManager(requestOptions.clientId).getContent({ ...options, descriptor: descriptorFromJson(descriptorOrOverrides), keys: KeySet.fromJSON(keys) });
+      if (content)
+        return content.toJSON();
+      return undefined;
+    });
+  }
+
+  public async getPagedContent(token: IModelRpcProps, requestOptions: Paged<ExtendedContentRpcRequestOptions>): PresentationRpcResponse<{ descriptor: DescriptorJSON, contentSet: PagedResponse<ItemJSON> } | undefined> {
+    return this.makeRequest(token, "getPagedContent", requestOptions, async (options) => {
+      options = enforceValidPageSize({
+        ...options,
+        descriptor: descriptorFromJson(options.descriptor),
+        keys: KeySet.fromJSON(options.keys),
+      });
+
+      const [size, content] = await Promise.all([
+        this.getManager(requestOptions.clientId).getContentSetSize(options),
+        this.getManager(requestOptions.clientId).getContent(options),
+      ]);
+
+      if (!content)
+        return undefined;
+
+      return {
+        descriptor: content.descriptor.toJSON(),
+        contentSet: {
+          total: size,
+          items: content.contentSet.map((i) => i.toJSON()),
+        },
+      };
+    });
+  }
+
+  public async getPagedContentSet(token: IModelRpcProps, requestOptions: Paged<ExtendedContentRpcRequestOptions>): PresentationRpcResponse<PagedResponse<ItemJSON>> {
+    const content = await this.getPagedContent(token, requestOptions);
+    return this.successResponse(content.result ? content.result.contentSet : { total: 0, items: [] });
+  }
+
+  public async getElementProperties(token: IModelRpcProps, requestOptions: ElementPropertiesRpcRequestOptions): PresentationRpcResponse<ElementProperties | undefined> {
+    return this.makeRequest(token, "getElementProperties", { ...requestOptions }, async (options) => {
+      return this.getManager(requestOptions.clientId).getElementProperties(options);
+    });
+  }
+
+  // eslint-disable-next-line deprecation/deprecation
+  public async getDistinctValues(token: IModelRpcProps, requestOptions: ContentRpcRequestOptions, descriptor: DescriptorJSON | DescriptorOverrides, keys: KeySetJSON, fieldName: string, maximumValueCount: number): PresentationRpcResponse<string[]> {
+    return this.makeRequest(token, "getDistinctValues", requestOptions, async (options) => {
+      const { requestContext, ...optionsNoRequestContext } = options;
+      // eslint-disable-next-line deprecation/deprecation
+      return this.getManager(requestOptions.clientId).getDistinctValues(requestContext, optionsNoRequestContext, descriptorFromJson(descriptor), KeySet.fromJSON(keys), fieldName, maximumValueCount);
+    });
+  }
+
+  public async getPagedDistinctValues(token: IModelRpcProps, requestOptions: DistinctValuesRpcRequestOptions): PresentationRpcResponse<PagedResponse<DisplayValueGroupJSON>> {
+    return this.makeRequest(token, "getPagedDistinctValues", requestOptions, async (options) => {
+      options = enforceValidPageSize({
+        ...options,
+        descriptor: descriptorFromJson(options.descriptor),
+        keys: KeySet.fromJSON(options.keys),
+      });
+      const response = await this.getManager(requestOptions.clientId).getPagedDistinctValues(options);
+      return {
+        ...response,
+        items: response.items.map(DisplayValueGroup.toJSON),
+      };
+    });
+  }
+
+  // eslint-disable-next-line deprecation/deprecation
+  public async getDisplayLabelDefinition(token: IModelRpcProps, requestOptions: LabelRpcRequestOptions | DisplayLabelRpcRequestOptions, key?: InstanceKeyJSON): PresentationRpcResponse<LabelDefinitionJSON> {
+    return this.makeRequest(token, "getDisplayLabelDefinition", requestOptions, async (options) => {
+      const label = await this.getManager(requestOptions.clientId).getDisplayLabelDefinition({ ...options, key: isDisplayLabelRequestOptions(options) ? options.key : key! });
+      return LabelDefinition.toJSON(label);
+    });
+  }
+
+  // eslint-disable-next-line deprecation/deprecation
+  public async getDisplayLabelDefinitions(token: IModelRpcProps, requestOptions: LabelRpcRequestOptions, keys: InstanceKeyJSON[]): PresentationRpcResponse<LabelDefinitionJSON[]> {
+    return this.makeRequest(token, "getDisplayLabelDefinitions", requestOptions, async (options) => {
+      const labels = await this.getManager(requestOptions.clientId).getDisplayLabelDefinitions({ ...options, keys: keys.map(InstanceKey.fromJSON) });
+      return labels.map(LabelDefinition.toJSON);
+    });
+  }
+
+  public async getPagedDisplayLabelDefinitions(token: IModelRpcProps, requestOptions: DisplayLabelsRpcRequestOptions): PresentationRpcResponse<PagedResponse<LabelDefinitionJSON>> {
+    const pageOpts = enforceValidPageSize({ paging: { start: 0, size: requestOptions.keys.length } });
+    if (pageOpts.paging.size < requestOptions.keys.length)
+      requestOptions.keys.splice(pageOpts.paging.size);
+    return this.makeRequest(token, "getPagedDisplayLabelDefinitions", requestOptions, async (options) => {
+      const labels = await this.getManager(requestOptions.clientId).getDisplayLabelDefinitions({ ...options, keys: options.keys.map(InstanceKey.fromJSON) });
+      return {
+        total: options.keys.length,
+        items: labels.map(LabelDefinition.toJSON),
+      };
+    });
+  }
+
+  public async getSelectionScopes(token: IModelRpcProps, requestOptions: SelectionScopeRpcRequestOptions): PresentationRpcResponse<SelectionScope[]> {
+    return this.makeRequest(token, "getSelectionScopes", requestOptions, async (options) =>
+      this.getManager(requestOptions.clientId).getSelectionScopes(options),
+    );
+  }
+
+  public async computeSelection(token: IModelRpcProps, requestOptions: SelectionScopeRpcRequestOptions, ids: Id64String[], scopeId: string): PresentationRpcResponse<KeySetJSON> {
+    return this.makeRequest(token, "computeSelection", { ...requestOptions, ids, scopeId }, async (options) => {
+      const keys = await this.getManager(requestOptions.clientId).computeSelection(options);
+      return keys.toJSON();
+    });
+  }
+
+  public async compareHierarchies(token: IModelRpcProps, requestOptions: HierarchyCompareRpcOptions): PresentationRpcResponse<PartialHierarchyModificationJSON[]> {
+    return this.makeRequest(token, "compareHierarchies", requestOptions, async (options) => {
+      options = {
+        ...options,
+        ...(options.expandedNodeKeys ? { expandedNodeKeys: options.expandedNodeKeys.map(NodeKey.fromJSON) } : undefined),
+        prev: {
+          ...options.prev,
+          ...(options.prev.rulesetVariables ? { rulesetVariables: options.prev.rulesetVariables.map(RulesetVariable.fromJSON) } : {}),
+        },
+      };
+      const result = await this.getManager(requestOptions.clientId).compareHierarchies(options);
+      return result.changes.map(PartialHierarchyModification.toJSON);
+    });
+  }
+
+  public async compareHierarchiesPaged(token: IModelRpcProps, requestOptions: HierarchyCompareRpcOptions): PresentationRpcResponse<HierarchyCompareInfoJSON> {
+    return this.makeRequest(token, "compareHierarchies", requestOptions, async (options) => {
+      options = {
+        ...options,
+        ...(options.expandedNodeKeys ? { expandedNodeKeys: options.expandedNodeKeys.map(NodeKey.fromJSON) } : undefined),
+        prev: {
+          ...options.prev,
+          ...(options.prev.rulesetVariables ? { rulesetVariables: options.prev.rulesetVariables.map(RulesetVariable.fromJSON) } : undefined),
+        },
+        resultSetSize: getValidPageSize(requestOptions.resultSetSize),
+      };
+      const result = await this.getManager(requestOptions.clientId).compareHierarchies(options);
+      return HierarchyCompareInfo.toJSON(result);
+    });
+  }
+}
+
+const enforceValidPageSize = <TOptions extends Paged<object>>(requestOptions: TOptions): TOptions & { paging: PageOptions } => {
+  const validPageSize = getValidPageSize(requestOptions.paging?.size);
+  if (!requestOptions.paging || requestOptions.paging.size !== validPageSize)
+    return { ...requestOptions, paging: { ...requestOptions.paging, size: validPageSize } };
+  return requestOptions as (TOptions & { paging: PageOptions });
+};
+
+const getValidPageSize = (size: number | undefined) => {
+  const requestedSize = size ?? 0;
+  return (requestedSize === 0 || requestedSize > MAX_ALLOWED_PAGE_SIZE) ? MAX_ALLOWED_PAGE_SIZE : requestedSize;
+};
+
+const nodeKeyFromJson = (json: NodeKeyJSON | undefined): NodeKey | undefined => {
+  if (!json)
+    return undefined;
+  return NodeKey.fromJSON(json);
+};
+
+const descriptorFromJson = (json: DescriptorJSON | DescriptorOverrides): Descriptor | DescriptorOverrides => {
+  if ((json as DescriptorJSON).connectionId)
+    return Descriptor.fromJSON(json as DescriptorJSON)!;
+  return json as DescriptorOverrides;
+};