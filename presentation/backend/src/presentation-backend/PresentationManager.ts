--- conflicted
+++ resolved
@@ -457,15 +457,9 @@
       ...strippedOptions,
     };
     const start = new Date();
-<<<<<<< HEAD
-    await this.request<void>(requestContext, requestOptions.imodel, params);
+    await this.request(params);
     Logger.logInfo(PresentationBackendLoggerCategory.PresentationManager, `Loading full hierarchy for `
-      + `iModel "${requestOptions.imodel.iModelId}" and ruleset "${options.rulesetId}" `
-=======
-    await this.request(params);
-    Logger.logInfo("ECPresentation.Node", `Loading full hierarchy for `
       + `iModel "${requestOptions.imodel.iModelId}" and ruleset "${rulesetId}" `
->>>>>>> 4c9143c0
       + `completed in ${((new Date()).getTime() - start.getTime()) / 1000} s.`);
   }
 
