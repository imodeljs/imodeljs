--- conflicted
+++ resolved
@@ -258,14 +258,12 @@
   contentCacheSize?: number;
 
   /**
-<<<<<<< HEAD
    * A map of default unit formats to use for formatting properties that don't have a presentation format
    * in requested unit system.
    *  @alpha */
   defaultFormats?: {
     [phenomenon: string]: UnitSystemFormat;
   };
-=======
    * Use [SQLite's Memory-Mapped I/O](https://sqlite.org/mmap.html) for worker connections. This mode improves performance of handling
    * requests with high I/O intensity, e.g. filtering large tables on non-indexed columns. No downsides have been noticed.
    *
@@ -274,7 +272,6 @@
    * @alpha
    */
   useMmap?: boolean | number;
->>>>>>> 83e76fd7
 
   /**
    * An identifier which helps separate multiple presentation managers. It's
@@ -337,11 +334,8 @@
         isChangeTrackingEnabled,
         cacheConfig: createCacheConfig(this._props.cacheConfig),
         contentCacheSize: this._props.contentCacheSize,
-<<<<<<< HEAD
         defaultFormats: this._props.defaultFormats,
-=======
         useMmap: this._props.useMmap,
->>>>>>> 83e76fd7
       });
       this._nativePlatform = new nativePlatformImpl();
     }
@@ -1002,4 +996,4 @@
   if (typeof ovr === "object")
     return ovr.common;
   return PRESENTATION_COMMON_ASSETS_ROOT;
-};
+};