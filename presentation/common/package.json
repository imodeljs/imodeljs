--- conflicted
+++ resolved
@@ -47,17 +47,10 @@
     "@bentley/imodeljs-common": "^2.9.0-dev.15"
   },
   "devDependencies": {
-<<<<<<< HEAD
-    "@bentley/bentleyjs-core": "2.9.0-dev.12",
-    "@bentley/build-tools": "2.9.0-dev.12",
-    "@bentley/eslint-plugin": "2.9.0-dev.12",
-    "@bentley/imodeljs-common": "2.9.0-dev.12",
-=======
+    "@bentley/bentleyjs-core": "2.9.0-dev.15",
     "@bentley/build-tools": "2.9.0-dev.15",
     "@bentley/eslint-plugin": "2.9.0-dev.15",
-    "@bentley/bentleyjs-core": "2.9.0-dev.15",
     "@bentley/imodeljs-common": "2.9.0-dev.15",
->>>>>>> d31d2e29
     "@types/chai": "^4.1.4",
     "@types/chai-as-promised": "^7",
     "@types/chai-jest-snapshot": "^1.3.0",
