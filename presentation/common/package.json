{
  "name": "@bentley/presentation-common",
  "version": "2.17.0-dev.16",
  "description": "Common pieces for iModel.js presentation packages",
  "imodeljsSharedLibrary": true,
  "license": "MIT",
  "repository": {
    "type": "git",
    "url": "https://github.com/imodeljs/imodeljs/tree/master/presentation/common"
  },
  "keywords": [
    "Bentley",
    "EC",
    "Presentation",
    "iModelJS"
  ],
  "author": {
    "name": "Bentley Systems, Inc.",
    "url": "http://www.bentley.com"
  },
  "main": "lib/presentation-common.js",
  "typings": "lib/presentation-common",
  "scripts": {
    "compile": "npm run build",
    "build": "npm run ruleset-json-schema && npm run build:assets && npm run build:public && npm run extract && tsc 1>&2",
    "build:assets": "cpx \"./assets/**/*\" ./lib/assets && npm run pseudolocalize:assets",
    "build:public": "cpx \"./assets/**/*\" ./lib/public && npm run pseudolocalize:public",
    "build:watch": "npm run ruleset-json-schema && npm run build:assets && tsc -w",
    "clean": "rimraf lib .rush/temp/package-deps*.json",
    "cover": "nyc npm test",
    "docs": "npm run docs:reference && npm run docs:changelog",
    "docs:changelog": "cpx ./CHANGELOG.md ../../generated-docs/presentation/presentation-common",
    "docs:reference": "betools docs --includes=../../generated-docs/extract --json=../../generated-docs/presentation/presentation-common/file.json --tsIndexFile=presentation-common.ts --onlyJson",
    "extract": "betools extract --fileExt=ts --extractFrom=./src/test --recursive --out=../../generated-docs/extract",
    "extract-api": "betools extract-api --entry=presentation-common",
    "ruleset-json-schema": "npm run ruleset-json-schema:generate && npm run ruleset-json-schema:post-process",
    "ruleset-json-schema:generate": "typescript-json-schema ./tsconfig.json Ruleset --noExtraProps --required --strictNullChecks --include ./src/presentation-common/rules/**/*.ts --include ./src/presentation-common/rules/*.ts > ./Ruleset.schema.json",
    "ruleset-json-schema:post-process": "node ./scripts/post-process-json-schema.js --path ./Ruleset.schema.json",
    "lint": "eslint -f visualstudio \"./src/**/*.ts\" 1>&2",
    "pseudolocalize:assets": "betools pseudolocalize --englishDir ./assets/locales/en --out ./lib/assets/locales/en-PSEUDO",
    "pseudolocalize:public": "betools pseudolocalize --englishDir ./assets/locales/en --out ./lib/public/locales/en-PSEUDO",
    "test": "mocha --config ../.mocharc.json \"./lib/test/**/*.test.js\"",
    "test:watch": "npm test -- --reporter min --watch-extensions ts --watch"
  },
  "peerDependencies": {
    "@bentley/bentleyjs-core": "^2.17.0-dev.16",
    "@bentley/imodeljs-common": "^2.17.0-dev.16",
    "@bentley/imodeljs-quantity": "^2.17.0-dev.16"
  },
  "devDependencies": {
<<<<<<< HEAD
    "@bentley/bentleyjs-core": "workspace:*",
    "@bentley/build-tools": "workspace:*",
    "@bentley/eslint-plugin": "workspace:*",
    "@bentley/imodeljs-common": "workspace:*",
    "@bentley/imodeljs-quantity": "workspace:*",
=======
    "@bentley/bentleyjs-core": "2.17.0-dev.16",
    "@bentley/build-tools": "2.17.0-dev.16",
    "@bentley/eslint-plugin": "2.17.0-dev.16",
    "@bentley/imodeljs-common": "2.17.0-dev.16",
    "@bentley/imodeljs-quantity": "2.17.0-dev.16",
>>>>>>> 2e882ab0
    "@types/chai": "^4.1.4",
    "@types/chai-as-promised": "^7",
    "@types/chai-jest-snapshot": "^1.3.0",
    "@types/deep-equal": "^1",
    "@types/faker": "^4.1.0",
    "@types/mocha": "^8.2.2",
    "@types/sinon": "^9.0.0",
    "@types/sinon-chai": "^3.2.0",
    "@types/source-map-support": "^0.4.0",
    "chai": "^4.1.2",
    "chai-as-promised": "^7",
    "chai-jest-snapshot": "^2.0.0",
    "cpx": "^1.5.0",
    "cross-env": "^5.1.4",
    "deep-equal": "^1",
    "eslint": "^6.8.0",
    "faker": "^4.1.0",
    "json-schema-faker": "0.5.0-rc16",
    "mocha": "^8.3.2",
    "nyc": "^15.1.0",
    "rimraf": "^3.0.2",
    "sinon": "^9.0.2",
    "sinon-chai": "^3.2.0",
    "typemoq": "^2.1.0",
    "typescript": "~4.1.0",
    "typescript-json-schema": "^0.43.0",
    "yargs": "^16.0.0"
  },
  "nyc": {
    "extends": "./node_modules/@bentley/build-tools/.nycrc",
    "check-coverage": true,
    "statements": 100,
    "functions": 100,
    "branches": 100,
    "lines": 100
  },
  "eslintConfig": {
    "plugins": [
      "@bentley"
    ],
    "extends": "plugin:@bentley/imodeljs-recommended"
  }
}<|MERGE_RESOLUTION|>--- conflicted
+++ resolved
@@ -48,19 +48,11 @@
     "@bentley/imodeljs-quantity": "^2.17.0-dev.16"
   },
   "devDependencies": {
-<<<<<<< HEAD
     "@bentley/bentleyjs-core": "workspace:*",
     "@bentley/build-tools": "workspace:*",
     "@bentley/eslint-plugin": "workspace:*",
     "@bentley/imodeljs-common": "workspace:*",
     "@bentley/imodeljs-quantity": "workspace:*",
-=======
-    "@bentley/bentleyjs-core": "2.17.0-dev.16",
-    "@bentley/build-tools": "2.17.0-dev.16",
-    "@bentley/eslint-plugin": "2.17.0-dev.16",
-    "@bentley/imodeljs-common": "2.17.0-dev.16",
-    "@bentley/imodeljs-quantity": "2.17.0-dev.16",
->>>>>>> 2e882ab0
     "@types/chai": "^4.1.4",
     "@types/chai-as-promised": "^7",
     "@types/chai-jest-snapshot": "^1.3.0",
