{
  "name": "@bentley/presentation-common",
<<<<<<< HEAD
  "version": "2.9.0-dev.11",
=======
  "version": "2.9.0-dev.8",
>>>>>>> 9b514dc3
  "description": "Common pieces for iModel.js presentation packages",
  "imodeljsSharedLibrary": true,
  "license": "MIT",
  "repository": {
    "type": "git",
    "url": "https://github.com/imodeljs/imodeljs/tree/master/presentation/common"
  },
  "keywords": [
    "Bentley",
    "EC",
    "Presentation",
    "iModelJS"
  ],
  "author": {
    "name": "Bentley Systems, Inc.",
    "url": "http://www.bentley.com"
  },
  "main": "lib/presentation-common.js",
  "typings": "lib/presentation-common",
  "scripts": {
    "compile": "npm run build",
    "build": "npm run ruleset-json-schema && npm run build:assets && npm run build:public && npm run extract && tsc 1>&2",
    "build:assets": "cpx \"./assets/**/*\" ./lib/assets && npm run pseudolocalize:assets",
    "build:public": "cpx \"./assets/**/*\" ./lib/public && npm run pseudolocalize:public",
    "build:watch": "npm run ruleset-json-schema && npm run build:assets && tsc -w",
    "clean": "rimraf lib .rush/temp/package-deps*.json",
    "cover": "nyc npm test",
    "docs": "npm run docs:reference && npm run docs:changelog",
    "docs:changelog": "cpx ./CHANGELOG.md ../../generated-docs/presentation/presentation-common",
    "docs:reference": "betools docs --includes=../../generated-docs/extract --json=../../generated-docs/presentation/presentation-common/file.json --tsIndexFile=presentation-common.ts --onlyJson",
    "extract": "betools extract --fileExt=ts --extractFrom=./src/test --recursive --out=../../generated-docs/extract",
    "extract-api": "betools extract-api --entry=presentation-common",
    "ruleset-json-schema": "npm run ruleset-json-schema:generate && npm run ruleset-json-schema:post-process",
    "ruleset-json-schema:generate": "typescript-json-schema ./tsconfig.json Ruleset --noExtraProps --required --strictNullChecks --include ./src/presentation-common/rules/**/*.ts --include ./src/presentation-common/rules/*.ts > ./Ruleset.schema.json",
    "ruleset-json-schema:post-process": "node ./scripts/post-process-json-schema.js --path ./Ruleset.schema.json",
    "lint": "eslint -f visualstudio --max-warnings 0 ./src/**/*.ts 1>&2",
    "pseudolocalize:assets": "betools pseudolocalize --englishDir ./assets/locales/en --out ./lib/assets/locales/en-PSEUDO",
    "pseudolocalize:public": "betools pseudolocalize --englishDir ./assets/locales/en --out ./lib/public/locales/en-PSEUDO",
    "test": "mocha --opts ../mocha.opts \"./lib/test/**/*.test.js\"",
    "test:watch": "npm test -- --reporter min --watch-extensions ts --watch"
  },
  "peerDependencies": {
<<<<<<< HEAD
    "@bentley/bentleyjs-core": "^2.9.0-dev.11",
    "@bentley/imodeljs-common": "^2.9.0-dev.11"
  },
  "devDependencies": {
    "@bentley/build-tools": "2.9.0-dev.11",
    "@bentley/eslint-plugin": "2.9.0-dev.11",
    "@bentley/bentleyjs-core": "2.9.0-dev.11",
    "@bentley/imodeljs-common": "2.9.0-dev.11",
=======
    "@bentley/bentleyjs-core": "^2.9.0-dev.8",
    "@bentley/imodeljs-common": "^2.9.0-dev.8"
  },
  "devDependencies": {
    "@bentley/build-tools": "2.9.0-dev.8",
    "@bentley/eslint-plugin": "2.9.0-dev.8",
    "@bentley/bentleyjs-core": "2.9.0-dev.8",
    "@bentley/imodeljs-common": "2.9.0-dev.8",
>>>>>>> 9b514dc3
    "@types/chai": "^4.1.4",
    "@types/chai-as-promised": "^7",
    "@types/chai-jest-snapshot": "^1.3.0",
    "@types/deep-equal": "^1",
    "@types/faker": "^4.1.0",
    "@types/mocha": "^5.2.5",
    "@types/sinon": "^9.0.0",
    "@types/sinon-chai": "^3.2.0",
    "@types/source-map-support": "^0.4.0",
    "chai": "^4.1.2",
    "chai-as-promised": "^7",
    "chai-jest-snapshot": "^2.0.0",
    "cpx": "^1.5.0",
    "cross-env": "^5.1.4",
    "deep-equal": "^1",
    "eslint": "^6.8.0",
    "faker": "^4.1.0",
    "json-schema-faker": "0.5.0-rc16",
    "mocha": "^5.2.0",
    "nyc": "^14.0.0",
    "rimraf": "^3.0.2",
    "sinon": "^9.0.2",
    "sinon-chai": "^3.2.0",
    "typemoq": "^2.1.0",
    "typescript": "~3.7.4",
    "typescript-json-schema": "^0.43.0",
    "yargs": "^15.0.0"
  },
  "nyc": {
    "extends": "./node_modules/@bentley/build-tools/.nycrc",
    "check-coverage": true,
    "statements": 100,
    "functions": 100,
    "branches": 100,
    "lines": 100
  },
  "eslintConfig": {
    "plugins": [
      "@bentley"
    ],
    "extends": "plugin:@bentley/imodeljs-recommended"
  }
}<|MERGE_RESOLUTION|>--- conflicted
+++ resolved
@@ -1,10 +1,6 @@
 {
   "name": "@bentley/presentation-common",
-<<<<<<< HEAD
-  "version": "2.9.0-dev.11",
-=======
   "version": "2.9.0-dev.8",
->>>>>>> 9b514dc3
   "description": "Common pieces for iModel.js presentation packages",
   "imodeljsSharedLibrary": true,
   "license": "MIT",
@@ -47,16 +43,6 @@
     "test:watch": "npm test -- --reporter min --watch-extensions ts --watch"
   },
   "peerDependencies": {
-<<<<<<< HEAD
-    "@bentley/bentleyjs-core": "^2.9.0-dev.11",
-    "@bentley/imodeljs-common": "^2.9.0-dev.11"
-  },
-  "devDependencies": {
-    "@bentley/build-tools": "2.9.0-dev.11",
-    "@bentley/eslint-plugin": "2.9.0-dev.11",
-    "@bentley/bentleyjs-core": "2.9.0-dev.11",
-    "@bentley/imodeljs-common": "2.9.0-dev.11",
-=======
     "@bentley/bentleyjs-core": "^2.9.0-dev.8",
     "@bentley/imodeljs-common": "^2.9.0-dev.8"
   },
@@ -65,7 +51,6 @@
     "@bentley/eslint-plugin": "2.9.0-dev.8",
     "@bentley/bentleyjs-core": "2.9.0-dev.8",
     "@bentley/imodeljs-common": "2.9.0-dev.8",
->>>>>>> 9b514dc3
     "@types/chai": "^4.1.4",
     "@types/chai-as-promised": "^7",
     "@types/chai-jest-snapshot": "^1.3.0",
