--- conflicted
+++ resolved
@@ -1,10 +1,6 @@
 {
   "name": "@bentley/presentation-common",
-<<<<<<< HEAD
-  "version": "2.16.0-dev.9",
-=======
   "version": "2.16.0-dev.12",
->>>>>>> 8aaff637
   "description": "Common pieces for iModel.js presentation packages",
   "imodeljsSharedLibrary": true,
   "license": "MIT",
@@ -47,18 +43,6 @@
     "test:watch": "npm test -- --reporter min --watch-extensions ts --watch"
   },
   "peerDependencies": {
-<<<<<<< HEAD
-    "@bentley/bentleyjs-core": "^2.16.0-dev.9",
-    "@bentley/imodeljs-common": "^2.16.0-dev.9",
-    "@bentley/imodeljs-quantity": "^2.16.0-dev.9"
-  },
-  "devDependencies": {
-    "@bentley/bentleyjs-core": "2.16.0-dev.9",
-    "@bentley/build-tools": "2.16.0-dev.9",
-    "@bentley/eslint-plugin": "2.16.0-dev.9",
-    "@bentley/imodeljs-common": "2.16.0-dev.9",
-    "@bentley/imodeljs-quantity": "2.16.0-dev.9",
-=======
     "@bentley/bentleyjs-core": "^2.16.0-dev.12",
     "@bentley/imodeljs-common": "^2.16.0-dev.12",
     "@bentley/imodeljs-quantity": "^2.16.0-dev.12"
@@ -69,7 +53,6 @@
     "@bentley/eslint-plugin": "2.16.0-dev.12",
     "@bentley/imodeljs-common": "2.16.0-dev.12",
     "@bentley/imodeljs-quantity": "2.16.0-dev.12",
->>>>>>> 8aaff637
     "@types/chai": "^4.1.4",
     "@types/chai-as-promised": "^7",
     "@types/chai-jest-snapshot": "^1.3.0",
