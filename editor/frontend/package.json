--- conflicted
+++ resolved
@@ -55,12 +55,8 @@
     "@types/semver": "^5.5.0",
     "chai": "^4.1.2",
     "cpx": "^1.5.0",
-<<<<<<< HEAD
+    "electron": "^11.1.0",
     "eslint": "^7.11.0",
-=======
-    "electron": "^11.1.0",
-    "eslint": "^6.8.0",
->>>>>>> ea765da4
     "glob": "^7.1.2",
     "mocha": "^8.3.2",
     "rimraf": "^3.0.2",
