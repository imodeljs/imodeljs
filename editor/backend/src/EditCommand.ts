/*---------------------------------------------------------------------------------------------
* Copyright (c) Bentley Systems, Incorporated. All rights reserved.
* See LICENSE.md in the project root for license terms and full copyright notice.
*--------------------------------------------------------------------------------------------*/
/** @packageDocumentation
 * @module Editing
 */

import { IModelStatus } from "@bentley/bentleyjs-core";
import { IModelDb } from "@bentley/imodeljs-backend";
import { BackendIpc, IpcHandler } from "@bentley/imodeljs-common";
import { IModelError } from "@bentley/imodeljs-common/lib/IModelError";
import { EditCommandIpc, editorChannel, EditorIpc } from "@bentley/imodeljs-editor-common";

/** @alpha */
export type EditCommandType = typeof EditCommand;

/**
 * An EditCommand performs an editing action on the backend. EditCommands are usually paired with and driven by EditTools on the frontend.
 * EditCommands have a *commandId* that uniquely identifies them, so they can be found via a lookup in the [[EditCommandAdmin]].
 * Every time an EditCommand runs, a new instance of (a subclass of) this class is created.
 * @alpha
 */
export class EditCommand implements EditCommandIpc {
  /** The unique string that identifies this EditCommand class. This must be overridden in every subclass. */
  public static commandId = "";
  public static version = "1.0.0";

  /** The iModel this EditCommand may modify. */
  public readonly iModel: IModelDb;

  public constructor(iModel: IModelDb, ..._args: any[]) {
    this.iModel = iModel;
  }
  public get ctor(): EditCommandType { return this.constructor as EditCommandType; }

  public async onStart(): Promise<any> { }

  public async ping(): Promise<{ commandId: string, version: string, [propName: string]: any }> {
    return { version: this.ctor.version, commandId: this.ctor.commandId };
  };

  public onCleanup(): void { }

  public onFinish(): void { }
}

class EditorAppImpl extends IpcHandler implements EditorIpc {
  public get channelName() { return editorChannel; }

  public async startCommand(commandId: string, iModelKey: string, ...args: any[]) {
    const commandClass = EditCommandAdmin.commands.get(commandId);
    if (undefined === commandClass)
      throw new IModelError(IModelStatus.NotRegistered, `Command not registered [${commandId}]`);

    return EditCommandAdmin.runCommand(new commandClass(IModelDb.findByKey(iModelKey), ...args));
  }

  public async callMethod(methodName: string, ...args: any[]) {
    const cmd = EditCommandAdmin.activeCommand;
    if (!cmd)
      throw new IModelError(IModelStatus.NoActiveCommand, `No active command`);

    const func = (cmd as any)[methodName];
    if (typeof func !== "function")
      throw new IModelError(IModelStatus.FunctionNotFound, `Method ${methodName} not found on ${cmd.ctor.commandId}`);

    return func.call(cmd, ...args);
  }
}

/** EditCommandAdmin holds a mapping between commandIds and their corresponding [[EditCommand]] class. This provides the mechanism to
 * run EditCommands by commandId.
 * It also keeps track of the currently active EditCommand. When a new EditCommand starts, the active EditCommand is terminated.
 * @alpha
 */
export class EditCommandAdmin {
  public static readonly commands = new Map<string, EditCommandType>();

  private static _activeCommand?: EditCommand;
  private static _isInitialized = false;
  public static get activeCommand() { return this._activeCommand; }

  public static runCommand(cmd?: EditCommand) {
    if (this._activeCommand)
      this._activeCommand.onFinish();
    this._activeCommand = cmd;
    return cmd ? cmd.onStart() : undefined;
  }

  /**
   * Un-register a previously registered EditCommand class.
   * @param commandId the commandId of a previously registered EditCommand to unRegister.
   */
  public static unRegister(commandId: string) {
    this.commands.delete(commandId);
  }

  /**
   * Register an EditCommand class. This establishes a connection between the commandId of the class and the class itself.
   * @param commandType the subclass of Tool to register.
   */
  public static register(commandType: EditCommandType) {
    if (!this._isInitialized) {
      this._isInitialized = true;
<<<<<<< HEAD
      if (!isElectronMain)
        throw new Error("Edit Commands only allowed in Electron");

      const ipcMain = require("electron").ipcMain; // eslint-disable-line @typescript-eslint/no-var-requires
      ipcMain.handle(editCommandApi.start, async (_event: any, arg: any) => EditCommandAdmin.startCommand(arg));
      ipcMain.handle(editCommandApi.call, async (_event: any, arg: any) => EditCommandAdmin.callMethod(arg));
=======
      if (!BackendIpc.isValid)
        throw new Error("Edit Commands require Ipc");
      EditorAppImpl.register();
>>>>>>> 03f6a0aa
    }
    if (commandType.commandId.length !== 0)
      this.commands.set(commandType.commandId, commandType);
  }

  /**
   * Register all the EditCommand classes found in a module.
   * @param modelObj the module to search for subclasses of EditCommand.
   */
  public static registerModule(moduleObj: any) {
    for (const thisMember in moduleObj) {  // eslint-disable-line guard-for-in
      const thisCmd = moduleObj[thisMember];
      if (thisCmd.prototype instanceof EditCommand) {
        this.register(thisCmd);
      }
    }
  }

<<<<<<< HEAD
  public static runCommand(cmd?: EditCommand): CommandResult<any> {
    if (this._activeCommand)
      this._activeCommand.onFinish();
    this._activeCommand = cmd;
    return cmd ? cmd.onStart() : { error: "NoActiveCommand" };
  }

  public static startCommand(props: StartCommandProps<any>): CommandResult<any> {
    const commandClass = this.commands.get(props.commandId);
    try {
      return commandClass ? this.runCommand(new commandClass(IModelDb.findByKey(props.iModelKey), props.args)) : { error: "CommandNotFound", details: props.commandId };
    } catch (e) {
      return { error: "Exception", details: e };
    }
  }

  public static callMethod(method: CommandMethodProps<any>): CommandResult<any> {
    if (!this._activeCommand)
      return { error: "NoActiveCommand" };

    const func = (this._activeCommand as any)[method.name];
    if (typeof func !== "function")
      return { error: "MethodNotFound" };

    try {
      return func.call(this._activeCommand, method.args);
    } catch (e) {
      return { error: "Exception", details: e };
    }
  }
}

=======
};

>>>>>>> 03f6a0aa
<|MERGE_RESOLUTION|>--- conflicted
+++ resolved
@@ -1,172 +1,127 @@
-/*---------------------------------------------------------------------------------------------
-* Copyright (c) Bentley Systems, Incorporated. All rights reserved.
-* See LICENSE.md in the project root for license terms and full copyright notice.
-*--------------------------------------------------------------------------------------------*/
-/** @packageDocumentation
- * @module Editing
- */
-
-import { IModelStatus } from "@bentley/bentleyjs-core";
-import { IModelDb } from "@bentley/imodeljs-backend";
-import { BackendIpc, IpcHandler } from "@bentley/imodeljs-common";
-import { IModelError } from "@bentley/imodeljs-common/lib/IModelError";
-import { EditCommandIpc, editorChannel, EditorIpc } from "@bentley/imodeljs-editor-common";
-
-/** @alpha */
-export type EditCommandType = typeof EditCommand;
-
-/**
- * An EditCommand performs an editing action on the backend. EditCommands are usually paired with and driven by EditTools on the frontend.
- * EditCommands have a *commandId* that uniquely identifies them, so they can be found via a lookup in the [[EditCommandAdmin]].
- * Every time an EditCommand runs, a new instance of (a subclass of) this class is created.
- * @alpha
- */
-export class EditCommand implements EditCommandIpc {
-  /** The unique string that identifies this EditCommand class. This must be overridden in every subclass. */
-  public static commandId = "";
-  public static version = "1.0.0";
-
-  /** The iModel this EditCommand may modify. */
-  public readonly iModel: IModelDb;
-
-  public constructor(iModel: IModelDb, ..._args: any[]) {
-    this.iModel = iModel;
-  }
-  public get ctor(): EditCommandType { return this.constructor as EditCommandType; }
-
-  public async onStart(): Promise<any> { }
-
-  public async ping(): Promise<{ commandId: string, version: string, [propName: string]: any }> {
-    return { version: this.ctor.version, commandId: this.ctor.commandId };
-  };
-
-  public onCleanup(): void { }
-
-  public onFinish(): void { }
-}
-
-class EditorAppImpl extends IpcHandler implements EditorIpc {
-  public get channelName() { return editorChannel; }
-
-  public async startCommand(commandId: string, iModelKey: string, ...args: any[]) {
-    const commandClass = EditCommandAdmin.commands.get(commandId);
-    if (undefined === commandClass)
-      throw new IModelError(IModelStatus.NotRegistered, `Command not registered [${commandId}]`);
-
-    return EditCommandAdmin.runCommand(new commandClass(IModelDb.findByKey(iModelKey), ...args));
-  }
-
-  public async callMethod(methodName: string, ...args: any[]) {
-    const cmd = EditCommandAdmin.activeCommand;
-    if (!cmd)
-      throw new IModelError(IModelStatus.NoActiveCommand, `No active command`);
-
-    const func = (cmd as any)[methodName];
-    if (typeof func !== "function")
-      throw new IModelError(IModelStatus.FunctionNotFound, `Method ${methodName} not found on ${cmd.ctor.commandId}`);
-
-    return func.call(cmd, ...args);
-  }
-}
-
-/** EditCommandAdmin holds a mapping between commandIds and their corresponding [[EditCommand]] class. This provides the mechanism to
- * run EditCommands by commandId.
- * It also keeps track of the currently active EditCommand. When a new EditCommand starts, the active EditCommand is terminated.
- * @alpha
- */
-export class EditCommandAdmin {
-  public static readonly commands = new Map<string, EditCommandType>();
-
-  private static _activeCommand?: EditCommand;
-  private static _isInitialized = false;
-  public static get activeCommand() { return this._activeCommand; }
-
-  public static runCommand(cmd?: EditCommand) {
-    if (this._activeCommand)
-      this._activeCommand.onFinish();
-    this._activeCommand = cmd;
-    return cmd ? cmd.onStart() : undefined;
-  }
-
-  /**
-   * Un-register a previously registered EditCommand class.
-   * @param commandId the commandId of a previously registered EditCommand to unRegister.
-   */
-  public static unRegister(commandId: string) {
-    this.commands.delete(commandId);
-  }
-
-  /**
-   * Register an EditCommand class. This establishes a connection between the commandId of the class and the class itself.
-   * @param commandType the subclass of Tool to register.
-   */
-  public static register(commandType: EditCommandType) {
-    if (!this._isInitialized) {
-      this._isInitialized = true;
-<<<<<<< HEAD
-      if (!isElectronMain)
-        throw new Error("Edit Commands only allowed in Electron");
-
-      const ipcMain = require("electron").ipcMain; // eslint-disable-line @typescript-eslint/no-var-requires
-      ipcMain.handle(editCommandApi.start, async (_event: any, arg: any) => EditCommandAdmin.startCommand(arg));
-      ipcMain.handle(editCommandApi.call, async (_event: any, arg: any) => EditCommandAdmin.callMethod(arg));
-=======
-      if (!BackendIpc.isValid)
-        throw new Error("Edit Commands require Ipc");
-      EditorAppImpl.register();
->>>>>>> 03f6a0aa
-    }
-    if (commandType.commandId.length !== 0)
-      this.commands.set(commandType.commandId, commandType);
-  }
-
-  /**
-   * Register all the EditCommand classes found in a module.
-   * @param modelObj the module to search for subclasses of EditCommand.
-   */
-  public static registerModule(moduleObj: any) {
-    for (const thisMember in moduleObj) {  // eslint-disable-line guard-for-in
-      const thisCmd = moduleObj[thisMember];
-      if (thisCmd.prototype instanceof EditCommand) {
-        this.register(thisCmd);
-      }
-    }
-  }
-
-<<<<<<< HEAD
-  public static runCommand(cmd?: EditCommand): CommandResult<any> {
-    if (this._activeCommand)
-      this._activeCommand.onFinish();
-    this._activeCommand = cmd;
-    return cmd ? cmd.onStart() : { error: "NoActiveCommand" };
-  }
-
-  public static startCommand(props: StartCommandProps<any>): CommandResult<any> {
-    const commandClass = this.commands.get(props.commandId);
-    try {
-      return commandClass ? this.runCommand(new commandClass(IModelDb.findByKey(props.iModelKey), props.args)) : { error: "CommandNotFound", details: props.commandId };
-    } catch (e) {
-      return { error: "Exception", details: e };
-    }
-  }
-
-  public static callMethod(method: CommandMethodProps<any>): CommandResult<any> {
-    if (!this._activeCommand)
-      return { error: "NoActiveCommand" };
-
-    const func = (this._activeCommand as any)[method.name];
-    if (typeof func !== "function")
-      return { error: "MethodNotFound" };
-
-    try {
-      return func.call(this._activeCommand, method.args);
-    } catch (e) {
-      return { error: "Exception", details: e };
-    }
-  }
-}
-
-=======
-};
-
->>>>>>> 03f6a0aa
+/*---------------------------------------------------------------------------------------------
+* Copyright (c) Bentley Systems, Incorporated. All rights reserved.
+* See LICENSE.md in the project root for license terms and full copyright notice.
+*--------------------------------------------------------------------------------------------*/
+/** @packageDocumentation
+ * @module Editing
+ */
+
+import { IModelStatus } from "@bentley/bentleyjs-core";
+import { IModelDb } from "@bentley/imodeljs-backend";
+import { BackendIpc, IpcHandler } from "@bentley/imodeljs-common";
+import { IModelError } from "@bentley/imodeljs-common/lib/IModelError";
+import { EditCommandIpc, editorChannel, EditorIpc } from "@bentley/imodeljs-editor-common";
+
+/** @alpha */
+export type EditCommandType = typeof EditCommand;
+
+/**
+ * An EditCommand performs an editing action on the backend. EditCommands are usually paired with and driven by EditTools on the frontend.
+ * EditCommands have a *commandId* that uniquely identifies them, so they can be found via a lookup in the [[EditCommandAdmin]].
+ * Every time an EditCommand runs, a new instance of (a subclass of) this class is created.
+ * @alpha
+ */
+export class EditCommand implements EditCommandIpc {
+  /** The unique string that identifies this EditCommand class. This must be overridden in every subclass. */
+  public static commandId = "";
+  public static version = "1.0.0";
+
+  /** The iModel this EditCommand may modify. */
+  public readonly iModel: IModelDb;
+
+  public constructor(iModel: IModelDb, ..._args: any[]) {
+    this.iModel = iModel;
+  }
+  public get ctor(): EditCommandType { return this.constructor as EditCommandType; }
+
+  public async onStart(): Promise<any> { }
+
+  public async ping(): Promise<{ commandId: string, version: string, [propName: string]: any }> {
+    return { version: this.ctor.version, commandId: this.ctor.commandId };
+  };
+
+  public onCleanup(): void { }
+
+  public onFinish(): void { }
+}
+
+class EditorAppImpl extends IpcHandler implements EditorIpc {
+  public get channelName() { return editorChannel; }
+
+  public async startCommand(commandId: string, iModelKey: string, ...args: any[]) {
+    const commandClass = EditCommandAdmin.commands.get(commandId);
+    if (undefined === commandClass)
+      throw new IModelError(IModelStatus.NotRegistered, `Command not registered [${commandId}]`);
+
+    return EditCommandAdmin.runCommand(new commandClass(IModelDb.findByKey(iModelKey), ...args));
+  }
+
+  public async callMethod(methodName: string, ...args: any[]) {
+    const cmd = EditCommandAdmin.activeCommand;
+    if (!cmd)
+      throw new IModelError(IModelStatus.NoActiveCommand, `No active command`);
+
+    const func = (cmd as any)[methodName];
+    if (typeof func !== "function")
+      throw new IModelError(IModelStatus.FunctionNotFound, `Method ${methodName} not found on ${cmd.ctor.commandId}`);
+
+    return func.call(cmd, ...args);
+  }
+}
+
+/** EditCommandAdmin holds a mapping between commandIds and their corresponding [[EditCommand]] class. This provides the mechanism to
+ * run EditCommands by commandId.
+ * It also keeps track of the currently active EditCommand. When a new EditCommand starts, the active EditCommand is terminated.
+ * @alpha
+ */
+export class EditCommandAdmin {
+  public static readonly commands = new Map<string, EditCommandType>();
+
+  private static _activeCommand?: EditCommand;
+  private static _isInitialized = false;
+  public static get activeCommand() { return this._activeCommand; }
+
+  public static runCommand(cmd?: EditCommand) {
+    if (this._activeCommand)
+      this._activeCommand.onFinish();
+    this._activeCommand = cmd;
+    return cmd ? cmd.onStart() : undefined;
+  }
+
+  /**
+   * Un-register a previously registered EditCommand class.
+   * @param commandId the commandId of a previously registered EditCommand to unRegister.
+   */
+  public static unRegister(commandId: string) {
+    this.commands.delete(commandId);
+  }
+
+  /**
+   * Register an EditCommand class. This establishes a connection between the commandId of the class and the class itself.
+   * @param commandType the subclass of Tool to register.
+   */
+  public static register(commandType: EditCommandType) {
+    if (!this._isInitialized) {
+      this._isInitialized = true;
+      if (!BackendIpc.isValid)
+        throw new Error("Edit Commands require Ipc");
+      EditorAppImpl.register();
+    }
+    if (commandType.commandId.length !== 0)
+      this.commands.set(commandType.commandId, commandType);
+  }
+
+  /**
+   * Register all the EditCommand classes found in a module.
+   * @param modelObj the module to search for subclasses of EditCommand.
+   */
+  public static registerModule(moduleObj: any) {
+    for (const thisMember in moduleObj) {  // eslint-disable-line guard-for-in
+      const thisCmd = moduleObj[thisMember];
+      if (thisCmd.prototype instanceof EditCommand) {
+        this.register(thisCmd);
+      }
+    }
+  }
+
+};