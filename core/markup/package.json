{
  "name": "@bentley/imodeljs-markup",
  "version": "2.17.0-dev.22",
  "description": "iModel.js markup package",
  "main": "lib/imodeljs-markup.js",
  "imodeljsSharedLibrary": true,
  "license": "MIT",
  "scripts": {
    "compile": "npm run build",
    "build": "npm run copy:assets && npm run pseudolocalize && tsc 1>&2",
    "clean": "rimraf lib .rush/temp/package-deps*.json",
    "copy:assets": "cpx \"./src/public/**/*\" ./lib/public",
    "cover": "npm test -- --cover",
    "docs": "betools docs --includes=../../generated-docs/extract --json=../../generated-docs/core/imodeljs-markup/file.json --tsIndexFile=./imodeljs-markup.ts --onlyJson",
    "extract-api": "betools extract-api --entry=imodeljs-markup",
    "lint": "eslint -f visualstudio \"./src/**/*.ts\" 1>&2",
    "pseudolocalize": "betools pseudolocalize --englishDir ./src/public/locales/en --out ./lib/public/locales/en-PSEUDO",
    "test": "npm run webpackTests && certa -r chrome",
    "test:debug": "certa -r chrome --debug",
    "webpackTests": "webpack --config ./src/test/utils/webpack.config.js 1>&2"
  },
  "repository": {
    "type": "git",
    "url": "https://github.com/imodeljs/imodeljs/tree/master/core/markup"
  },
  "keywords": [
    "Bentley",
    "iModel",
    "digital-twin",
    "iTwin",
    "SVG",
    "Markup"
  ],
  "author": {
    "name": "Bentley Systems, Inc.",
    "url": "http://www.bentley.com"
  },
  "dependencies": {
    "@svgdotjs/svg.js": "3.0.13"
  },
  "peerDependencies": {
<<<<<<< HEAD
    "@bentley/bentleyjs-core": "workspace:^",
    "@bentley/geometry-core": "workspace:^",
    "@bentley/imodeljs-common": "workspace:^",
    "@bentley/imodeljs-frontend": "workspace:^",
    "@bentley/imodeljs-i18n": "workspace:^"
  },
  "devDependencies": {
    "@bentley/bentleyjs-core": "workspace:*",
    "@bentley/build-tools": "workspace:*",
    "@bentley/certa": "workspace:*",
    "@bentley/eslint-plugin": "workspace:*",
    "@bentley/geometry-core": "workspace:*",
    "@bentley/imodeljs-common": "workspace:*",
    "@bentley/imodeljs-frontend": "workspace:*",
    "@bentley/imodeljs-i18n": "workspace:*",
=======
    "@bentley/bentleyjs-core": "^2.17.0-dev.22",
    "@bentley/geometry-core": "^2.17.0-dev.22",
    "@bentley/imodeljs-common": "^2.17.0-dev.22",
    "@bentley/imodeljs-frontend": "^2.17.0-dev.22",
    "@bentley/imodeljs-i18n": "^2.17.0-dev.22"
  },
  "devDependencies": {
    "@bentley/bentleyjs-core": "2.17.0-dev.22",
    "@bentley/build-tools": "2.17.0-dev.22",
    "@bentley/certa": "2.17.0-dev.22",
    "@bentley/eslint-plugin": "2.17.0-dev.22",
    "@bentley/geometry-core": "2.17.0-dev.22",
    "@bentley/imodeljs-common": "2.17.0-dev.22",
    "@bentley/imodeljs-frontend": "2.17.0-dev.22",
    "@bentley/imodeljs-i18n": "2.17.0-dev.22",
>>>>>>> 0f65736b
    "@types/chai": "^4.1.4",
    "@types/mocha": "^8.2.2",
    "@types/node": "10.14.1",
    "chai": "^4.1.2",
    "cpx": "^1.5.0",
    "eslint": "^6.8.0",
    "glob": "^7.1.2",
    "mocha": "^8.3.2",
    "nyc": "^15.1.0",
    "rimraf": "^3.0.2",
    "source-map-loader": "^1.0.0",
    "typescript": "~4.1.0",
    "webpack": "4.42.0"
  },
  "nyc": {
    "extends": "./node_modules/@bentley/build-tools/.nycrc"
  },
  "eslintConfig": {
    "plugins": [
      "@bentley"
    ],
    "extends": "plugin:@bentley/imodeljs-recommended"
  }
}<|MERGE_RESOLUTION|>--- conflicted
+++ resolved
@@ -39,7 +39,6 @@
     "@svgdotjs/svg.js": "3.0.13"
   },
   "peerDependencies": {
-<<<<<<< HEAD
     "@bentley/bentleyjs-core": "workspace:^",
     "@bentley/geometry-core": "workspace:^",
     "@bentley/imodeljs-common": "workspace:^",
@@ -55,23 +54,6 @@
     "@bentley/imodeljs-common": "workspace:*",
     "@bentley/imodeljs-frontend": "workspace:*",
     "@bentley/imodeljs-i18n": "workspace:*",
-=======
-    "@bentley/bentleyjs-core": "^2.17.0-dev.22",
-    "@bentley/geometry-core": "^2.17.0-dev.22",
-    "@bentley/imodeljs-common": "^2.17.0-dev.22",
-    "@bentley/imodeljs-frontend": "^2.17.0-dev.22",
-    "@bentley/imodeljs-i18n": "^2.17.0-dev.22"
-  },
-  "devDependencies": {
-    "@bentley/bentleyjs-core": "2.17.0-dev.22",
-    "@bentley/build-tools": "2.17.0-dev.22",
-    "@bentley/certa": "2.17.0-dev.22",
-    "@bentley/eslint-plugin": "2.17.0-dev.22",
-    "@bentley/geometry-core": "2.17.0-dev.22",
-    "@bentley/imodeljs-common": "2.17.0-dev.22",
-    "@bentley/imodeljs-frontend": "2.17.0-dev.22",
-    "@bentley/imodeljs-i18n": "2.17.0-dev.22",
->>>>>>> 0f65736b
     "@types/chai": "^4.1.4",
     "@types/mocha": "^8.2.2",
     "@types/node": "10.14.1",
