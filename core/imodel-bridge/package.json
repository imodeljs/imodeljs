{
  "name": "@bentley/imodel-bridge",
  "version": "2.9.0-dev.10",
  "description": "iModel.js bridge components",
  "main": "lib/imodel-bridge.js",
  "typings": "lib/imodel-bridge",
  "license": "MIT",
  "engines": {
    "node": ">=10.16.0 <13.0"
  },
  "repository": {
    "type": "git",
    "url": "https://github.com/imodeljs/imodeljs/tree/master/core/imodel-bridge"
  },
  "scripts": {
    "compile": "npm run build",
    "build": "tsc 1>&2 && npm run copy:assets && npm run copy:test-assets",
    "clean": "rimraf lib .rush/temp/package-deps*.json",
    "docs": "betools docs --tsIndexFile=./imodel-bridge.ts --json=../../generated-docs/core/imodel-bridge/file.json --onlyJson",
    "copy:assets": "cpx \"./src/assets/**/*\" ./lib/assets",
    "copy:test-assets": "cpx \"./src/test/assets/**/*\" ./lib/test/assets",
    "cover": "nyc npm test",
    "cover:integration": "nyc npm run test:integration",
    "extract-api": "betools extract-api --entry=imodel-bridge",
    "lint": "eslint -f visualstudio --max-warnings 0 ./src/**/*.ts 1>&2",
    "pretest": "cpx ./src/test/logging.config.json ./lib/test",
    "test": "betools test --offline=\"mock\" --grep=\"#integration|#WebGLPerformance\" --invert",
    "test:all": "npm run pretest && betools test --grep=\"IModelBridgeFwk\"",
    "test:standalone": "npm run pretest && betools test --offline=\"mock\" --grep=\"IModelBridgeFwkStandAlone\"",
    "test:integration": "npm run pretest && betools test --testDir=\"./lib/test/integration\""
  },
  "keywords": [
    "Bentley",
    "BIM",
    "iModel"
  ],
  "author": {
    "name": "Bentley Systems, Inc.",
    "url": "http://www.bentley.com"
  },
  "peerDependencies": {
<<<<<<< HEAD
    "@bentley/backend-itwin-client": "^2.9.0-dev.9",
    "@bentley/bentleyjs-core": "^2.9.0-dev.9",
    "@bentley/context-registry-client": "^2.9.0-dev.9",
    "@bentley/geometry-core": "^2.9.0-dev.9",
    "@bentley/imodelhub-client": "^2.9.0-dev.9",
    "@bentley/imodeljs-backend": "^2.9.0-dev.9",
    "@bentley/imodeljs-common": "^2.9.0-dev.9",
    "@bentley/rbac-client": "^2.9.0-dev.9"
=======
    "@bentley/bentleyjs-core": "^2.9.0-dev.10",
    "@bentley/geometry-core": "^2.9.0-dev.10",
    "@bentley/imodeljs-backend": "^2.9.0-dev.10",
    "@bentley/imodelhub-client": "^2.9.0-dev.10",
    "@bentley/backend-itwin-client": "^2.9.0-dev.10",
    "@bentley/imodeljs-common": "^2.9.0-dev.10",
    "@bentley/context-registry-client": "^2.9.0-dev.10",
    "@bentley/rbac-client": "^2.9.0-dev.10"
>>>>>>> 4b292748
  },
  "//devDependencies": [
    "NOTE: All peerDependencies should also be listed as devDependencies since peerDependencies are not considered by npm install",
    "NOTE: All tools used by scripts in this package must be listed as devDependencies"
  ],
  "devDependencies": {
<<<<<<< HEAD
    "@bentley/backend-itwin-client": "2.9.0-dev.9",
    "@bentley/bentleyjs-core": "2.9.0-dev.9",
    "@bentley/build-tools": "2.9.0-dev.9",
    "@bentley/config-loader": "2.9.0-dev.9",
    "@bentley/eslint-plugin": "2.9.0-dev.9",
    "@bentley/geometry-core": "2.9.0-dev.9",
    "@bentley/imodeljs-backend": "2.9.0-dev.9",
    "@bentley/imodeljs-common": "2.9.0-dev.9",
    "@bentley/itwin-client": "2.9.0-dev.9",
    "@bentley/oidc-signin-tool": "2.9.0-dev.9",
    "@bentley/rbac-client": "2.9.0-dev.9",
=======
    "@bentley/imodeljs-backend": "2.9.0-dev.10",
    "@bentley/itwin-client": "2.9.0-dev.10",
    "@bentley/bentleyjs-core": "2.9.0-dev.10",
    "@bentley/geometry-core": "2.9.0-dev.10",
    "@bentley/backend-itwin-client": "2.9.0-dev.10",
    "@bentley/imodeljs-common": "2.9.0-dev.10",
    "@bentley/oidc-signin-tool": "2.9.0-dev.10",
    "@bentley/build-tools": "2.9.0-dev.10",
    "@bentley/eslint-plugin": "2.9.0-dev.10",
    "@bentley/config-loader": "2.9.0-dev.10",
    "@bentley/rbac-client": "2.9.0-dev.10",
>>>>>>> 4b292748
    "@types/chai": "^4.1.4",
    "@types/mocha": "^5.2.5",
    "@types/node": "10.14.1",
    "@types/object-hash": "^1.3.0",
    "chai": "^4.1.2",
    "cpx": "^1.5.0",
    "eslint": "^6.8.0",
    "mocha": "^5.2.0",
    "nyc": "^14.0.0",
    "rimraf": "^3.0.2",
    "typescript": "~3.7.4"
  },
  "dependencies": {
    "object-hash": "^1.3.1"
  },
  "nyc": {
    "nycrc-path": "./node_modules/@bentley/build-tools/.nycrc"
  },
  "eslintConfig": {
    "plugins": [
      "@bentley"
    ],
    "extends": "plugin:@bentley/imodeljs-recommended"
  }
}<|MERGE_RESOLUTION|>--- conflicted
+++ resolved
@@ -39,56 +39,31 @@
     "url": "http://www.bentley.com"
   },
   "peerDependencies": {
-<<<<<<< HEAD
-    "@bentley/backend-itwin-client": "^2.9.0-dev.9",
-    "@bentley/bentleyjs-core": "^2.9.0-dev.9",
-    "@bentley/context-registry-client": "^2.9.0-dev.9",
-    "@bentley/geometry-core": "^2.9.0-dev.9",
-    "@bentley/imodelhub-client": "^2.9.0-dev.9",
-    "@bentley/imodeljs-backend": "^2.9.0-dev.9",
-    "@bentley/imodeljs-common": "^2.9.0-dev.9",
-    "@bentley/rbac-client": "^2.9.0-dev.9"
-=======
+    "@bentley/backend-itwin-client": "^2.9.0-dev.10",
     "@bentley/bentleyjs-core": "^2.9.0-dev.10",
+    "@bentley/context-registry-client": "^2.9.0-dev.10",
     "@bentley/geometry-core": "^2.9.0-dev.10",
+    "@bentley/imodelhub-client": "^2.9.0-dev.10",
     "@bentley/imodeljs-backend": "^2.9.0-dev.10",
-    "@bentley/imodelhub-client": "^2.9.0-dev.10",
-    "@bentley/backend-itwin-client": "^2.9.0-dev.10",
     "@bentley/imodeljs-common": "^2.9.0-dev.10",
-    "@bentley/context-registry-client": "^2.9.0-dev.10",
     "@bentley/rbac-client": "^2.9.0-dev.10"
->>>>>>> 4b292748
   },
   "//devDependencies": [
     "NOTE: All peerDependencies should also be listed as devDependencies since peerDependencies are not considered by npm install",
     "NOTE: All tools used by scripts in this package must be listed as devDependencies"
   ],
   "devDependencies": {
-<<<<<<< HEAD
-    "@bentley/backend-itwin-client": "2.9.0-dev.9",
-    "@bentley/bentleyjs-core": "2.9.0-dev.9",
-    "@bentley/build-tools": "2.9.0-dev.9",
-    "@bentley/config-loader": "2.9.0-dev.9",
-    "@bentley/eslint-plugin": "2.9.0-dev.9",
-    "@bentley/geometry-core": "2.9.0-dev.9",
-    "@bentley/imodeljs-backend": "2.9.0-dev.9",
-    "@bentley/imodeljs-common": "2.9.0-dev.9",
-    "@bentley/itwin-client": "2.9.0-dev.9",
-    "@bentley/oidc-signin-tool": "2.9.0-dev.9",
-    "@bentley/rbac-client": "2.9.0-dev.9",
-=======
+    "@bentley/backend-itwin-client": "2.9.0-dev.10",
+    "@bentley/bentleyjs-core": "2.9.0-dev.10",
+    "@bentley/build-tools": "2.9.0-dev.10",
+    "@bentley/config-loader": "2.9.0-dev.10",
+    "@bentley/eslint-plugin": "2.9.0-dev.10",
+    "@bentley/geometry-core": "2.9.0-dev.10",
     "@bentley/imodeljs-backend": "2.9.0-dev.10",
+    "@bentley/imodeljs-common": "2.9.0-dev.10",
     "@bentley/itwin-client": "2.9.0-dev.10",
-    "@bentley/bentleyjs-core": "2.9.0-dev.10",
-    "@bentley/geometry-core": "2.9.0-dev.10",
-    "@bentley/backend-itwin-client": "2.9.0-dev.10",
-    "@bentley/imodeljs-common": "2.9.0-dev.10",
     "@bentley/oidc-signin-tool": "2.9.0-dev.10",
-    "@bentley/build-tools": "2.9.0-dev.10",
-    "@bentley/eslint-plugin": "2.9.0-dev.10",
-    "@bentley/config-loader": "2.9.0-dev.10",
     "@bentley/rbac-client": "2.9.0-dev.10",
->>>>>>> 4b292748
     "@types/chai": "^4.1.4",
     "@types/mocha": "^5.2.5",
     "@types/node": "10.14.1",
