{
  "name": "@bentley/mobile-manager",
  "version": "2.18.0-dev.3",
  "description": "iTwin.js MobileHost and MobileApp",
  "license": "MIT",
  "engines": {
    "node": ">=10.17.0 <15.0"
  },
  "scripts": {
    "compile": "npm run build",
    "build": "tsc 1>&2",
    "clean": "rimraf lib .rush/temp/package-deps*.json",
    "docs": "betools docs --includes=../../generated-docs/extract --json=../../generated-docs/core/mobile-manager/file.json --tsIndexFile=./__DOC_ONLY__.ts --onlyJson",
    "extract-api": "betools extract-api --entry=__DOC_ONLY__",
    "lint": "eslint -f visualstudio \"./src/**/*.ts\" 1>&2",
    "test": "",
    "cover": ""
  },
  "repository": {
    "type": "git",
    "url": "https://github.com/imodeljs/imodeljs/tree/master/core/mobile-manager"
  },
  "keywords": [
    "Bentley",
    "digital-twin",
    "iTwin",
    "iModel"
  ],
  "author": {
    "name": "Bentley Systems, Inc.",
    "url": "http://www.bentley.com"
  },
  "peerDependencies": {
    "@bentley/bentleyjs-core": "workspace:^2.18.0-dev.3",
    "@bentley/frontend-authorization-client": "workspace:^2.18.0-dev.3",
    "@bentley/imodelhub-client": "workspace:^2.18.0-dev.3",
    "@bentley/imodeljs-backend": "workspace:^2.18.0-dev.3",
    "@bentley/imodeljs-common": "workspace:^2.18.0-dev.3",
    "@bentley/imodeljs-frontend": "workspace:^2.18.0-dev.3",
    "@bentley/itwin-client": "workspace:^2.18.0-dev.3",
    "@bentley/presentation-common": "workspace:^2.18.0-dev.3",
    "js-base64": "^2.4.5",
    "ws": "^7.2.0"
  },
  "devDependencies": {
    "@bentley/bentleyjs-core": "workspace:*",
    "@bentley/build-tools": "workspace:*",
    "@bentley/eslint-plugin": "workspace:*",
    "@bentley/frontend-authorization-client": "workspace:*",
    "@bentley/imodelhub-client": "workspace:*",
    "@bentley/imodeljs-backend": "workspace:*",
    "@bentley/imodeljs-common": "workspace:*",
    "@bentley/imodeljs-frontend": "workspace:*",
    "@bentley/itwin-client": "workspace:*",
    "@bentley/presentation-common": "workspace:*",
    "@types/chai": "^4.1.4",
    "@types/fs-extra": "^4.0.7",
    "@types/js-base64": "^2.3.1",
    "@types/mocha": "^8.2.2",
    "@types/node": "10.14.1",
    "@types/ws": "^6.0.4",
    "chai": "^4.1.2",
    "chai-as-promised": "^7",
    "cpx": "^1.5.0",
<<<<<<< HEAD
    "eslint": "^7.11.0",
    "mocha": "^5.2.0",
    "nyc": "^14.0.0",
=======
    "eslint": "^6.8.0",
    "js-base64": "^2.4.5",
    "mocha": "^8.3.2",
>>>>>>> ea765da4
    "rimraf": "^3.0.2",
    "typescript": "~4.1.0",
    "ws": "^7.2.0"
  },
  "eslintConfig": {
    "plugins": [
      "@bentley"
    ],
    "extends": "plugin:@bentley/imodeljs-recommended"
  }
}<|MERGE_RESOLUTION|>--- conflicted
+++ resolved
@@ -62,15 +62,9 @@
     "chai": "^4.1.2",
     "chai-as-promised": "^7",
     "cpx": "^1.5.0",
-<<<<<<< HEAD
     "eslint": "^7.11.0",
-    "mocha": "^5.2.0",
-    "nyc": "^14.0.0",
-=======
-    "eslint": "^6.8.0",
     "js-base64": "^2.4.5",
     "mocha": "^8.3.2",
->>>>>>> ea765da4
     "rimraf": "^3.0.2",
     "typescript": "~4.1.0",
     "ws": "^7.2.0"
