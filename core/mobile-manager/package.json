--- conflicted
+++ resolved
@@ -31,7 +31,6 @@
     "url": "http://www.bentley.com"
   },
   "peerDependencies": {
-<<<<<<< HEAD
     "@bentley/bentleyjs-core": "workspace:^",
     "@bentley/frontend-authorization-client": "workspace:^",
     "@bentley/imodelhub-client": "workspace:^",
@@ -54,32 +53,6 @@
     "@bentley/imodeljs-frontend": "workspace:*",
     "@bentley/itwin-client": "workspace:*",
     "@bentley/presentation-common": "workspace:*",
-=======
-    "@bentley/bentleyjs-core": "^2.17.0-dev.19",
-    "@bentley/frontend-authorization-client": "^2.17.0-dev.19",
-    "@bentley/imodeljs-common": "^2.17.0-dev.19",
-    "@bentley/imodeljs-frontend": "^2.17.0-dev.19",
-    "@bentley/imodeljs-backend": "^2.17.0-dev.19",
-    "@bentley/itwin-client": "^2.17.0-dev.19",
-    "@bentley/imodelhub-client": "^2.17.0-dev.19",
-    "@bentley/presentation-common": "^2.17.0-dev.19",
-    "ws": "^7.2.0",
-    "js-base64": "^2.4.5"
-  },
-  "devDependencies": {
-    "@bentley/bentleyjs-core": "2.17.0-dev.19",
-    "@bentley/frontend-authorization-client": "2.17.0-dev.19",
-    "@bentley/build-tools": "2.17.0-dev.19",
-    "@bentley/eslint-plugin": "2.17.0-dev.19",
-    "@bentley/imodeljs-backend": "2.17.0-dev.19",
-    "@bentley/imodeljs-frontend": "2.17.0-dev.19",
-    "@bentley/imodeljs-common": "2.17.0-dev.19",
-    "@bentley/itwin-client": "2.17.0-dev.19",
-    "@bentley/imodelhub-client": "2.17.0-dev.19",
-    "@bentley/presentation-common": "2.17.0-dev.19",
-    "@types/node": "10.14.1",
-    "@types/mocha": "^8.2.2",
->>>>>>> fb061821
     "@types/chai": "^4.1.4",
     "@types/fs-extra": "^4.0.7",
     "@types/js-base64": "^2.3.1",
