--- conflicted
+++ resolved
@@ -29,15 +29,9 @@
     "url": "http://www.bentley.com"
   },
   "devDependencies": {
-<<<<<<< HEAD
     "@bentley/bentleyjs-core": "workspace:*",
     "@bentley/build-tools": "workspace:*",
     "@bentley/eslint-plugin": "workspace:*",
-=======
-    "@bentley/bentleyjs-core": "2.17.0-dev.22",
-    "@bentley/build-tools": "2.17.0-dev.22",
-    "@bentley/eslint-plugin": "2.17.0-dev.22",
->>>>>>> 0f65736b
     "@types/chai": "^4.1.4",
     "@types/mocha": "^8.2.2",
     "@types/node": "10.14.1",
