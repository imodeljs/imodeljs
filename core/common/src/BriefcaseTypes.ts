/*---------------------------------------------------------------------------------------------
* Copyright (c) Bentley Systems, Incorporated. All rights reserved.
* See LICENSE.md in the project root for license terms and full copyright notice.
*--------------------------------------------------------------------------------------------*/
/** @packageDocumentation
 * @module iModels
 */

import { GuidString } from "@bentley/bentleyjs-core";
import { IModelEncryptionProps, OpenDbKey } from "./IModel";
import { IModelVersionProps } from "./IModelVersion";

/**
 * Status of downloading a briefcase
 * @internal
 */
export enum DownloadBriefcaseStatus {
  NotStarted,
  Initializing,
  QueryCheckpointService,
  DownloadingCheckpoint,
  DownloadingChangeSets,
  ApplyingChangeSets,
  Complete,
  Error,
}

<<<<<<< HEAD
/** Whether a briefcase is editable or may only accept incoming changesets from iModelHub
=======
/** The reserved BriefcaseId values used to identify special kinds of IModelDbs.
 * @see [[BriefcaseId]]
 * @public
 */
export enum BriefcaseIdValue {
  /** Indicates an invalid/illegal BriefcaseId */
  Illegal = 0xffffffff,

  /** BriefcaseIds must be less than this value */
  Max = 1 << 24,

  /** All valid iModelHub issued BriefcaseIds will be equal or higher than this */
  FirstValid = 2,

  /** All valid iModelHub issued BriefcaseIds will be equal or lower than this */
  LastValid = BriefcaseIdValue.Max - 11,

  /** A Standalone copy of an iModel. Standalone files may accept changesets, but can never create new changesets.
   * Checkpoints are Standalone files that may not accept any new changesets after they are created.
   */
  Standalone = 0,

  /**
   * @internal
   * @deprecated use Standalone
   */
  DeprecatedStandalone = 1,
}

/** Operations allowed when synchronizing changes between the Briefcase and iModelHub
>>>>>>> 2b1a6bab
 * @public
 */
export enum SyncMode {
  /** Use a fixed version (i.e. a checkpoint). See [CheckpointManager]($backend) for preferred approach to using checkpoint files. */
  FixedVersion = 1,
  /** A briefcase that can be edited. A unique briefcaseId must be assigned by iModelHub. */
  PullAndPush = 2,
  /** use [BriefcaseIdValue.Standalone](%backend). This makes a briefcase that can accept changesets from iModelHub but can never create changesets. */
  PullOnly = 3,
}

/**
 * Options to open a previously downloaded briefcase
 * @beta
 */
export interface OpenBriefcaseOptions {
  /** open briefcase Readonly */
  openAsReadOnly?: boolean;
}

/**
 * Properties that specify a briefcase within the local briefcase cache.
 * @see BriefcaseManager.getFileName
 * @beta
 */
export interface BriefcaseProps {
  /** Id of the iModel */
  iModelId: GuidString;

  /** BriefcaseId of the briefcase */
  briefcaseId: number;
}

/** Properties for opening a local briefcase file via [BriefcaseDb.open]($backend)
 * @beta
 */
export interface OpenBriefcaseProps extends IModelEncryptionProps, OpenDbKey {
  /** the full path to the briefcase file  */
  fileName: string;
  /** If true, open the briefcase readonly */
  readonly?: boolean;
}

/** Properties of a local briefcase file, returned by [BriefcaseManager.getCachedBriefcases]($backend) and [BriefcaseManager.downloadBriefcase]($backend)
 * @beta
 */
export interface LocalBriefcaseProps {
  /** Full path of local file. */
  fileName: string;

  /** Context (Project or Asset) of the iModel. */
  contextId: GuidString;

  /** The iModelId. */
  iModelId: GuidString;

  /** The briefcaseId. */
  briefcaseId: number;

  /** The current changeSetId. */
  changeSetId: GuidString;
}

/** Properties for downloading a briefcase to a local file, from iModelHub.
 * @beta
 */
export interface RequestNewBriefcaseProps {
  /** Context (Project or Asset) that the iModel belongs to. */
  contextId: GuidString;

  /** The iModelId for the new briefcase. */
  iModelId: GuidString;

  /** Full path of local file to store the briefcase. If undefined, a file will be created in the briefcase cache, and this member will be filled with the full path to the file.
   * Callers can use this to open the briefcase after the download completes.
   * @note this member is both an input and an output.
   */
  fileName?: string;

  /** The BriefcaseId of the newly downloaded briefcase. If undefined, a new BriefcaseId will be acquired from iModelHub before the download, and is returned in this member.
   * @note this member is both an input and an output.
   *
   */
  briefcaseId?: number;

  /** Id of the change set of the new briefcase. If undefined, use latest. */
  asOf?: IModelVersionProps;
}

/**
 * Manages the download of a briefcase
 * @beta
 */
export interface BriefcaseDownloader {
  /** Id of the briefcase being downloaded */
  briefcaseId: number;

  /** the name of the local file for the briefcase */
  fileName: string;

  /** Promise that resolves when the download completes. await this to complete the download */
  downloadPromise: Promise<void>;

  /** Request cancellation of the download */
  requestCancel: () => Promise<boolean>;
}

/** Option to control the validation and upgrade of domain schemas in the Db
 * @beta
 */
export enum DomainOptions {
  /** Domain schemas will be validated for any required upgrades. Any errors will be reported back, and cause the application to fail opening the Db */
  CheckRequiredUpgrades = 0,

  /** Domain schemas will be validated for any required or optional upgrades. Any errors will be reported back, and cause the application to fail opening the Db */
  CheckRecommendedUpgrades = 1,

  /** Domain schemas will be upgraded if necessary. However, only compatible schema upgrades will be allowed - these are typically additions of classes, properties, and changes to custom attributes */
  Upgrade = 2,

  /** Domain schemas will neither be validated nor be upgraded. Used only internally */
  SkipCheck = 3,
}

/** Options that control whether a profile upgrade should be performed when opening a Db
 * @beta
 */
export enum ProfileOptions {
  /** No profile upgrade will be performed. If a profile upgrade was required, opening the file will fail */
  None = 0,

  /** Profile upgrade will be performed if necessary */
  Upgrade = 1,
}

/** Arguments to validate and update the profile and domain schemas when opening a Db
 * @beta
 */
export interface UpgradeOptions {
  /** Option to control the validation and upgrade of domain schemas in the Db */
  domain?: DomainOptions;

  /** Options that control whether a profile upgrade should be performed when opening a file */
  profile?: ProfileOptions;
}

/**
 * The state of the schemas in the Db compared with what the current version of the software expects
 * Note: The state may vary depending on whether the Db is to be opened ReadOnly or ReadWrite.
 * @beta
 */
export enum SchemaState {
  /** The schemas in the Db are up-to-date, and do not need to be upgraded before opening it with the current version of the software */
  UpToDate,

  /** It's required that the schemas in the Db be upgraded before it can be opened with the current version of the software.
   * This may happen in read-write scenarios where the application requires a newer version of the schemas to be in place before
   * it can write data based on that new schema.
   */
  UpgradeRequired,

  /** It's recommended, but not necessary that the schemas in the Db be upgraded before opening it with the current version of the software */
  UpgradeRecommended,

  /** The schemas in the Db are too old to be opened by the current version of the software. Upgrade using the API is not possible. */
  TooOld,

  /** The schemas in the Db are too new to be opened by the current version of the software */
  TooNew,
}
<|MERGE_RESOLUTION|>--- conflicted
+++ resolved
@@ -1,231 +1,227 @@
-/*---------------------------------------------------------------------------------------------
-* Copyright (c) Bentley Systems, Incorporated. All rights reserved.
-* See LICENSE.md in the project root for license terms and full copyright notice.
-*--------------------------------------------------------------------------------------------*/
-/** @packageDocumentation
- * @module iModels
- */
-
-import { GuidString } from "@bentley/bentleyjs-core";
-import { IModelEncryptionProps, OpenDbKey } from "./IModel";
-import { IModelVersionProps } from "./IModelVersion";
-
-/**
- * Status of downloading a briefcase
- * @internal
- */
-export enum DownloadBriefcaseStatus {
-  NotStarted,
-  Initializing,
-  QueryCheckpointService,
-  DownloadingCheckpoint,
-  DownloadingChangeSets,
-  ApplyingChangeSets,
-  Complete,
-  Error,
-}
-
-<<<<<<< HEAD
-/** Whether a briefcase is editable or may only accept incoming changesets from iModelHub
-=======
-/** The reserved BriefcaseId values used to identify special kinds of IModelDbs.
- * @see [[BriefcaseId]]
- * @public
- */
-export enum BriefcaseIdValue {
-  /** Indicates an invalid/illegal BriefcaseId */
-  Illegal = 0xffffffff,
-
-  /** BriefcaseIds must be less than this value */
-  Max = 1 << 24,
-
-  /** All valid iModelHub issued BriefcaseIds will be equal or higher than this */
-  FirstValid = 2,
-
-  /** All valid iModelHub issued BriefcaseIds will be equal or lower than this */
-  LastValid = BriefcaseIdValue.Max - 11,
-
-  /** A Standalone copy of an iModel. Standalone files may accept changesets, but can never create new changesets.
-   * Checkpoints are Standalone files that may not accept any new changesets after they are created.
-   */
-  Standalone = 0,
-
-  /**
-   * @internal
-   * @deprecated use Standalone
-   */
-  DeprecatedStandalone = 1,
-}
-
-/** Operations allowed when synchronizing changes between the Briefcase and iModelHub
->>>>>>> 2b1a6bab
- * @public
- */
-export enum SyncMode {
-  /** Use a fixed version (i.e. a checkpoint). See [CheckpointManager]($backend) for preferred approach to using checkpoint files. */
-  FixedVersion = 1,
-  /** A briefcase that can be edited. A unique briefcaseId must be assigned by iModelHub. */
-  PullAndPush = 2,
-  /** use [BriefcaseIdValue.Standalone](%backend). This makes a briefcase that can accept changesets from iModelHub but can never create changesets. */
-  PullOnly = 3,
-}
-
-/**
- * Options to open a previously downloaded briefcase
- * @beta
- */
-export interface OpenBriefcaseOptions {
-  /** open briefcase Readonly */
-  openAsReadOnly?: boolean;
-}
-
-/**
- * Properties that specify a briefcase within the local briefcase cache.
- * @see BriefcaseManager.getFileName
- * @beta
- */
-export interface BriefcaseProps {
-  /** Id of the iModel */
-  iModelId: GuidString;
-
-  /** BriefcaseId of the briefcase */
-  briefcaseId: number;
-}
-
-/** Properties for opening a local briefcase file via [BriefcaseDb.open]($backend)
- * @beta
- */
-export interface OpenBriefcaseProps extends IModelEncryptionProps, OpenDbKey {
-  /** the full path to the briefcase file  */
-  fileName: string;
-  /** If true, open the briefcase readonly */
-  readonly?: boolean;
-}
-
-/** Properties of a local briefcase file, returned by [BriefcaseManager.getCachedBriefcases]($backend) and [BriefcaseManager.downloadBriefcase]($backend)
- * @beta
- */
-export interface LocalBriefcaseProps {
-  /** Full path of local file. */
-  fileName: string;
-
-  /** Context (Project or Asset) of the iModel. */
-  contextId: GuidString;
-
-  /** The iModelId. */
-  iModelId: GuidString;
-
-  /** The briefcaseId. */
-  briefcaseId: number;
-
-  /** The current changeSetId. */
-  changeSetId: GuidString;
-}
-
-/** Properties for downloading a briefcase to a local file, from iModelHub.
- * @beta
- */
-export interface RequestNewBriefcaseProps {
-  /** Context (Project or Asset) that the iModel belongs to. */
-  contextId: GuidString;
-
-  /** The iModelId for the new briefcase. */
-  iModelId: GuidString;
-
-  /** Full path of local file to store the briefcase. If undefined, a file will be created in the briefcase cache, and this member will be filled with the full path to the file.
-   * Callers can use this to open the briefcase after the download completes.
-   * @note this member is both an input and an output.
-   */
-  fileName?: string;
-
-  /** The BriefcaseId of the newly downloaded briefcase. If undefined, a new BriefcaseId will be acquired from iModelHub before the download, and is returned in this member.
-   * @note this member is both an input and an output.
-   *
-   */
-  briefcaseId?: number;
-
-  /** Id of the change set of the new briefcase. If undefined, use latest. */
-  asOf?: IModelVersionProps;
-}
-
-/**
- * Manages the download of a briefcase
- * @beta
- */
-export interface BriefcaseDownloader {
-  /** Id of the briefcase being downloaded */
-  briefcaseId: number;
-
-  /** the name of the local file for the briefcase */
-  fileName: string;
-
-  /** Promise that resolves when the download completes. await this to complete the download */
-  downloadPromise: Promise<void>;
-
-  /** Request cancellation of the download */
-  requestCancel: () => Promise<boolean>;
-}
-
-/** Option to control the validation and upgrade of domain schemas in the Db
- * @beta
- */
-export enum DomainOptions {
-  /** Domain schemas will be validated for any required upgrades. Any errors will be reported back, and cause the application to fail opening the Db */
-  CheckRequiredUpgrades = 0,
-
-  /** Domain schemas will be validated for any required or optional upgrades. Any errors will be reported back, and cause the application to fail opening the Db */
-  CheckRecommendedUpgrades = 1,
-
-  /** Domain schemas will be upgraded if necessary. However, only compatible schema upgrades will be allowed - these are typically additions of classes, properties, and changes to custom attributes */
-  Upgrade = 2,
-
-  /** Domain schemas will neither be validated nor be upgraded. Used only internally */
-  SkipCheck = 3,
-}
-
-/** Options that control whether a profile upgrade should be performed when opening a Db
- * @beta
- */
-export enum ProfileOptions {
-  /** No profile upgrade will be performed. If a profile upgrade was required, opening the file will fail */
-  None = 0,
-
-  /** Profile upgrade will be performed if necessary */
-  Upgrade = 1,
-}
-
-/** Arguments to validate and update the profile and domain schemas when opening a Db
- * @beta
- */
-export interface UpgradeOptions {
-  /** Option to control the validation and upgrade of domain schemas in the Db */
-  domain?: DomainOptions;
-
-  /** Options that control whether a profile upgrade should be performed when opening a file */
-  profile?: ProfileOptions;
-}
-
-/**
- * The state of the schemas in the Db compared with what the current version of the software expects
- * Note: The state may vary depending on whether the Db is to be opened ReadOnly or ReadWrite.
- * @beta
- */
-export enum SchemaState {
-  /** The schemas in the Db are up-to-date, and do not need to be upgraded before opening it with the current version of the software */
-  UpToDate,
-
-  /** It's required that the schemas in the Db be upgraded before it can be opened with the current version of the software.
-   * This may happen in read-write scenarios where the application requires a newer version of the schemas to be in place before
-   * it can write data based on that new schema.
-   */
-  UpgradeRequired,
-
-  /** It's recommended, but not necessary that the schemas in the Db be upgraded before opening it with the current version of the software */
-  UpgradeRecommended,
-
-  /** The schemas in the Db are too old to be opened by the current version of the software. Upgrade using the API is not possible. */
-  TooOld,
-
-  /** The schemas in the Db are too new to be opened by the current version of the software */
-  TooNew,
-}
+/*---------------------------------------------------------------------------------------------
+* Copyright (c) Bentley Systems, Incorporated. All rights reserved.
+* See LICENSE.md in the project root for license terms and full copyright notice.
+*--------------------------------------------------------------------------------------------*/
+/** @packageDocumentation
+ * @module iModels
+ */
+
+import { GuidString } from "@bentley/bentleyjs-core";
+import { IModelEncryptionProps, OpenDbKey } from "./IModel";
+import { IModelVersionProps } from "./IModelVersion";
+
+/**
+ * Status of downloading a briefcase
+ * @internal
+ */
+export enum DownloadBriefcaseStatus {
+  NotStarted,
+  Initializing,
+  QueryCheckpointService,
+  DownloadingCheckpoint,
+  DownloadingChangeSets,
+  ApplyingChangeSets,
+  Complete,
+  Error,
+}
+
+/** The reserved BriefcaseId values used to identify special kinds of IModelDbs.
+ * @see [[BriefcaseId]]
+ * @public
+ */
+export enum BriefcaseIdValue {
+  /** Indicates an invalid/illegal BriefcaseId */
+  Illegal = 0xffffffff,
+
+  /** BriefcaseIds must be less than this value */
+  Max = 1 << 24,
+
+  /** All valid iModelHub issued BriefcaseIds will be equal or higher than this */
+  FirstValid = 2,
+
+  /** All valid iModelHub issued BriefcaseIds will be equal or lower than this */
+  LastValid = BriefcaseIdValue.Max - 11,
+
+  /** A Standalone copy of an iModel. Standalone files may accept changesets, but can never create new changesets.
+   * Checkpoints are Standalone files that may not accept any new changesets after they are created.
+   */
+  Standalone = 0,
+
+  /**
+   * @internal
+   * @deprecated use Standalone
+   */
+  DeprecatedStandalone = 1,
+}
+
+/** Whether a briefcase is editable or may only accept incoming changesets from iModelHub
+ * @public
+ */
+export enum SyncMode {
+  /** Use a fixed version (i.e. a checkpoint). See [CheckpointManager]($backend) for preferred approach to using checkpoint files. */
+  FixedVersion = 1,
+  /** A briefcase that can be edited. A unique briefcaseId must be assigned by iModelHub. */
+  PullAndPush = 2,
+  /** use [BriefcaseIdValue.Standalone](%backend). This makes a briefcase that can accept changesets from iModelHub but can never create changesets. */
+  PullOnly = 3,
+}
+
+/**
+ * Options to open a previously downloaded briefcase
+ * @beta
+ */
+export interface OpenBriefcaseOptions {
+  /** open briefcase Readonly */
+  openAsReadOnly?: boolean;
+}
+
+/**
+ * Properties that specify a briefcase within the local briefcase cache.
+ * @see BriefcaseManager.getFileName
+ * @beta
+ */
+export interface BriefcaseProps {
+  /** Id of the iModel */
+  iModelId: GuidString;
+
+  /** BriefcaseId of the briefcase */
+  briefcaseId: number;
+}
+
+/** Properties for opening a local briefcase file via [BriefcaseDb.open]($backend)
+ * @beta
+ */
+export interface OpenBriefcaseProps extends IModelEncryptionProps, OpenDbKey {
+  /** the full path to the briefcase file  */
+  fileName: string;
+  /** If true, open the briefcase readonly */
+  readonly?: boolean;
+}
+
+/** Properties of a local briefcase file, returned by [BriefcaseManager.getCachedBriefcases]($backend) and [BriefcaseManager.downloadBriefcase]($backend)
+ * @beta
+ */
+export interface LocalBriefcaseProps {
+  /** Full path of local file. */
+  fileName: string;
+
+  /** Context (Project or Asset) of the iModel. */
+  contextId: GuidString;
+
+  /** The iModelId. */
+  iModelId: GuidString;
+
+  /** The briefcaseId. */
+  briefcaseId: number;
+
+  /** The current changeSetId. */
+  changeSetId: GuidString;
+}
+
+/** Properties for downloading a briefcase to a local file, from iModelHub.
+ * @beta
+ */
+export interface RequestNewBriefcaseProps {
+  /** Context (Project or Asset) that the iModel belongs to. */
+  contextId: GuidString;
+
+  /** The iModelId for the new briefcase. */
+  iModelId: GuidString;
+
+  /** Full path of local file to store the briefcase. If undefined, a file will be created in the briefcase cache, and this member will be filled with the full path to the file.
+   * Callers can use this to open the briefcase after the download completes.
+   * @note this member is both an input and an output.
+   */
+  fileName?: string;
+
+  /** The BriefcaseId of the newly downloaded briefcase. If undefined, a new BriefcaseId will be acquired from iModelHub before the download, and is returned in this member.
+   * @note this member is both an input and an output.
+   *
+   */
+  briefcaseId?: number;
+
+  /** Id of the change set of the new briefcase. If undefined, use latest. */
+  asOf?: IModelVersionProps;
+}
+
+/**
+ * Manages the download of a briefcase
+ * @beta
+ */
+export interface BriefcaseDownloader {
+  /** Id of the briefcase being downloaded */
+  briefcaseId: number;
+
+  /** the name of the local file for the briefcase */
+  fileName: string;
+
+  /** Promise that resolves when the download completes. await this to complete the download */
+  downloadPromise: Promise<void>;
+
+  /** Request cancellation of the download */
+  requestCancel: () => Promise<boolean>;
+}
+
+/** Option to control the validation and upgrade of domain schemas in the Db
+ * @beta
+ */
+export enum DomainOptions {
+  /** Domain schemas will be validated for any required upgrades. Any errors will be reported back, and cause the application to fail opening the Db */
+  CheckRequiredUpgrades = 0,
+
+  /** Domain schemas will be validated for any required or optional upgrades. Any errors will be reported back, and cause the application to fail opening the Db */
+  CheckRecommendedUpgrades = 1,
+
+  /** Domain schemas will be upgraded if necessary. However, only compatible schema upgrades will be allowed - these are typically additions of classes, properties, and changes to custom attributes */
+  Upgrade = 2,
+
+  /** Domain schemas will neither be validated nor be upgraded. Used only internally */
+  SkipCheck = 3,
+}
+
+/** Options that control whether a profile upgrade should be performed when opening a Db
+ * @beta
+ */
+export enum ProfileOptions {
+  /** No profile upgrade will be performed. If a profile upgrade was required, opening the file will fail */
+  None = 0,
+
+  /** Profile upgrade will be performed if necessary */
+  Upgrade = 1,
+}
+
+/** Arguments to validate and update the profile and domain schemas when opening a Db
+ * @beta
+ */
+export interface UpgradeOptions {
+  /** Option to control the validation and upgrade of domain schemas in the Db */
+  domain?: DomainOptions;
+
+  /** Options that control whether a profile upgrade should be performed when opening a file */
+  profile?: ProfileOptions;
+}
+
+/**
+ * The state of the schemas in the Db compared with what the current version of the software expects
+ * Note: The state may vary depending on whether the Db is to be opened ReadOnly or ReadWrite.
+ * @beta
+ */
+export enum SchemaState {
+  /** The schemas in the Db are up-to-date, and do not need to be upgraded before opening it with the current version of the software */
+  UpToDate,
+
+  /** It's required that the schemas in the Db be upgraded before it can be opened with the current version of the software.
+   * This may happen in read-write scenarios where the application requires a newer version of the schemas to be in place before
+   * it can write data based on that new schema.
+   */
+  UpgradeRequired,
+
+  /** It's recommended, but not necessary that the schemas in the Db be upgraded before opening it with the current version of the software */
+  UpgradeRecommended,
+
+  /** The schemas in the Db are too old to be opened by the current version of the software. Upgrade using the API is not possible. */
+  TooOld,
+
+  /** The schemas in the Db are too new to be opened by the current version of the software */
+  TooNew,
+}