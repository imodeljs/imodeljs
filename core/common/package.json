--- conflicted
+++ resolved
@@ -44,7 +44,6 @@
     "@bentley/rbac-client": "^2.17.0-dev.16"
   },
   "devDependencies": {
-<<<<<<< HEAD
     "@bentley/bentleyjs-core": "workspace:*",
     "@bentley/build-tools": "workspace:*",
     "@bentley/eslint-plugin": "workspace:*",
@@ -52,15 +51,6 @@
     "@bentley/imodelhub-client": "workspace:*",
     "@bentley/itwin-client": "workspace:*",
     "@bentley/rbac-client": "workspace:*",
-=======
-    "@bentley/bentleyjs-core": "2.17.0-dev.16",
-    "@bentley/build-tools": "2.17.0-dev.16",
-    "@bentley/eslint-plugin": "2.17.0-dev.16",
-    "@bentley/geometry-core": "2.17.0-dev.16",
-    "@bentley/imodelhub-client": "2.17.0-dev.16",
-    "@bentley/itwin-client": "2.17.0-dev.16",
-    "@bentley/rbac-client": "2.17.0-dev.16",
->>>>>>> 2e882ab0
     "@types/chai": "^4.1.4",
     "@types/flatbuffers": "~1.10.0",
     "@types/js-base64": "^2.3.1",
