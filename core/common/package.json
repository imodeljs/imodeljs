--- conflicted
+++ resolved
@@ -1,10 +1,6 @@
 {
   "name": "@bentley/imodeljs-common",
-<<<<<<< HEAD
-  "version": "2.16.0-dev.9",
-=======
   "version": "2.16.0-dev.12",
->>>>>>> 8aaff637
   "description": "iModel.js components common to frontend and backend",
   "main": "lib/imodeljs-common.js",
   "typings": "lib/imodeljs-common",
@@ -41,22 +37,6 @@
     "semver": "^5.5.0"
   },
   "peerDependencies": {
-<<<<<<< HEAD
-    "@bentley/bentleyjs-core": "^2.16.0-dev.9",
-    "@bentley/geometry-core": "^2.16.0-dev.9",
-    "@bentley/imodelhub-client": "^2.16.0-dev.9",
-    "@bentley/itwin-client": "^2.16.0-dev.9",
-    "@bentley/rbac-client": "^2.16.0-dev.9"
-  },
-  "devDependencies": {
-    "@bentley/bentleyjs-core": "2.16.0-dev.9",
-    "@bentley/build-tools": "2.16.0-dev.9",
-    "@bentley/eslint-plugin": "2.16.0-dev.9",
-    "@bentley/geometry-core": "2.16.0-dev.9",
-    "@bentley/imodelhub-client": "2.16.0-dev.9",
-    "@bentley/itwin-client": "2.16.0-dev.9",
-    "@bentley/rbac-client": "2.16.0-dev.9",
-=======
     "@bentley/bentleyjs-core": "^2.16.0-dev.12",
     "@bentley/geometry-core": "^2.16.0-dev.12",
     "@bentley/imodelhub-client": "^2.16.0-dev.12",
@@ -71,7 +51,6 @@
     "@bentley/imodelhub-client": "2.16.0-dev.12",
     "@bentley/itwin-client": "2.16.0-dev.12",
     "@bentley/rbac-client": "2.16.0-dev.12",
->>>>>>> 8aaff637
     "@types/chai": "^4.1.4",
     "@types/flatbuffers": "~1.10.0",
     "@types/js-base64": "^2.3.1",
