/*---------------------------------------------------------------------------------------------
* Copyright (c) Bentley Systems, Incorporated. All rights reserved.
* See LICENSE.md in the project root for license terms and full copyright notice.
*--------------------------------------------------------------------------------------------*/
/** @packageDocumentation
 * @module Ids
 */

import { assert } from "./Assert";
import { Id64, Id64Array, Id64Set, Id64String } from "./Id";
import { OrderedId64Iterable } from "./OrderedId64Iterable";
import { SortedArray } from "./SortedArray";

/** A compact string representation of an [[Id64Set]]. Such a representation is useful when serializing potentially very large
 * sets of Ids.
 * @see [[CompressedId64Set.iterable]] to efficiently iterate the Ids represented by a compact string.
 * @see [[CompressedId64Set.compressSet]] and [[CompressedId64Set.compressArray]] to produce a compact string from a collection of Ids.
 * @see [[CompressedId64Set.decompressSet]] and [[CompressedId64Set.decompressArray]] to produce a collection of Ids from a compact string.
 * @see [[OrderedId64Iterable]] for a generic representation of an ordered set of Ids (compressed or otherwise).
 * @beta
 */
export type CompressedId64Set = string;

/** A compact string representation of an [[Id64Set]]. Such a representation is useful when serializing potentially very large
 * sets of Ids.
 * @see [[CompressedId64Set.iterable]] to efficiently iterate the Ids represented by a compact string.
 * @see [[CompressedId64Set.compressSet]] and [[CompressedId64Set.compressArray]] to produce a compact string from a collection of Ids.
 * @see [[CompressedId64Set.decompressSet]] and [[CompressedId64Set.decompressArray]] to produce a collection of Ids from a compact string.
 * @see [[OrderedId64Iterable]] for a generic representation of an ordered set of Ids (compressed or otherwise).
 * @beta
 */
export namespace CompressedId64Set { // eslint-disable-line @typescript-eslint/no-redeclare
  function isHexDigit(ch: number): boolean {
    // ascii values:
    // '0' = 48
    // '9' = 57
    // 'a' = 65
    // 'f' = 70

    return (ch >= 48 && ch <= 57) || (ch >= 65 && ch <= 70);
  }

  function compactRange(increment: Uint64, length: number): string {
    assert(length > 0);
    const inc = `+${increment.toString()}`;
    if (length <= 1)
      return inc;

    const len = length.toString(16).toUpperCase();
    return `${inc}*${len}`;
  }

  /** Given a set of [[Id64String]]s, produce a compact string representation. Useful when serializing potentially large sets of Ids.
   * @note Invalid Ids are ignored.
   * @see [[CompressedId64Set.compressArray]] to perform the same operation on an [[Id64Array]].
   * @see [[CompressedId64Set.decompressSet]] to perform the inverse operation.
   * @beta
   */
  export function compressSet(ids: Id64Set): CompressedId64Set {
    const arr = Array.from(ids);
    OrderedId64Iterable.sortArray(arr);
    return compressArray(arr);
  }

  /** Give a **numerically-ordered** array of [[Id64String]]s, produce a compact string representation. Useful when serializing potentially large sets of Ids.
   * Duplicate Ids are included only once in the string representation.
   * @throws Error if two consecutive Ids `x` and `y` exist such that the numerical value of `x` is greater than that of `y` - i.e., the array is not properly sorted.
   * @note The array must be sorted according to the 64-bit numerical value of each Id.
   * @note Invalid Ids are ignored.
   * @see [[CompressedId64Set.decompressArray]] to perform the inverse operation.
   * @see [[OrderedId64Iterable.sortArray]] to ensure the Ids are properly sorted.
   * @beta
   */
  export function compressArray(ids: Id64Array): CompressedId64Set {
    return compressIds(ids);
  }

  /** Give a **numerically-ordered** collection of [[Id64String]]s, produce a compact string representation. Useful when serializing potentially large sets of Ids.
   * Duplicate Ids are included only once in the string representation.
   * @throws Error if two consecutive Ids `x` and `y` exist such that the numerical value of `x` is greater than that of `y` - i.e., the collection is not properly sorted.
   * @note The collection must be sorted according to the 64-bit numerical value of each Id.
   * @note Invalid Ids are ignored.
   * @see [[CompressedId64Set.iterable]] to perform the inverse operation.
   * @see [[OrderedId64Iterable.sortArray]] or [[OrderedId64Iterable.compare]] to ensure the Ids are properly sorted.
   * @beta
   */
  export function compressIds(ids: OrderedId64Iterable): CompressedId64Set {
    if ("string" === typeof ids)
      return ids;

    let str = "";

    const prevId = new Uint64();
    const rangeIncrement = new Uint64();
    let rangeLen = 0;

    const curId = new Uint64();
    const curIncrement = new Uint64();
    for (const id of ids) {
      if (!Id64.isValidId64(id))
        continue; // ignore garbage and invalid Ids ("0")

      curId.setFromId(id);
      curIncrement.setFromDifference(curId, prevId);

      const cmp = prevId.compare(curId);
      if (0 === cmp)
        continue; // ignore duplicates
      else if (cmp > 0)
        throw new Error("CompressedId64Set.compressArray requires a sorted array as input");

      prevId.copyFrom(curId);

      if (0 === rangeLen) {
        rangeIncrement.copyFrom(curIncrement);
        rangeLen = 1;
      } else if (curIncrement.equals(rangeIncrement)) {
        ++rangeLen;
      } else {
        str += compactRange(rangeIncrement, rangeLen);
        rangeIncrement.copyFrom(curIncrement);
        rangeLen = 1;
      }
    }

    if (0 < rangeLen)
      str += compactRange(rangeIncrement, rangeLen);

    return str;
  }

  /** This exists strictly for the purposes of compressed sets of 64-bit Ids, to avoid the overhead of BigInt for handling 64-bit integers. */
  class Uint64 implements Id64.Uint32Pair {
    private static readonly _base = 0x100000000;

    private static assertUint32(num: number): void {
      assert(num >= 0);
      assert(num < Uint64._base);
      assert(Math.floor(num) === num);
    }

    private assertConstraints(): void {
      Uint64.assertUint32(this.lower);
      Uint64.assertUint32(this.upper);
    }

    constructor(public lower = 0, public upper = 0) {
      this.assertConstraints();
    }

    public compare(rhs: Uint64): number {
      const diff = this.upper - rhs.upper;
      return 0 === diff ? this.lower - rhs.lower : diff;
    }

    public equals(rhs: Uint64): boolean { return 0 === this.compare(rhs); }
    public isLessThan(rhs: Uint64): boolean { return this.compare(rhs) < 0; }
    public isGreaterThan(rhs: Uint64): boolean { return this.compare(rhs) > 0; }

    public get isZero(): boolean { return 0 === this.lower && 0 === this.upper; }

    public setFromDifference(lhs: Uint64, rhs: Uint64): void {
      assert(!rhs.isGreaterThan(lhs));

      this.lower = lhs.lower - rhs.lower;
      this.upper = lhs.upper - rhs.upper;
      if (this.lower < 0) {
        this.lower += Uint64._base;
        this.upper -= 1;
      }
    }

    public add(rhs: Uint64): void {
      let lower = rhs.lower;
      let upper = rhs.upper;
      if (lower + this.lower >= Uint64._base) {
        lower -= Uint64._base;
        upper += 1;
      }

      this.lower += lower;
      this.upper += upper;
      this.assertConstraints();
    }

    public setFromId(id: Id64String): void {
      Id64.getUint32Pair(id, this);
    }

    public copyFrom(other: Uint64): void {
      this.lower = other.lower;
      this.upper = other.upper;
    }

    public toString(): string {
      if (0 === this.upper)
        return this.lower.toString(16).toUpperCase();

      const upper = this.upper.toString(16);
      const lower = this.lower.toString(16).padStart(8, "0");
      assert(lower.length === 8);
      return `${upper}${lower}`.toUpperCase();
    }

    public toId64String(): string {
      return Id64.fromUint32Pair(this.lower, this.upper);
    }
  }

  /** Supplies an iterator over the [[Id64String]]s in a [[CompressedId64Set]].
   * The Ids are iterated in ascending order based on their unsigned 64-bit integer values.
   * @alpha
   */
  export function* iterator(ids: CompressedId64Set): Iterator<Id64String> {
    if (0 === ids.length)
      return; // empty set.

    if ("+" !== ids[0])
      throw new Error("Invalid CompressedId64Set");

    let curIndex = 1; // skip the leading '+'
    const curId = new Uint64();

    function parseUint32(): number {
      let value = 0;
      let nChars = 0;
      while (curIndex < ids.length && nChars < 8) {
        ++nChars;
        const ch = ids.charCodeAt(curIndex);
        if (!isHexDigit(ch))
          break; // not a hex digit in [0..9] or [A..F]

        value <<= 4;
        value |= (ch >= 65 ? ch - 65 + 10 : ch - 48); // ch - 'A' + 10 or ch - '0'
        value = value >>> 0; // restore unsignedness because silly javascript.
        ++curIndex;
      }

      return value;
    }

    function parseUint64(uint64: Uint64): void {
      let lower = 0;
      let upper = 0;

      // Read up to the first 8 digits.
      const startIndex = curIndex;
      const first = parseUint32();

      const nFirstDigits = curIndex - startIndex;
      assert(nFirstDigits <= 8);

      if (8 === nFirstDigits && curIndex + 1 < ids.length && isHexDigit(ids.charCodeAt(curIndex + 1))) {
        // We've got up to 8 more digits remaining
        const secondIndex = curIndex;
        const second = parseUint32();

        // Transfer excess digits from upper to lower.
        const nSecondDigits = curIndex - secondIndex;
        assert(nSecondDigits > 0 && nSecondDigits <= 8);

        const nDigitsToTransfer = 8 - nSecondDigits;
        upper = first >>> (4 * nDigitsToTransfer);
        const transfer = first - ((upper << (4 * nDigitsToTransfer)) >>> 0);
        lower = (second | ((transfer << (4 * nSecondDigits)) >>> 0)) >>> 0;
      } else {
        lower = first;
      }

      uint64.lower = lower;
      uint64.upper = upper;
    }

    const increment = new Uint64();
    while (curIndex < ids.length) {
      let multiplier = 1;
      parseUint64(increment);
      if (increment.isZero)
        throw new Error("Invalid CompressedId64Set");

      if (curIndex < ids.length) {
        switch (ids[curIndex++]) {
          case "*":
            multiplier = parseUint32();
            if (0 === multiplier)
              throw new Error("Invalid CompressedId64Set");

            if (curIndex !== ids.length && ids[curIndex++] !== "+")
              return;

            break;
          case "+":
            break;
          default:
            throw new Error("Invalid CompressedId64Set");
        }
      }

      for (let i = 0; i < multiplier; i++) {
        curId.add(increment);
        yield curId.toId64String();
      }
    }
  }

  /** Supplies an iterable over the [[Id64String]]s in a [[CompressedId64Set]].
   * The Ids are iterated in ascending order based on their unsigned 64-bit integer values.
   * @alpha
   */
  export function iterable(ids: CompressedId64Set): OrderedId64Iterable {
    return {
      [Symbol.iterator]: () => iterator(ids),
    };
  }

  /** Decompress the compact string representation of an [[Id64Set]] into an [[Id64Set]].
   * @param compressedIds The compact string representation.
   * @param out If supplied, the Ids will be inserted into this set rather than allocating and returning a new set.
   * @returns The set containing the decompressed Ids.
   * @throws Error if `compressedIds` is not a well-formed [[CompressedId64Set]].
   * @see [[CompressedId64Set.compressSet]] to perform the inverse operation.
   * @see [[CompressedId64Set.decompressArray]] to decompress as an [[Id64Array]] instead.
   * @see [[CompressedId64Set.iterable]] to efficiently iterate the Ids.
   * @beta
   */
  export function decompressSet(compressedIds: CompressedId64Set, out?: Id64Set): Id64Set {
    const set = out ?? new Set<string>();
    for (const id of iterable(compressedIds))
      set.add(id);

    return set;
  }

  /** Decompress the compact string representation of an [[Id64Set]] into an [[Id64Array]].
   * @param compressedIds The compact string representation.
   * @param out If supplied, the Ids will be appended to this array rather than allocating and returning a new array.
   * @returns The array containing the decompressed Ids.
   * @throws Error if `compressedIds` is not a well-formed [[CompressedId64Set]].
   * @note The Ids are decompressed and appended to the array in ascending order based on their 64-bit numerical values.
   * @see [[CompressedId64Set.compressArray]] to perform the inverse operation.
   * @see [[CompressedId64Set.decompressSet]] to decompress as an [[Id64Set]] instead.
   * @see [[CompressedId64Set.iterable]] to efficiently iterate the Ids.
   * @beta
   */
  export function decompressArray(compressedIds: CompressedId64Set, out?: Id64Array): Id64Array {
    const arr = out ?? [];
    for (const id of iterable(compressedIds))
      arr.push(id);

    return arr;
  }
}

<<<<<<< HEAD
=======
/** @alpha */
>>>>>>> d1adf2e3
export class OrderedId64Array extends SortedArray<Id64String> {
  public constructor() {
    super((lhs, rhs) => OrderedId64Iterable.compare(lhs, rhs));
  }

  public get ids(): OrderedId64Iterable { return this._array; }
}

/** A mutable set of valid [[Id64String]]s sorted in ascending order by the 64-bit unsigned integer value of the Ids.
 * Internally the set of Ids is maintained as a [[CompressedId64Set]] string representation.
 * Insertions and removals are buffered until the string representation needs to be recomputed. The string representation is recomputed by every public method except [[add]] and [[delete]] -
 * therefore, if multiple removals and/or insertions are required, it is most efficient to perform them all before invoking other methods.
 * @alpha
 */
export class MutableCompressedId64Set implements OrderedId64Iterable {
  private _ids: CompressedId64Set;
  private readonly _inserted = new OrderedId64Array();
  private readonly _deleted = new OrderedId64Array();

  /** Construct a new set, optionally initialized to contain the Ids represented by `ids`. */
  public constructor(ids?: CompressedId64Set) {
    this._ids = ids ?? "";
  }

  /** Obtain the compact string representation of the contents of this set. If any insertions or removals are pending, they will be applied and the string recomputed. */
  public get ids(): CompressedId64Set {
    this.updateIds();
    return this._ids;
  }

  /** Add the specified Id to the set. */
  public add(id: Id64String): void {
    if (!Id64.isValidId64(id))
      throw new Error("MutableCompressedId64Set.add: invalid Id");

    this._deleted.remove(id);
    this._inserted.insert(id);
  }

  /** Remove the specified Id from the set. */
  public delete(id: Id64String): void {
    if (!Id64.isValidId64(id))
      throw new Error("MutableCompressedId64Set.delete: invalid Id");

    this._inserted.remove(id);
    this._deleted.insert(id);
  }

  /** Remove all Ids from the set. */
  public clear(): void {
    this._ids = "";
    this._inserted.clear();
    this._deleted.clear();
  }

  /** Remove all Ids from the set, then add the specified Ids. */
  public reset(ids?: CompressedId64Set): void {
    this.clear();
    this._ids = ids ?? "";
  }

  /** Obtain an iterator over the Ids in this set. The Ids are returned in ascending order based on their unsigned 64-bit integer values. */
  public [Symbol.iterator]() {
    return CompressedId64Set.iterator(this.ids);
  }

  /** Compute a compact string representation of the union of this and another set of Ids - i.e., those Ids present in either this and/or the other set. */
  public computeUnion(ids: OrderedId64Iterable | CompressedId64Set | MutableCompressedId64Set): CompressedId64Set {
    if (this.isEmpty)
      return CompressedId64Set.compressIds(ids);
    else if (OrderedId64Iterable.isEmptySet(ids) || this.equals(ids))
      return this.ids;

    return CompressedId64Set.compressIds(OrderedId64Iterable.union(this, ids));
  }

  /** Compute a compact string representation of the intersection of this and another set of Ids - i.e., those Ids present in both this and the other set. */
  public computeIntersection(ids: OrderedId64Iterable | CompressedId64Set | MutableCompressedId64Set): CompressedId64Set {
    if (this.equals(ids))
      return this.ids;
    else if (this.isEmpty || OrderedId64Iterable.isEmptySet(ids))
      return "";

    return CompressedId64Set.compressIds(OrderedId64Iterable.intersection(this, ids));
  }

  /** Compute a compact string representation of the difference between this and another set - i.e., those Ids present in this but not in the other set. */
  public computeDifference(ids: OrderedId64Iterable | CompressedId64Set | MutableCompressedId64Set): CompressedId64Set {
    if (this.isEmpty || this.equals(ids))
      return "";

    return CompressedId64Set.compressIds(OrderedId64Iterable.difference(this, ids));
  }

  /** Return true if this set contains no Ids. */
  public get isEmpty(): boolean {
    return OrderedId64Iterable.isEmptySet(this.ids);
  }

  /** Return true if the set of Ids represented by `other` is identical to those in this set.
   * @note This considers only the **distinct** Ids in `other` - duplicates are ignored.
   */
  public equals(other: CompressedId64Set | MutableCompressedId64Set | OrderedId64Iterable): boolean {
    if (other instanceof MutableCompressedId64Set) {
      if (other === this)
        return true;

      if (typeof other !== "string")
        other = other.ids;
    }

    if (typeof other === "string")
      return other === this.ids;

    this.updateIds();
    return OrderedId64Iterable.areEqualSets(this, other);
  }

  private get _isDirty(): boolean {
    return !this._inserted.isEmpty || !this._deleted.isEmpty;
  }

  private updateIds(): void {
    if (!this._isDirty)
      return;

    const difference = OrderedId64Iterable.difference(CompressedId64Set.iterable(this._ids), this._deleted.ids);
    const union = { [Symbol.iterator]: () => OrderedId64Iterable.unionIterator(difference, this._inserted.ids) };
    this._ids = CompressedId64Set.compressIds(union);

    this._inserted.clear();
    this._deleted.clear();
  }
}<|MERGE_RESOLUTION|>--- conflicted
+++ resolved
@@ -351,10 +351,7 @@
   }
 }
 
-<<<<<<< HEAD
-=======
 /** @alpha */
->>>>>>> d1adf2e3
 export class OrderedId64Array extends SortedArray<Id64String> {
   public constructor() {
     super((lhs, rhs) => OrderedId64Iterable.compare(lhs, rhs));
