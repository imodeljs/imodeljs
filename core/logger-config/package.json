{
  "name": "@bentley/logger-config",
  "version": "2.19.0-dev.11",
  "description": "Logger configuration",
  "main": "lib/logger-config.js",
  "typings": "lib/logger-config",
  "imodeljsSharedLibrary": true,
  "license": "MIT",
  "scripts": {
    "compile": "npm run build",
    "build": "tsc 1>&2",
    "clean": "rimraf lib .rush/temp/package-deps*.json",
    "cover": "",
    "docs": "betools docs --includes=../../generated-docs/extract --json=../../generated-docs/core/logger-config/file.json --tsIndexFile=./logger-config.ts --onlyJson",
    "extract-api": "betools extract-api --entry=logger-config",
    "lint": "eslint -f visualstudio \"./src/**/*.ts\" 1>&2",
    "test": ""
  },
  "author": {
    "name": "Bentley Systems, Inc.",
    "url": "http://www.bentley.com"
  },
  "repository": {
    "type": "git",
    "url": "https://github.com/imodeljs/imodeljs/tree/master/core/logger-config"
  },
  "keywords": [
    "Bentley",
    "BIM",
    "iModel"
  ],
  "peerDependencies": {
    "@bentley/bentleyjs-core": "workspace:^2.19.0-dev.11",
    "bunyan": "^1.8.12",
    "bunyan-seq": "^0.2.0"
  },
  "dependencies": {
    "@bentley/itwin-client": "workspace:*"
  },
  "devDependencies": {
    "@bentley/bentleyjs-core": "workspace:*",
    "@bentley/build-tools": "workspace:*",
    "@bentley/eslint-plugin": "workspace:*",
    "@types/bunyan": "^1.8.4",
    "@types/bunyan-seq": "^0.2.0",
    "@types/node": "10.14.1",
    "bunyan": "^1.8.12",
    "bunyan-seq": "^0.2.0",
<<<<<<< HEAD
    "eslint": "^6.8.0",
=======
    "eslint": "^7.11.0",
    "request": "^2.88.0",
    "request-promise": "^4.2.0",
>>>>>>> 97aa3898
    "rimraf": "^3.0.2",
    "typescript": "~4.3.0"
  },
  "eslintConfig": {
    "plugins": [
      "@bentley"
    ],
    "extends": "plugin:@bentley/imodeljs-recommended"
  }
}<|MERGE_RESOLUTION|>--- conflicted
+++ resolved
@@ -46,13 +46,9 @@
     "@types/node": "10.14.1",
     "bunyan": "^1.8.12",
     "bunyan-seq": "^0.2.0",
-<<<<<<< HEAD
-    "eslint": "^6.8.0",
-=======
     "eslint": "^7.11.0",
     "request": "^2.88.0",
     "request-promise": "^4.2.0",
->>>>>>> 97aa3898
     "rimraf": "^3.0.2",
     "typescript": "~4.3.0"
   },
