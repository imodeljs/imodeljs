--- conflicted
+++ resolved
@@ -37,15 +37,9 @@
     "request-promise": "^4.2.0"
   },
   "devDependencies": {
-<<<<<<< HEAD
     "@bentley/bentleyjs-core": "workspace:*",
     "@bentley/build-tools": "workspace:*",
     "@bentley/eslint-plugin": "workspace:*",
-=======
-    "@bentley/bentleyjs-core": "2.17.0-dev.16",
-    "@bentley/build-tools": "2.17.0-dev.16",
-    "@bentley/eslint-plugin": "2.17.0-dev.16",
->>>>>>> 2e882ab0
     "@types/bunyan": "^1.8.4",
     "@types/bunyan-seq": "^0.2.0",
     "@types/node": "10.14.1",
