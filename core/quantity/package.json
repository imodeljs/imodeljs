--- conflicted
+++ resolved
@@ -1,10 +1,6 @@
 {
   "name": "@bentley/imodeljs-quantity",
-<<<<<<< HEAD
-  "version": "2.9.0-dev.8",
-=======
   "version": "2.9.0-dev.16",
->>>>>>> 2f380c48
   "description": "Quantity parsing, formatting and conversions for iModel.js",
   "main": "lib/imodeljs-quantity.js",
   "typings": "lib/imodeljs-quantity",
@@ -35,15 +31,9 @@
     "url": "http://www.bentley.com"
   },
   "devDependencies": {
-<<<<<<< HEAD
-    "@bentley/bentleyjs-core": "2.9.0-dev.8",
-    "@bentley/build-tools": "2.9.0-dev.8",
-    "@bentley/eslint-plugin": "2.9.0-dev.8",
-=======
     "@bentley/bentleyjs-core": "2.9.0-dev.16",
     "@bentley/build-tools": "2.9.0-dev.16",
     "@bentley/eslint-plugin": "2.9.0-dev.16",
->>>>>>> 2f380c48
     "@types/chai": "^4.1.4",
     "@types/chai-as-promised": "^7",
     "@types/glob": "^5.0.35",
@@ -61,11 +51,7 @@
     "typescript": "~3.7.4"
   },
   "peerDependencies": {
-<<<<<<< HEAD
-    "@bentley/bentleyjs-core": "^2.9.0-dev.8"
-=======
     "@bentley/bentleyjs-core": "^2.9.0-dev.16"
->>>>>>> 2f380c48
   },
   "nyc": {
     "nycrc-path": "./node_modules/@bentley/build-tools/.nycrc",
