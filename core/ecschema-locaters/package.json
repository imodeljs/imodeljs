{
  "name": "@bentley/ecschema-locaters",
  "version": "2.9.0-dev.15",
  "description": "EC Schema file locaters",
  "license": "MIT",
  "main": "lib/ecschema-locaters.js",
  "typings": "lib/ecschema-locaters",
  "repository": {
    "type": "git",
    "url": "https://github.com/imodeljs/imodeljs/tree/master/core/ecschema-locaters"
  },
  "scripts": {
    "compile": "npm run build",
    "build": "tsc 1>&2",
    "clean": "rimraf lib .rush/temp/package-deps*.json",
    "extract-api": "betools extract-api --entry=ecschema-locaters",
    "lint": "eslint -f visualstudio ./src/**/*.ts 1>&2",
    "test": "betools test-tsnode --testDir=./test/",
    "docs": "betools docs --includes=../../generated-docs/extract --json=../../generated-docs/core/ecschema-locaters/file.json --tsIndexFile=./ecschema-locaters.ts --onlyJson",
    "cover": "nyc npm test",
    "start": "npm run lint && npm run clean && npm run build && npm run test & npm run cover & npm run docs"
  },
  "keywords": [
    "Bentley",
    "iModel",
    "iModel.js",
    "EC"
  ],
  "author": {
    "name": "Bentley Systems, Inc.",
    "url": "http://www.bentley.com"
  },
  "devDependencies": {
<<<<<<< HEAD
    "@bentley/build-tools": "2.9.0-dev.12",
    "@bentley/ecschema-metadata": "2.9.0-dev.12",
    "@bentley/eslint-plugin": "2.9.0-dev.12",
=======
    "@bentley/build-tools": "2.9.0-dev.15",
    "@bentley/eslint-plugin": "2.9.0-dev.15",
    "@bentley/ecschema-metadata": "2.9.0-dev.15",
>>>>>>> d31d2e29
    "@types/chai": "^4.1.4",
    "@types/chai-as-promised": "^7",
    "@types/glob": "^5.0.35",
    "@types/mocha": "^5.2.5",
    "@types/node": "10.14.1",
    "@types/sinon": "^9.0.0",
    "@types/xmldom": "^0.1.29",
    "chai": "^4.1.2",
    "chai-as-promised": "^7",
    "eslint": "^6.8.0",
    "mocha": "^5.2.0",
    "nyc": "^14.0.0",
    "rimraf": "^3.0.2",
    "ts-node": "^7.0.1",
    "typescript": "~3.7.4",
    "xmldom": "^0.1.27"
  },
  "dependencies": {
    "glob": "^7.1.2"
  },
  "peerDependencies": {
    "@bentley/ecschema-metadata": "^2.9.0-dev.15"
  },
  "nyc": {
    "nycrc-path": "./node_modules/@bentley/build-tools/.nycrc",
    "sourceMap": false
  },
  "eslintConfig": {
    "plugins": [
      "@bentley"
    ],
    "extends": "plugin:@bentley/imodeljs-recommended",
    "rules": {
      "radix": "warn"
    }
  }
}<|MERGE_RESOLUTION|>--- conflicted
+++ resolved
@@ -31,15 +31,9 @@
     "url": "http://www.bentley.com"
   },
   "devDependencies": {
-<<<<<<< HEAD
-    "@bentley/build-tools": "2.9.0-dev.12",
-    "@bentley/ecschema-metadata": "2.9.0-dev.12",
-    "@bentley/eslint-plugin": "2.9.0-dev.12",
-=======
     "@bentley/build-tools": "2.9.0-dev.15",
+    "@bentley/ecschema-metadata": "2.9.0-dev.15",
     "@bentley/eslint-plugin": "2.9.0-dev.15",
-    "@bentley/ecschema-metadata": "2.9.0-dev.15",
->>>>>>> d31d2e29
     "@types/chai": "^4.1.4",
     "@types/chai-as-promised": "^7",
     "@types/glob": "^5.0.35",
