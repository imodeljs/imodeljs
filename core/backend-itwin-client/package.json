{
  "name": "@bentley/backend-itwin-client",
  "version": "2.13.0-dev.6",
  "description": "Clients for various Bentley Services used by iModel.js at the backend",
  "main": "lib/backend-itwin-client.js",
  "browser": {
    "./lib/backend-itwin-client.js": "./lib/backend-itwin-client-mobile.js"
  },
  "typings": "lib/backend-itwin-client",
  "license": "MIT",
  "engines": {
    "node": ">=10.17.0 <13.0"
  },
  "scripts": {
    "compile": "npm run build",
    "build": "tsc 1>&2",
    "copy:test-assets": "cpx \"./src/test/assets/**/*\" ./lib/test/assets",
    "clean": "rimraf lib .rush/temp/package-deps*.json",
    "cover": "nyc npm test",
    "cover:integration": "nyc --report-dir ./lib/test/coverage/integration npm run test:integration",
    "docs": "betools docs --includes=../../generated-docs/extract --json=../../generated-docs/core/backend-itwin-client/file.json --tsIndexFile=backend-itwin-client.ts --onlyJson",
    "extract-api": "betools extract-api --entry=backend-itwin-client",
    "lint": "eslint -f visualstudio \"./src/**/*.ts\" 1>&2",
    "pretest": "npm run copy:test-assets",
    "test": "betools test --grep=\"#integration\" --invert",
    "test:integration": "npm run pretest && betools test --grep=\"#integration\""
  },
  "repository": {
    "type": "git",
    "url": "https://github.com/imodeljs/imodeljs/tree/master/core/clients-backend"
  },
  "keywords": [
    "Oidc Client"
  ],
  "author": {
    "name": "Bentley Systems, Inc.",
    "url": "http://www.bentley.com"
  },
  "peerDependencies": {
    "@bentley/bentleyjs-core": "^2.13.0-dev.6",
    "@bentley/frontend-authorization-client": "^2.13.0-dev.6",
    "@bentley/geometry-core": "^2.13.0-dev.6",
    "@bentley/imodelhub-client": "^2.13.0-dev.6",
    "@bentley/imodeljs-common": "^2.13.0-dev.6",
    "@bentley/itwin-client": "^2.13.0-dev.6",
    "@bentley/rbac-client": "^2.13.0-dev.6",
    "@bentley/telemetry-client": "^2.13.0-dev.6"
  },
  "//devDependencies": [
    "NOTE: All peerDependencies should also be listed as devDependencies since peerDependencies are not considered by npm install",
    "NOTE: All tools used by scripts in this package must be listed as devDependencies"
  ],
  "devDependencies": {
    "@bentley/bentleyjs-core": "2.13.0-dev.6",
    "@bentley/build-tools": "2.13.0-dev.6",
    "@bentley/config-loader": "2.13.0-dev.6",
    "@bentley/context-registry-client": "2.13.0-dev.6",
    "@bentley/eslint-plugin": "2.13.0-dev.6",
    "@bentley/frontend-authorization-client": "2.13.0-dev.6",
    "@bentley/geometry-core": "2.13.0-dev.6",
    "@bentley/imodelhub-client": "2.13.0-dev.6",
    "@bentley/imodeljs-common": "2.13.0-dev.6",
    "@bentley/itwin-client": "2.13.0-dev.6",
    "@bentley/oidc-signin-tool": "2.13.0-dev.6",
    "@bentley/rbac-client": "2.13.0-dev.6",
    "@bentley/telemetry-client": "2.13.0-dev.6",
    "@types/chai": "^4.1.4",
    "@types/deep-assign": "^0.1.0",
    "@types/fs-extra": "^4.0.7",
    "@types/js-base64": "^2.3.1",
    "@types/jsonwebtoken": "^8.5.0",
    "@types/mocha": "^5.2.5",
    "@types/nock": "^9.1.2",
    "@types/node": "10.14.1",
    "@types/semver": "^5.5.0",
    "@types/sinon": "^9.0.0",
    "chai": "^4.1.2",
    "cpx": "^1.5.0",
    "eslint": "^6.8.0",
    "mocha": "^5.2.0",
    "nock": "^9.2.3",
    "nyc": "^14.0.0",
    "rimraf": "^3.0.2",
    "sinon": "^9.0.2",
    "source-map-support": "^0.5.6",
    "ts-node": "^7.0.1",
    "typescript": "~3.7.4"
  },
  "dependencies": {
<<<<<<< HEAD
    "@azure-tools/azcopy-node": "^1.0.0",
    "@bentley/usage-logging-client": "2.12.0-dev.8",
=======
    "@bentley/usage-logging-client": "2.13.0-dev.6",
>>>>>>> 759acd0a
    "applicationinsights": "^1.7.5",
    "deep-assign": "^2.0.0",
    "fs-extra": "^8.1.0",
    "fs-write-stream-atomic": "^1.0.10",
    "https-proxy-agent": "^3.0.0",
    "js-base64": "^2.4.5",
    "jsonwebtoken": "^8.5.0",
    "openid-client": "^3.15.3",
    "semver": "^5.5.0"
  },
  "nyc": {
    "nycrc-path": "./node_modules/@bentley/build-tools/.nycrc"
  },
  "eslintConfig": {
    "plugins": [
      "@bentley"
    ],
    "extends": "plugin:@bentley/imodeljs-recommended"
  }
}<|MERGE_RESOLUTION|>--- conflicted
+++ resolved
@@ -87,12 +87,8 @@
     "typescript": "~3.7.4"
   },
   "dependencies": {
-<<<<<<< HEAD
     "@azure-tools/azcopy-node": "^1.0.0",
-    "@bentley/usage-logging-client": "2.12.0-dev.8",
-=======
     "@bentley/usage-logging-client": "2.13.0-dev.6",
->>>>>>> 759acd0a
     "applicationinsights": "^1.7.5",
     "deep-assign": "^2.0.0",
     "fs-extra": "^8.1.0",
