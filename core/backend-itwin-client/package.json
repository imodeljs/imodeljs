{
  "name": "@bentley/backend-itwin-client",
  "version": "2.18.0-dev.3",
  "description": "Clients for various Bentley Services used by iModel.js at the backend",
  "main": "lib/backend-itwin-client.js",
  "browser": {
    "./lib/backend-itwin-client.js": "./lib/backend-itwin-client-mobile.js"
  },
  "typings": "lib/backend-itwin-client",
  "license": "MIT",
  "engines": {
    "node": ">=10.17.0 <15.0"
  },
  "scripts": {
    "compile": "npm run build",
    "build": "tsc 1>&2",
    "copy:test-assets": "cpx \"./src/test/assets/**/*\" ./lib/test/assets",
    "clean": "rimraf lib .rush/temp/package-deps*.json",
    "cover": "nyc npm test",
    "cover:integration": "nyc --report-dir ./lib/test/coverage/integration npm run test:integration",
    "docs": "betools docs --includes=../../generated-docs/extract --json=../../generated-docs/core/backend-itwin-client/file.json --tsIndexFile=backend-itwin-client.ts --onlyJson",
    "extract-api": "betools extract-api --entry=backend-itwin-client",
    "lint": "eslint -f visualstudio \"./src/**/*.ts\" 1>&2",
    "pretest": "npm run copy:test-assets",
    "test": "betools test --grep=\"#integration\" --invert",
    "test:integration": "npm run pretest && betools test --grep=\"#integration\"",
    "copy:config": "internal-tools copy-config"
  },
  "repository": {
    "type": "git",
    "url": "https://github.com/imodeljs/imodeljs/tree/master/core/clients-backend"
  },
  "keywords": [
    "Oidc Client"
  ],
  "author": {
    "name": "Bentley Systems, Inc.",
    "url": "http://www.bentley.com"
  },
  "peerDependencies": {
    "@bentley/bentleyjs-core": "workspace:^2.18.0-dev.3",
    "@bentley/frontend-authorization-client": "workspace:^2.18.0-dev.3",
    "@bentley/geometry-core": "workspace:^2.18.0-dev.3",
    "@bentley/imodelhub-client": "workspace:^2.18.0-dev.3",
    "@bentley/imodeljs-common": "workspace:^2.18.0-dev.3",
    "@bentley/itwin-client": "workspace:^2.18.0-dev.3",
    "@bentley/rbac-client": "workspace:^2.18.0-dev.3",
    "@bentley/telemetry-client": "workspace:^2.18.0-dev.3"
  },
  "//devDependencies": [
    "NOTE: All peerDependencies should also be listed as devDependencies since peerDependencies are not considered by npm install",
    "NOTE: All tools used by scripts in this package must be listed as devDependencies"
  ],
  "devDependencies": {
    "@bentley/bentleyjs-core": "workspace:*",
    "@bentley/build-tools": "workspace:*",
    "@bentley/config-loader": "workspace:*",
    "@bentley/context-registry-client": "workspace:*",
    "@bentley/eslint-plugin": "workspace:*",
    "@bentley/frontend-authorization-client": "workspace:*",
    "@bentley/geometry-core": "workspace:*",
    "@bentley/imodelhub-client": "workspace:*",
    "@bentley/imodeljs-common": "workspace:*",
    "@bentley/itwin-client": "workspace:*",
    "@bentley/oidc-signin-tool": "workspace:*",
    "@bentley/rbac-client": "workspace:*",
    "@bentley/telemetry-client": "workspace:*",
    "@types/chai": "^4.1.4",
    "@types/deep-assign": "^0.1.0",
    "@types/fs-extra": "^4.0.7",
    "@types/js-base64": "^2.3.1",
    "@types/jsonwebtoken": "^8.5.0",
    "@types/mocha": "^8.2.2",
    "@types/node": "10.14.1",
    "@types/semver": "^5.5.0",
    "@types/sinon": "^9.0.0",
    "@types/stream-buffers": "~3.0.2",
    "@types/proper-lockfile": "^4.1.1",
    "chai": "^4.1.2",
    "cpx": "^1.5.0",
<<<<<<< HEAD
    "eslint": "^7.11.0",
    "internal-tools": "0.0.0",
    "mocha": "^5.2.0",
=======
    "eslint": "^6.8.0",
    "internal-tools": "workspace:*",
    "mocha": "^8.3.2",
>>>>>>> ea765da4
    "nock": "^12.0.3",
    "nyc": "^15.1.0",
    "rimraf": "^3.0.2",
    "sinon": "^9.0.2",
    "source-map-support": "^0.5.6",
    "stream-buffers": "~3.0.2",
    "typescript": "~4.1.0"
  },
  "dependencies": {
    "@bentley/usage-logging-client": "workspace:*",
    "applicationinsights": "^1.7.5",
    "deep-assign": "^2.0.0",
    "fs-extra": "^8.1.0",
    "fs-write-stream-atomic": "^1.0.10",
    "got": "~11.8.2",
    "https-proxy-agent": "^5.0.0",
    "js-base64": "^2.4.5",
    "jsonwebtoken": "^8.5.0",
    "openid-client": "^3.15.3",
    "semver": "^5.5.0",
    "agentkeepalive": "^4.1.4",
    "proper-lockfile":"^4.1.2"
  },
  "nyc": {
    "extends": "./node_modules/@bentley/build-tools/.nycrc"
  },
  "eslintConfig": {
    "plugins": [
      "@bentley"
    ],
    "extends": "plugin:@bentley/imodeljs-recommended"
  }
}<|MERGE_RESOLUTION|>--- conflicted
+++ resolved
@@ -78,15 +78,9 @@
     "@types/proper-lockfile": "^4.1.1",
     "chai": "^4.1.2",
     "cpx": "^1.5.0",
-<<<<<<< HEAD
     "eslint": "^7.11.0",
-    "internal-tools": "0.0.0",
-    "mocha": "^5.2.0",
-=======
-    "eslint": "^6.8.0",
     "internal-tools": "workspace:*",
     "mocha": "^8.3.2",
->>>>>>> ea765da4
     "nock": "^12.0.3",
     "nyc": "^15.1.0",
     "rimraf": "^3.0.2",
@@ -108,7 +102,7 @@
     "openid-client": "^3.15.3",
     "semver": "^5.5.0",
     "agentkeepalive": "^4.1.4",
-    "proper-lockfile":"^4.1.2"
+    "proper-lockfile": "^4.1.2"
   },
   "nyc": {
     "extends": "./node_modules/@bentley/build-tools/.nycrc"
