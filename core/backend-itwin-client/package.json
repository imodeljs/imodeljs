{
  "name": "@bentley/backend-itwin-client",
  "version": "2.14.0-dev.15",
  "description": "Clients for various Bentley Services used by iModel.js at the backend",
  "main": "lib/backend-itwin-client.js",
  "browser": {
    "./lib/backend-itwin-client.js": "./lib/backend-itwin-client-mobile.js"
  },
  "typings": "lib/backend-itwin-client",
  "license": "MIT",
  "engines": {
    "node": ">=10.17.0 <15.0"
  },
  "scripts": {
    "compile": "npm run build",
    "build": "tsc 1>&2",
    "copy:test-assets": "cpx \"./src/test/assets/**/*\" ./lib/test/assets",
    "clean": "rimraf lib .rush/temp/package-deps*.json",
    "cover": "nyc npm test",
    "cover:integration": "nyc --report-dir ./lib/test/coverage/integration npm run test:integration",
    "docs": "betools docs --includes=../../generated-docs/extract --json=../../generated-docs/core/backend-itwin-client/file.json --tsIndexFile=backend-itwin-client.ts --onlyJson",
    "extract-api": "betools extract-api --entry=backend-itwin-client",
    "lint": "eslint -f visualstudio \"./src/**/*.ts\" 1>&2",
    "pretest": "npm run copy:test-assets",
    "test": "betools test --grep=\"#integration\" --invert",
    "test:integration": "npm run pretest && betools test --grep=\"#integration\"",
    "copy:config": "internal-tools copy-config"
  },
  "repository": {
    "type": "git",
    "url": "https://github.com/imodeljs/imodeljs/tree/master/core/clients-backend"
  },
  "keywords": [
    "Oidc Client"
  ],
  "author": {
    "name": "Bentley Systems, Inc.",
    "url": "http://www.bentley.com"
  },
  "peerDependencies": {
    "@bentley/bentleyjs-core": "^2.14.0-dev.15",
    "@bentley/frontend-authorization-client": "^2.14.0-dev.15",
    "@bentley/geometry-core": "^2.14.0-dev.15",
    "@bentley/imodelhub-client": "^2.14.0-dev.15",
    "@bentley/imodeljs-common": "^2.14.0-dev.15",
    "@bentley/itwin-client": "^2.14.0-dev.15",
    "@bentley/rbac-client": "^2.14.0-dev.15",
    "@bentley/telemetry-client": "^2.14.0-dev.15"
  },
  "//devDependencies": [
    "NOTE: All peerDependencies should also be listed as devDependencies since peerDependencies are not considered by npm install",
    "NOTE: All tools used by scripts in this package must be listed as devDependencies"
  ],
  "devDependencies": {
    "@bentley/bentleyjs-core": "2.14.0-dev.15",
    "@bentley/build-tools": "2.14.0-dev.15",
    "@bentley/config-loader": "2.14.0-dev.15",
    "@bentley/context-registry-client": "2.14.0-dev.15",
    "@bentley/eslint-plugin": "2.14.0-dev.15",
    "@bentley/frontend-authorization-client": "2.14.0-dev.15",
    "@bentley/geometry-core": "2.14.0-dev.15",
    "@bentley/imodelhub-client": "2.14.0-dev.15",
    "@bentley/imodeljs-common": "2.14.0-dev.15",
    "@bentley/itwin-client": "2.14.0-dev.15",
    "@bentley/oidc-signin-tool": "2.14.0-dev.15",
    "@bentley/rbac-client": "2.14.0-dev.15",
    "@bentley/telemetry-client": "2.14.0-dev.15",
    "@types/chai": "^4.1.4",
    "@types/deep-assign": "^0.1.0",
    "@types/fs-extra": "^4.0.7",
    "@types/js-base64": "^2.3.1",
    "@types/jsonwebtoken": "^8.5.0",
    "@types/mocha": "^5.2.5",
    "@types/nock": "^11.1.0",
    "@types/node": "10.14.1",
    "@types/semver": "^5.5.0",
    "@types/sinon": "^9.0.0",
    "@types/stream-buffers": "~3.0.2",
    "chai": "^4.1.2",
    "cpx": "^1.5.0",
    "eslint": "^6.8.0",
    "internal-tools": "0.0.0",
    "mocha": "^5.2.0",
    "nock": "^12.0.3",
    "nyc": "^14.0.0",
    "rimraf": "^3.0.2",
    "sinon": "^9.0.2",
    "source-map-support": "^0.5.6",
    "stream-buffers": "~3.0.2",
    "ts-node": "^7.0.1",
    "typescript": "~4.1.0"
  },
  "dependencies": {
<<<<<<< HEAD
    "@azure-tools/azcopy-node": "^2.0.0",
    "@bentley/usage-logging-client": "2.14.0-dev.14",
=======
    "@bentley/usage-logging-client": "2.14.0-dev.15",
>>>>>>> 2938bd88
    "applicationinsights": "^1.7.5",
    "deep-assign": "^2.0.0",
    "fs-extra": "^8.1.0",
    "fs-write-stream-atomic": "^1.0.10",
    "got": "~11.8.2",
    "https-proxy-agent": "^5.0.0",
    "js-base64": "^2.4.5",
    "jsonwebtoken": "^8.5.0",
    "openid-client": "^3.15.3",
    "semver": "^5.5.0"
  },
  "nyc": {
    "nycrc-path": "./node_modules/@bentley/build-tools/.nycrc"
  },
  "eslintConfig": {
    "plugins": [
      "@bentley"
    ],
    "extends": "plugin:@bentley/imodeljs-recommended"
  }
}<|MERGE_RESOLUTION|>--- conflicted
+++ resolved
@@ -91,12 +91,8 @@
     "typescript": "~4.1.0"
   },
   "dependencies": {
-<<<<<<< HEAD
     "@azure-tools/azcopy-node": "^2.0.0",
-    "@bentley/usage-logging-client": "2.14.0-dev.14",
-=======
     "@bentley/usage-logging-client": "2.14.0-dev.15",
->>>>>>> 2938bd88
     "applicationinsights": "^1.7.5",
     "deep-assign": "^2.0.0",
     "fs-extra": "^8.1.0",
