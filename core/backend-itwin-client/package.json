--- conflicted
+++ resolved
@@ -90,12 +90,7 @@
     "typescript": "~4.1.0"
   },
   "dependencies": {
-<<<<<<< HEAD
-    "@bentley/usage-logging-client": "2.16.0-dev.9",
-=======
-    "@azure-tools/azcopy-node": "^2.0.0",
     "@bentley/usage-logging-client": "2.16.0-dev.12",
->>>>>>> 8aaff637
     "applicationinsights": "^1.7.5",
     "deep-assign": "^2.0.0",
     "fs-extra": "^8.1.0",
