--- conflicted
+++ resolved
@@ -98,18 +98,10 @@
     "NOTE: imodeljs-frontend should remain UI technology agnostic, so no react/angular dependencies are allowed"
   ],
   "dependencies": {
-<<<<<<< HEAD
-    "@bentley/context-registry-client": "2.16.0-dev.14",
-    "@bentley/extension-client": "2.16.0-dev.14",
-    "@bentley/reality-data-client": "2.16.0-dev.14",
-    "@bentley/usage-logging-client": "2.16.0-dev.14",
-=======
-    "@azure/storage-blob": "10.4.0",
     "@bentley/context-registry-client": "2.16.0-dev.15",
     "@bentley/extension-client": "2.16.0-dev.15",
     "@bentley/reality-data-client": "2.16.0-dev.15",
     "@bentley/usage-logging-client": "2.16.0-dev.15",
->>>>>>> f658bab3
     "fuse.js": "^3.3.0",
     "js-base64": "^2.4.5",
     "oidc-client": "^1.9.1",
