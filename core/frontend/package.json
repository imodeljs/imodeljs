--- conflicted
+++ resolved
@@ -56,7 +56,6 @@
     "NOTE: All tools used by scripts in this package must be listed as devDependencies"
   ],
   "devDependencies": {
-<<<<<<< HEAD
     "@bentley/bentleyjs-core": "workspace:*",
     "@bentley/build-tools": "workspace:*",
     "@bentley/certa": "workspace:*",
@@ -74,25 +73,6 @@
     "@bentley/telemetry-client": "workspace:*",
     "@bentley/ui-abstract": "workspace:*",
     "@bentley/webgl-compatibility": "workspace:*",
-=======
-    "@bentley/bentleyjs-core": "2.17.0-dev.16",
-    "@bentley/build-tools": "2.17.0-dev.16",
-    "@bentley/certa": "2.17.0-dev.16",
-    "@bentley/eslint-plugin": "2.17.0-dev.16",
-    "@bentley/frontend-authorization-client": "2.17.0-dev.16",
-    "@bentley/geometry-core": "2.17.0-dev.16",
-    "@bentley/imodelhub-client": "2.17.0-dev.16",
-    "@bentley/imodeljs-common": "2.17.0-dev.16",
-    "@bentley/imodeljs-i18n": "2.17.0-dev.16",
-    "@bentley/imodeljs-quantity": "2.17.0-dev.16",
-    "@bentley/itwin-client": "2.17.0-dev.16",
-    "@bentley/orbitgt-core": "2.17.0-dev.16",
-    "@bentley/product-settings-client": "2.17.0-dev.16",
-    "@bentley/rbac-client": "2.17.0-dev.16",
-    "@bentley/telemetry-client": "2.17.0-dev.16",
-    "@bentley/ui-abstract": "2.17.0-dev.16",
-    "@bentley/webgl-compatibility": "2.17.0-dev.16",
->>>>>>> 2e882ab0
     "@types/chai": "^4.1.4",
     "@types/chai-as-promised": "^7",
     "@types/js-base64": "^2.3.1",
@@ -118,17 +98,10 @@
     "NOTE: imodeljs-frontend should remain UI technology agnostic, so no react/angular dependencies are allowed"
   ],
   "dependencies": {
-<<<<<<< HEAD
     "@bentley/context-registry-client": "workspace:*",
     "@bentley/extension-client": "workspace:*",
     "@bentley/reality-data-client": "workspace:*",
     "@bentley/usage-logging-client": "workspace:*",
-=======
-    "@bentley/context-registry-client": "2.17.0-dev.16",
-    "@bentley/extension-client": "2.17.0-dev.16",
-    "@bentley/reality-data-client": "2.17.0-dev.16",
-    "@bentley/usage-logging-client": "2.17.0-dev.16",
->>>>>>> 2e882ab0
     "fuse.js": "^3.3.0",
     "js-base64": "^2.4.5",
     "oidc-client": "^1.9.1",
