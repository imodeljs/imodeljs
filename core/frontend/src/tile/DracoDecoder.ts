--- conflicted
+++ resolved
@@ -6,13 +6,8 @@
  * @module Tiles
  */
 import { createDecoderModule } from "draco3d";
-<<<<<<< HEAD
-import { Point2d, Point3d } from "@bentley/geometry-core";
-import { OctEncodedNormal, QPoint3dList } from "@bentley/imodeljs-common";
-=======
 import { Point2d, Point3d, Range3d } from "@bentley/geometry-core";
 import { OctEncodedNormal, QParams3d, QPoint3d, QPoint3dList } from "@bentley/imodeljs-common";
->>>>>>> abb22e3d
 import { Mesh } from "../render/primitives/mesh/MeshPrimitives";
 import { Triangle } from "../render/primitives/Primitives";
 import { assert } from "@bentley/bentleyjs-core";
@@ -93,13 +88,8 @@
     if (!DracoDecoder.decodeTriangles(mesh, dracoGeometry, dracoDecoder) ||
       !DracoDecoder.decodeVertices(mesh.points, dracoGeometry, dracoDecoder, attributes.POSITION))
       return undefined;
-<<<<<<< HEAD
-    DracoDecoder.decodeUVParams(mesh.uvParams, dracoGeometry, dracoDecoder);
-    DracoDecoder.decodeNormals(mesh.normals, dracoGeometry, dracoDecoder);
-=======
     DracoDecoder.decodeUVParams(mesh.uvParams, dracoGeometry, dracoDecoder, attributes.TEXCOORD_0);
     DracoDecoder.decodeNormals(mesh.normals, dracoGeometry, dracoDecoder, attributes.NORMAL);
->>>>>>> abb22e3d
     dracoModule.destroy(dracoGeometry);
     dracoModule.destroy(dracoDecoder);
 
@@ -136,37 +126,6 @@
     for (let i = 0, j = 0; i < numPoints; i++)
       normals.push(OctEncodedNormal.fromVector({ x: unquantizedValues.GetValue(j++), y: unquantizedValues.GetValue(j++), z: unquantizedValues.GetValue(j++) }));
     DracoDecoder._dracoDecoderModule.destroy(unquantizedValues);
-    return true;
-  }
-
-  private static decodeNormals(normals: OctEncodedNormal[], dracoGeometry: any, dracoDecoder: any): boolean {
-    const dracoAttribute = dracoDecoder.GetAttributeByUniqueId(dracoGeometry, dracoDecoder.GetAttributeId(dracoGeometry, DracoDecoder._dracoDecoderModule.NORMAL));
-    if (undefined === dracoAttribute) return false;
-
-    const numPoints = dracoGeometry.num_points();
-
-    /* Quantization WIP.
-    const vertexArrayLength = 2 * numPoints;
-    const transform = new DracoDecoder._dracoDecoderModule.AttributeQuantizationTransform();
-    const isQuantized = transform.InitFromAttribute(dracoAttribute);
-    if (isQuantized && 4 === dracoAttribute.data_type()) {   // If the data is already unsigned 16 bit (what our shaders support) then use it directly -- else get floats and we'll have to requantize.
-      dracoDecoder.SkipAttributeTransform(DracoDecoder._dracoDecoderModule.TEX_COORD);
-      const quantizedValues = new DracoDecoder._dracoDecoderModule.DracoUInt16Array();
-      dracoDecoder.GetAttributeUInt16ForAllPoints(dracoGeometry, dracoAttribute, quantizedValues);
-      const typedArray = new Uint16Array(vertexArrayLength);
-      const transformRange = transform.range();
-      const transformMin = new Point2d(transform.min_value(0), transform.min_value(1));
-      for (let i = 0; i < vertexArrayLength; i++)
-        typedArray[i] = quantizedValues.GetValue(i);
-
-      const range = new Range2d(transformMin.x, transformMin.y, transformMin.x + transformRange, transformMin.y + transformRange);
-      return QPoint2dList.fromTypedArray(typedArray, range);
-    } else { */
-    const unquantizedValues = new DracoDecoder._dracoDecoderModule.DracoFloat32Array();
-    dracoDecoder.GetAttributeFloatForAllPoints(dracoGeometry, dracoAttribute, unquantizedValues);
-    for (let i = 0, j = 0; i < numPoints; i++)
-      normals.push(OctEncodedNormal.fromVector({ x: unquantizedValues.GetValue(j++), y: unquantizedValues.GetValue(j++), z: unquantizedValues.GetValue(j++) }));
-    // }
     return true;
   }
   private static decodeTriangles(mesh: Mesh, dracoGeometry: any, dracoDecoder: any) {
