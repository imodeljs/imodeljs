--- conflicted
+++ resolved
@@ -45,12 +45,7 @@
   public yAxisUp: boolean = false;
   constructor(json: any, public client: RealityModelTileClient, tileToDb: Transform) {
     this.tilesetJson = json.root;
-<<<<<<< HEAD
     this.rootTile = new RealityModelTileProps(json.root, "", this);
-=======
-    this.id = new Id64();
-    this.rootTile = new RealityModelTileProps(json.root, "");
->>>>>>> be4ef8ae
     this.location = tileToDb.toJSON();
     if (json.asset.gltfUpAxis === undefined || json.asset.gltfUpAxis === "y")
       this.yAxisUp = true;
@@ -58,31 +53,19 @@
 }
 
 class RealityModelTileProps implements TileProps {
-<<<<<<< HEAD
-  public id: TileId;
-  public range: Range3dProps;
-  public contentRange?: Range3dProps;
-  public maximumSize: number;
-  public childIds: string[];
-  public geometry?: string | ArrayBuffer;
-  public hasContents: boolean;
-  constructor(json: any, thisId: string, public tree: RealityModelTileTreeProps) {
-    this.id = new TileId("", thisId);
-=======
   public readonly id: TileId;
   public readonly range: Range3dProps;
   public readonly contentRange?: Range3dProps;
   public readonly maximumSize: number;
   public readonly isLeaf: boolean;
-
-  constructor(json: any, thisId: string) {
-    this.id = new TileId(new Id64(), thisId);
->>>>>>> be4ef8ae
+  public geometry?: string | ArrayBuffer;
+  public hasContents: boolean;
+  constructor(json: any, thisId: string, public tree: RealityModelTileTreeProps) {
+    this.id = new TileId("", thisId);
     this.range = CesiumUtils.rangeFromBoundingVolume(json.boundingVolume);
     this.isLeaf = !Array.isArray(json.children) || 0 === json.children.length;
-
-    const hasContents = undefined !== json.content && undefined !== json.content.url;
-    if (hasContents) {
+    this.hasContents = undefined !== json.content && undefined !== json.content.url;
+    if (this.hasContents) {
       this.contentRange = json.content.boundingVolume && CesiumUtils.rangeFromBoundingVolume(json.content.boundingVolume);
       this.maximumSize = CesiumUtils.maximumSizeFromGeometricTolerance(Range3d.fromJSON(this.range), json.geometricError);
     } else {
