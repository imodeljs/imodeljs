<<<<<<< HEAD
/*---------------------------------------------------------------------------------------------
|  $Copyright: (c) 2018 Bentley Systems, Incorporated. All rights reserved. $
 *--------------------------------------------------------------------------------------------*/
/** @module Tile */

import { assert } from "@bentley/bentleyjs-core";
import { TileTreeProps, TileProps, TileId, Cartographic, ImageSource, ImageSourceFormat, RenderTexture, EcefLocation } from "@bentley/imodeljs-common";
import { Id64Props, Id64, JsonUtils } from "@bentley/bentleyjs-core";
import { Range3dProps, Range3d, TransformProps, Transform, Point3d, Vector3d, Angle } from "@bentley/geometry-core";
import { TileLoader, TileTree, Tile, MissingNodes } from "./TileTree";
import { BentleyError, IModelStatus } from "@bentley/bentleyjs-core";
import { request, Response, RequestOptions } from "@bentley/imodeljs-clients";
import { SpatialModelState } from "../ModelState";
import { ImageUtil } from "../ImageUtil";
import { IModelApp } from "../IModelApp";
import { GeometricModelState } from "../ModelState";
import { RenderSystem } from "../render/System";

function longitudeToMercator(longitude: number) { return (longitude + Angle.piRadians) / Angle.pi2Radians; }
function latitudeToMercator(latitude: number) {
  const sinLatitude = Math.sin(latitude);
  return (0.5 - Math.log((1.0 + sinLatitude) / (1.0 - sinLatitude)) / (4.0 * Angle.piRadians));   // https://msdn.microsoft.com/en-us/library/bb259689.aspx
}

function ecefToMercator(point: Point3d) {
  const cartoGraphic = Cartographic.fromEcef(point) as Cartographic;
  return Point3d.create(longitudeToMercator(cartoGraphic.longitude), latitudeToMercator(cartoGraphic.latitude), 0.0);
}

class QuadId {
  public level: number;
  public column: number;
  public row: number;
  public isValid() { return this.level >= 0; }

  public constructor(stringId: string) {
    const idParts = stringId.split("_");
    if (3 !== idParts.length) {
      assert(false, "Invalid quadtree ID");
      this.level = this.row = this.column = -1;
      return;
    }

    this.level = parseInt(idParts[0], 10);
    this.column = parseInt(idParts[1], 10);
    this.row = parseInt(idParts[2], 10);
  }
  public getMercatorCorners(): Point3d[] {
    const nTiles = (1 << this.level);
    const scale = 1.0 / nTiles;

    const corners: Point3d[] = [];             //    ----x----->
    corners.push(Point3d.create(scale * this.column, scale * this.row, 0.0));   //  | [0]     [1]
    corners.push(Point3d.create(scale * (this.column + 1), scale * this.row, 0.0));   //  y
    corners.push(Point3d.create(scale * this.column, scale * (this.row + 1), 0.0));   //  | [2]     [3]
    corners.push(Point3d.create(scale * (this.column + 1), scale * (this.row + 1), 0.0));   //  v

    return corners;
  }
  public getCorners(mercatorToDb: Transform): Point3d[] {
    const corners = this.getMercatorCorners();
    mercatorToDb.multiplyPoint3dArrayInPlace(corners);
    return corners;
  }
  public getRange(mercatorToDb: Transform): Range3d {
    const corners = this.getCorners(mercatorToDb);
    return Range3d.createArray(corners);
  }
}
class WebMercatorTileTreeProps implements TileTreeProps {
  /** The unique identifier of this TileTree within the iModel */
  public id: Id64Props = "";
  /** Metadata describing the tree's root Tile. */
  public rootTile: TileProps;
  /** Transform tile coordinates to iModel world coordinates. */
  public location: TransformProps;
  /** Contents of WebMercator trees are always considered terrain graphics. */
  public isTerrain?: boolean = true;
  public constructor(mercatorToDb: Transform) {
    this.rootTile = new WebMercatorTileProps("0_0_0", mercatorToDb);
    this.location = Transform.createIdentity();
  }
}
class WebMercatorTileProps implements TileProps {
  public id: TileId;
  public parentId?: string;
  public range: Range3dProps;
  public contentRange?: Range3dProps;
  public maximumSize: number;

  public childIds: string[];
  public yAxisUp: boolean = true;
  public hasContents: boolean = true;
  public geometry?: any;

  constructor(thisId: string, mercatorToDb: Transform) {
    this.id = new TileId(new Id64(), thisId);
    const quadId = new QuadId(thisId);
    this.range = quadId.getRange(mercatorToDb);
    this.childIds = [];
    const level = quadId.level + 1;
    const column = quadId.column * 2;
    const row = quadId.row * 2;
    this.maximumSize = (0 === quadId.level) ? 0.0 : 256;
    for (let i = 0; i < 2; ++i) {
      for (let j = 0; j < 2; ++j) {
        this.childIds.push(level + "_" + (column + i) + "_" + (row + j));
      }
    }
  }
}
class WebMercatorTileLoader extends TileLoader {
  private providerInitialized: boolean = false;
  public mercatorToDb: Transform;
  constructor(private imageryProvider: ImageryProvider, private modelState: GeometricModelState, groundBias: number) {
    super();
    const ecefLocation = modelState.iModel.ecefLocation as EcefLocation;
    const dbToEcef = Transform.createOriginAndMatrix(ecefLocation.origin, ecefLocation.orientation.toRotMatrix());

    const projectExtents = modelState.iModel.projectExtents;
    const projectCenter = projectExtents.getCenter();
    const projectEast = Point3d.create(projectCenter.x + 1.0, projectCenter.y, groundBias);
    const projectNorth = Point3d.create(projectCenter.x, projectCenter.y + 1.0, groundBias);

    const mercatorOrigin = ecefToMercator(dbToEcef.multiplyPoint3d(projectCenter));
    const mercatorX = ecefToMercator(dbToEcef.multiplyPoint3d(projectEast));
    const mercatorY = ecefToMercator(dbToEcef.multiplyPoint3d(projectNorth));

    const deltaX = Vector3d.createStartEnd(mercatorOrigin, mercatorX);
    const deltaY = Vector3d.createStartEnd(mercatorOrigin, mercatorY);

    const dbToMercator = Transform.createOriginAndMatrixColumns(mercatorOrigin, deltaX, deltaY, Vector3d.create(0.0, 0.0, 1.0)).multiplyTransformTransform(Transform.createTranslationXYZ(-projectCenter.x, -projectCenter.y, -groundBias));
    this.mercatorToDb = dbToMercator.inverse() as Transform;
  }
  public tileRequiresLoading(params: Tile.Params): boolean { return 0.0 !== params.maximumSize; }
  public async getTileProps(tileIds: string[]): Promise<TileProps[]> {
    const props: WebMercatorTileProps[] = [];
    for (const tileId of tileIds) { props.push(new WebMercatorTileProps(tileId, this.mercatorToDb)); }

    return props;
  }
  public async loadTileContents(missingTiles: MissingNodes): Promise<void> {
    const missingArray = missingTiles.extractArray();
    await Promise.all(missingArray.map(async (missingTile) => {
      if (missingTile.isNotLoaded) {
        missingTile.setIsQueued();
        if (!this.providerInitialized) {
          await this.imageryProvider.initialize();
          this.providerInitialized = true;
        }

        const quadId = new QuadId(missingTile.id);
        const corners = quadId.getCorners(this.mercatorToDb);
        const imageSource = await this.imageryProvider.loadTile(quadId.row, quadId.column, quadId.level);
        if (undefined === imageSource) {
          missingTile.setNotFound();
        } else {
          const textureLoad = this.loadTextureImage(imageSource as ImageSource, this.modelState, IModelApp.renderSystem);
          textureLoad.catch((_err) => missingTile.setNotFound());
          textureLoad.then((result) => {
            missingTile.setGraphic(IModelApp.renderSystem.createTile(result as RenderTexture, corners as Point3d[]));
          });
        }
      }
    }));
  }

  private async loadTextureImage(imageSource: ImageSource, model: GeometricModelState, system: RenderSystem): Promise<RenderTexture | undefined> {
    try {
      const isCanceled = false;  // Tbd...
      const textureParams = new RenderTexture.Params(undefined, RenderTexture.Type.TileSection);
      return ImageUtil.extractImage(imageSource)
        .then((image) => isCanceled ? undefined : system.createTextureFromImage(image, ImageSourceFormat.Png === imageSource.format, model.iModel, textureParams))
        .catch((_) => undefined);
    } catch (e) {
      return undefined;
    }
  }

  public getMaxDepth(): number { return this.providerInitialized ? this.imageryProvider.maximumZoomLevel : 32; }
}

// The type of background map
enum MapType { Street = 0, Aerial = 1, Hybrid = 2 }

// Represents the service that is providing map tiles for Web Mercator models (background maps).
abstract class ImageryProvider {
  public mapType: MapType;

  constructor(mapType: MapType) {
    this.mapType = mapType;
  }

  public abstract get tileWidth(): number;
  public abstract get tileHeight(): number;
  public abstract get minimumZoomLevel(): number;
  public abstract get maximumZoomLevel(): number;
  public abstract constructUrl(row: number, column: number, zoomLevel: number): string;
  public abstract getCopyrightMessage(): string;
  public abstract getCopyrightImage(): Uint8Array | undefined;

  // initialize the subclass of ImageryProvider
  public abstract async initialize(): Promise<void>;

  // returns true if the tile data matches the tile data of a "missing tile". See BingMapProvider.initialize.
  public matchesMissingTile(_tileData: Uint8Array): boolean {
    return false;
  }

  // returns a Uint8Array with the contents of the tile.
  public async loadTile(row: number, column: number, zoomLevel: number): Promise<ImageSource | undefined> {
    const tileUrl: string = this.constructUrl(row, column, zoomLevel);
    const tileRequestOptions: RequestOptions = { method: "GET", responseType: "arraybuffer" };
    try {
      const tileResponse: Response = await request(tileUrl, tileRequestOptions);
      const byteArray: Uint8Array = new Uint8Array(tileResponse.body);
      if (!byteArray || (byteArray.length === 0))
        return undefined;
      if (this.matchesMissingTile(byteArray))
        return undefined;
      let imageFormat: ImageSourceFormat;
      switch (tileResponse.header["content-type"]) {
        case "image/jpeg":
          imageFormat = ImageSourceFormat.Jpeg;
          break;
        case "image/png":
          imageFormat = ImageSourceFormat.Png;
          break;
        default:
          assert(false, "Unknown image type");
          return undefined;
      }

      return new ImageSource(byteArray, imageFormat);
    } catch (error) {
      return undefined;
    }
  }
}

// Represents one range of geography and tile zoom levels for a bing data provider
class Coverage {
  constructor(public lowerLeftLongitude: number,
    public lowerLeftLatitude: number,
    public upperRightLongitude: number,
    public upperRightLatitude: number,
    public minimumZoomLevel: number,
    public maximumZoomLevel: number) { }
}

// Represents the copyright message and an array of coverage data for one of bing's data providers (HERE for example).
class BingAttribution {
  constructor(public copyrightMessage: string, public coverages: Coverage[]) { }
}

// Our ImageryProvider for Bing Maps.
class BingMapProvider extends ImageryProvider {
  private _urlTemplate?: string;
  private _urlSubdomains?: string[];
  private _logoUrl?: string;
  private _zoomMin: number;
  private _zoomMax: number;
  private _tileHeight: number;
  private _tileWidth: number;
  private _attributions?: BingAttribution[]; // array of Bing's data providers.
  private _missingTileData?: Uint8Array;
  public _logoByteArray?: Uint8Array;

  constructor(mapType: MapType) {
    super(mapType);
    this._zoomMin = this._zoomMax = 0;
    this._tileHeight = this._tileWidth = 0;
  }

  public get tileWidth(): number { return this._tileWidth; }
  public get tileHeight(): number { return this._tileHeight; }
  public get minimumZoomLevel(): number { return this._zoomMin; }
  public get maximumZoomLevel(): number { return this._zoomMax; }

  private tileXYToQuadKey(tileX: number, tileY: number, zoomLevel: number) {
    // from C# example in bing documentation https://msdn.microsoft.com/en-us/library/bb259689.aspx
    let quadKey: string = "";

    // Root tile is not displayable. Returns 0 for _GetMaximumSize(). Should not end up here.
    assert(0 !== zoomLevel);

    for (let i: number = zoomLevel; i > 0; i--) {
      let digit: number = 0x30; // '0'
      const mask: number = 1 << (i - 1);
      if ((tileX & mask) !== 0) {
        digit++;
      }
      if ((tileY & mask) !== 0) {
        digit++;
        digit++;
      }
      quadKey = quadKey.concat(String.fromCharCode(digit));
    }
    return quadKey;
  }

  // construct the Url from the desired Tile
  public constructUrl(row: number, column: number, zoomLevel: number): string {
    // From the tile, get a "quadKey" the Microsoft way.
    const quadKey: string = this.tileXYToQuadKey(column, row, zoomLevel);
    const subdomain: string = this._urlSubdomains![(row + column) % this._urlSubdomains!.length];

    // from the template url, construct the tile url.
    let url: string = this._urlTemplate!.replace("{subdomain}", subdomain);
    url = url.replace("{quadkey}", quadKey);
    return url;
  }

  public getCopyrightImage(): Uint8Array | undefined { return this._logoByteArray; }
  public getCopyrightMessage(): string { return ""; }    // NEEDSWORK

  public matchesMissingTile(tileData: Uint8Array): boolean {
    if (!this._missingTileData)
      return false;
    if (tileData.length !== this._missingTileData.length)
      return false;
    for (let i: number = 0; i < tileData.length; i += 10) {
      if (this._missingTileData[i] !== tileData[i]) {
        return false;
      }
    }
    return true;
  }

  // initializes the BingMapProvider by reading the templateUrl, logo image, and attribution list.
  public async initialize(): Promise<void> {
    // get the template url
    // NEEDSWORK - should get bing key from server.
    const bingKey = "AtaeI3QDNG7Bpv1L53cSfDBgBKXIgLq3q-xmn_Y2UyzvF-68rdVxwAuje49syGZt";

    let imagerySet = "Road";
    if (MapType.Aerial === this.mapType)
      imagerySet = "Aerial";
    else if (MapType.Hybrid === this.mapType)
      imagerySet = "AerialWithLabels";

    let bingRequestUrl: string = "http://dev.virtualearth.net/REST/v1/Imagery/Metadata/{imagerySet}?o=json&incl=ImageryProviders&key={bingKey}";
    bingRequestUrl = bingRequestUrl.replace("{imagerySet}", imagerySet);
    bingRequestUrl = bingRequestUrl.replace("{bingKey}", bingKey);
    const requestOptions: RequestOptions = {
      method: "GET",
    };
    try {
      const response: Response = await request(bingRequestUrl, requestOptions);
      const bingResponseProps: any = response.body;
      this._logoUrl = bingResponseProps.brandLogoUri;

      const thisResourceSetProps = bingResponseProps.resourceSets[0];
      const thisResourceProps = thisResourceSetProps.resources[0];
      this._zoomMin = thisResourceProps.zoomMin;
      this._zoomMax = thisResourceProps.zoomMax;
      this._tileHeight = thisResourceProps.imageHeight;
      this._tileWidth = thisResourceProps.imageWidth;
      this._urlTemplate = thisResourceProps.imageUrl.replace("{culture}", "en-US"); // NEEDSWORK - get locale from somewhere.
      this._urlSubdomains = thisResourceProps.imageUrlSubdomains;
      // read the list of Bing's data suppliers and the range of data they provide. Used in calculation of copyright message.
      this.readAttributions(thisResourceProps.imageryProviders);

      // read the Bing logo data, used in getCopyrightImage
      this.readLogo().then((logoByteArray) => { this._logoByteArray = logoByteArray; });

      // Bing sometimes provides tiles that have nothing but a stupid camera icon in the middle of them when you ask
      // for tiles at zoom levels where they don't have data. Their application stops you from zooming in when that's the
      // case, but we can't stop - the user might want to look at design data a closer zoom. So we intentionally load such
      // a tile, and then compare other tiles to it, rejecting them if they match.
      this.loadTile(0, 0, this._zoomMax - 1).then((tileData: ImageSource | undefined) => {
        if (tileData !== undefined) this._missingTileData = tileData.data;
      });
    } catch (error) {
      throw new BentleyError(IModelStatus.BadModel, "Error in Bing Server communications");
    }
  }

  // reads the Bing logo from the url returned as part of the first response.
  private readLogo(): Promise<Uint8Array | undefined> {
    if (!this._logoUrl || (this._logoUrl.length === 0))
      return Promise.resolve(undefined);
    const logoRequestOptions: RequestOptions = { method: "GET", responseType: "arraybuffer" };
    return request(this._logoUrl, logoRequestOptions).then((logoResponse: Response) => {
      const byteArray = new Uint8Array(logoResponse.body);
      if (!byteArray || (byteArray.length === 0))
        return undefined;
      return byteArray;
    }, (_error) => {
      return undefined;
    });
  }

  // reads the list of Bing data providers and the map range for which they each provide data.
  private readAttributions(attributionProps: any) {
    for (const thisAttributionProps of attributionProps) {
      const copyrightMessage: string = thisAttributionProps.attribution;
      const coverages: Coverage[] = new Array<Coverage>();
      for (const thisCoverageProps of thisAttributionProps.coverageAreas) {
        const thisCoverage = new Coverage(thisCoverageProps.bbox[0], thisCoverageProps.bbox[1], thisCoverageProps.bbox[2], thisCoverageProps.bbox[3],
          thisCoverageProps.zoomMin, thisCoverageProps.zoomMax);
        coverages.push(thisCoverage);
      }
      const thisAttribution: BingAttribution = new BingAttribution(copyrightMessage, coverages);
      if (!this._attributions)
        this._attributions = new Array<BingAttribution>();
      this._attributions.push(thisAttribution);
    }
  }
}

// Our ImageryProvider for Bing Maps.
class MapBoxProvider extends ImageryProvider {
  private _zoomMin: number;
  private _zoomMax: number;
  private _baseUrl: string;

  constructor(mapType: MapType) {
    super(mapType);
    this._zoomMin = this._zoomMax = 0;
    switch (mapType) {
      case MapType.Street:
        this._baseUrl = "http://api.mapbox.com/v4/mapbox.streets/";
        break;

      case MapType.Aerial:
        this._baseUrl = "http://api.mapbox.com/v4/mapbox.satellite/";
        break;

      case MapType.Hybrid:
        this._baseUrl = "http://api.mapbox.com/v4/mapbox.streets-satellite/";
        break;

      default:
        this._baseUrl = "";
        assert(false);
    }
  }

  public get tileWidth(): number { return 256; }
  public get tileHeight(): number { return 256; }
  public get minimumZoomLevel(): number { return this._zoomMin; }
  public get maximumZoomLevel(): number { return this._zoomMax; }

  // construct the Url from the desired Tile
  public constructUrl(row: number, column: number, zoomLevel: number): string {

    // from the template url, construct the tile url.
    let url: string = this._baseUrl.concat(zoomLevel.toString());
    url = url.concat("/").concat(column.toString()).concat("/").concat(row.toString());
    url = url.concat(".jpg80?access_token=pk%2EeyJ1IjoibWFwYm94YmVudGxleSIsImEiOiJjaWZvN2xpcW00ZWN2czZrcXdreGg2eTJ0In0%2Ef7c9GAxz6j10kZvL%5F2DBHg");
    return url;
  }

  public getCopyrightImage(): Uint8Array | undefined { return undefined; }

  public getCopyrightMessage(): string { return "(c) Mapbox, (c) OpenStreetMap contributors"; }

  // no initialization needed for MapBoxProvider.
  public async initialize(): Promise<void> { }
}

/** @hidden */
export class WebMercatorModelState extends SpatialModelState {

  public useRangeForFit(): boolean { return false; }    // The webmercator range should not be included for fit...

  public loadTileTree(): TileTree.LoadStatus {
    if (TileTree.LoadStatus.NotLoaded !== this._loadStatus)
      return this._loadStatus;

    if (this.iModel.ecefLocation === undefined)
      throw new BentleyError(IModelStatus.BadModel, "WebMercator not valid without ecefLocation");

    const webMercatorProperties = this.jsonProperties.webMercatorModel;
    let provider: ImageryProvider | undefined;

    if (undefined !== webMercatorProperties && webMercatorProperties.hasOwnProperty("providerName") && webMercatorProperties.hasOwnProperty("providerData")) {
      const providerName: string = webMercatorProperties.providerName;
      const providerData: any = webMercatorProperties.providerData;
      if (("BingProvider" === providerName) && (providerData.hasOwnProperty("mapType"))) {
        const mapType: number = Number(providerData.mapType);
        provider = new BingMapProvider(mapType);
      } else if (("MapBoxProvider" === providerName) && (providerData.hasOwnProperty("mapType"))) {
        const mapType: number = Number(providerData.mapType);
        provider = new MapBoxProvider(mapType);
      }
    }
    if (provider === undefined)
      throw new BentleyError(IModelStatus.BadModel, "WebMercator provider invalid");

    const loader = new WebMercatorTileLoader(provider as ImageryProvider, this, JsonUtils.asDouble(webMercatorProperties.groundBias, 0.0));
    const tileTreeProps = new WebMercatorTileTreeProps(loader.mercatorToDb);
    this.setTileTree(tileTreeProps, loader);
    return this._loadStatus;
  }
}
=======
/*---------------------------------------------------------------------------------------------
|  $Copyright: (c) 2018 Bentley Systems, Incorporated. All rights reserved. $
 *--------------------------------------------------------------------------------------------*/
/** @module Tile */

import { assert } from "@bentley/bentleyjs-core";
import { TileTreeProps, TileProps, TileId, Cartographic, ImageSource, ImageSourceFormat, RenderTexture, EcefLocation } from "@bentley/imodeljs-common";
import { Id64Props, Id64, JsonUtils } from "@bentley/bentleyjs-core";
import { Range3dProps, Range3d, TransformProps, Transform, Point3d, Vector3d, Angle } from "@bentley/geometry-core";
import { TileLoader, TileTree, Tile, MissingNodes } from "./TileTree";
import { BentleyError, IModelStatus } from "@bentley/bentleyjs-core";
import { request, Response, RequestOptions } from "@bentley/imodeljs-clients";
import { SpatialModelState } from "../ModelState";
import { ImageUtil } from "../ImageUtil";
import { IModelApp } from "../IModelApp";
import { GeometricModelState } from "../ModelState";
import { RenderSystem } from "../render/System";

function longitudeToMercator(longitude: number) { return (longitude + Angle.piRadians) / Angle.pi2Radians; }
function latitudeToMercator(latitude: number) {
  const sinLatitude = Math.sin(latitude);
  return (0.5 - Math.log((1.0 + sinLatitude) / (1.0 - sinLatitude)) / (4.0 * Angle.piRadians));   // https://msdn.microsoft.com/en-us/library/bb259689.aspx
}

function ecefToMercator(point: Point3d) {
  const cartoGraphic = Cartographic.fromEcef(point) as Cartographic;
  return Point3d.create(longitudeToMercator(cartoGraphic.longitude), latitudeToMercator(cartoGraphic.latitude), 0.0);
}

class QuadId {
  public level: number;
  public column: number;
  public row: number;
  public isValid() { return this.level >= 0; }

  public constructor(stringId: string) {
    const idParts = stringId.split("_");
    if (3 !== idParts.length) {
      assert(false, "Invalid quadtree ID");
      this.level = this.row = this.column = -1;
      return;
    }

    this.level = parseInt(idParts[0], 10);
    this.column = parseInt(idParts[1], 10);
    this.row = parseInt(idParts[2], 10);
  }
  public getMercatorCorners(): Point3d[] {
    const nTiles = (1 << this.level);
    const scale = 1.0 / nTiles;

    const corners: Point3d[] = [];             //    ----x----->
    corners.push(Point3d.create(scale * this.column, scale * this.row, 0.0));   //  | [0]     [1]
    corners.push(Point3d.create(scale * (this.column + 1), scale * this.row, 0.0));   //  y
    corners.push(Point3d.create(scale * this.column, scale * (this.row + 1), 0.0));   //  | [2]     [3]
    corners.push(Point3d.create(scale * (this.column + 1), scale * (this.row + 1), 0.0));   //  v

    return corners;
  }
  public getCorners(mercatorToDb: Transform): Point3d[] {
    const corners = this.getMercatorCorners();
    mercatorToDb.multiplyPoint3dArrayInPlace(corners);
    return corners;
  }
  public getRange(mercatorToDb: Transform): Range3d {
    const corners = this.getCorners(mercatorToDb);
    return Range3d.createArray(corners);
  }
}
class WebMercatorTileTreeProps implements TileTreeProps {
  /** The unique identifier of this TileTree within the iModel */
  public id: Id64Props = "";
  /** Metadata describing the tree's root Tile. */
  public rootTile: TileProps;
  /** Transform tile coordinates to iModel world coordinates. */
  public location: TransformProps;
  public yAxisUp: boolean = true;
  public constructor(mercatorToDb: Transform) {
    this.rootTile = new WebMercatorTileProps("0_0_0", mercatorToDb);
    this.location = Transform.createIdentity();
  }
}
class WebMercatorTileProps implements TileProps {
  public id: TileId;
  public parentId?: string;
  public range: Range3dProps;
  public contentRange?: Range3dProps;
  public maximumSize: number;

  public childIds: string[];
  public hasContents: boolean = true;
  public geometry?: any;

  constructor(thisId: string, mercatorToDb: Transform) {
    this.id = new TileId(new Id64(), thisId);
    const quadId = new QuadId(thisId);
    this.range = quadId.getRange(mercatorToDb);
    this.childIds = [];
    const level = quadId.level + 1;
    const column = quadId.column * 2;
    const row = quadId.row * 2;
    this.maximumSize = (0 === quadId.level) ? 0.0 : 256;
    for (let i = 0; i < 2; ++i) {
      for (let j = 0; j < 2; ++j) {
        this.childIds.push(level + "_" + (column + i) + "_" + (row + j));
      }
    }
  }
}
class WebMercatorTileLoader extends TileLoader {
  private providerInitialized: boolean = false;
  public mercatorToDb: Transform;
  constructor(private imageryProvider: ImageryProvider, private modelState: GeometricModelState, groundBias: number) {
    super();
    const ecefLocation = modelState.iModel.ecefLocation as EcefLocation;
    const dbToEcef = Transform.createOriginAndMatrix(ecefLocation.origin, ecefLocation.orientation.toRotMatrix());

    const projectExtents = modelState.iModel.projectExtents;
    const projectCenter = projectExtents.getCenter();
    const projectEast = Point3d.create(projectCenter.x + 1.0, projectCenter.y, groundBias);
    const projectNorth = Point3d.create(projectCenter.x, projectCenter.y + 1.0, groundBias);

    const mercatorOrigin = ecefToMercator(dbToEcef.multiplyPoint3d(projectCenter));
    const mercatorX = ecefToMercator(dbToEcef.multiplyPoint3d(projectEast));
    const mercatorY = ecefToMercator(dbToEcef.multiplyPoint3d(projectNorth));

    const deltaX = Vector3d.createStartEnd(mercatorOrigin, mercatorX);
    const deltaY = Vector3d.createStartEnd(mercatorOrigin, mercatorY);

    const dbToMercator = Transform.createOriginAndMatrixColumns(mercatorOrigin, deltaX, deltaY, Vector3d.create(0.0, 0.0, 1.0)).multiplyTransformTransform(Transform.createTranslationXYZ(-projectCenter.x, -projectCenter.y, -groundBias));
    this.mercatorToDb = dbToMercator.inverse() as Transform;
  }
  public tileRequiresLoading(params: Tile.Params): boolean { return 0.0 !== params.maximumSize; }
  public async getTileProps(tileIds: string[]): Promise<TileProps[]> {
    const props: WebMercatorTileProps[] = [];
    for (const tileId of tileIds) { props.push(new WebMercatorTileProps(tileId, this.mercatorToDb)); }

    return props;
  }
  public async loadTileContents(missingTiles: MissingNodes): Promise<void> {
    const missingArray = missingTiles.extractArray();
    await Promise.all(missingArray.map(async (missingTile) => {
      if (missingTile.isNotLoaded) {
        missingTile.setIsQueued();
        if (!this.providerInitialized) {
          await this.imageryProvider.initialize();
          this.providerInitialized = true;
        }

        const quadId = new QuadId(missingTile.id);
        const corners = quadId.getCorners(this.mercatorToDb);
        const imageSource = await this.imageryProvider.loadTile(quadId.row, quadId.column, quadId.level);
        if (undefined === imageSource) {
          missingTile.setNotFound();
        } else {
          const textureLoad = this.loadTextureImage(imageSource as ImageSource, this.modelState, IModelApp.renderSystem);
          textureLoad.catch((_err) => missingTile.setNotFound());
          textureLoad.then((result) => {
            missingTile.setGraphic(IModelApp.renderSystem.createTile(result as RenderTexture, corners as Point3d[]));
          });
        }
      }
    }));
  }

  private async loadTextureImage(imageSource: ImageSource, model: GeometricModelState, system: RenderSystem): Promise<RenderTexture | undefined> {
    try {
      const isCanceled = false;  // Tbd...
      const textureParams = new RenderTexture.Params(undefined, RenderTexture.Type.TileSection);
      return ImageUtil.extractImage(imageSource)
        .then((image) => isCanceled ? undefined : system.createTextureFromImage(image, ImageSourceFormat.Png === imageSource.format, model.iModel, textureParams))
        .catch((_) => undefined);
    } catch (e) {
      return undefined;
    }
  }

  public getMaxDepth(): number { return this.providerInitialized ? this.imageryProvider.maximumZoomLevel : 32; }
}

// The type of background map
enum MapType { Street = 0, Aerial = 1, Hybrid = 2 }

// Represents the service that is providing map tiles for Web Mercator models (background maps).
abstract class ImageryProvider {
  public mapType: MapType;

  constructor(mapType: MapType) {
    this.mapType = mapType;
  }

  public abstract get tileWidth(): number;
  public abstract get tileHeight(): number;
  public abstract get minimumZoomLevel(): number;
  public abstract get maximumZoomLevel(): number;
  public abstract constructUrl(row: number, column: number, zoomLevel: number): string;
  public abstract getCopyrightMessage(): string;
  public abstract getCopyrightImage(): Uint8Array | undefined;

  // initialize the subclass of ImageryProvider
  public abstract async initialize(): Promise<void>;

  // returns true if the tile data matches the tile data of a "missing tile". See BingMapProvider.initialize.
  public matchesMissingTile(_tileData: Uint8Array): boolean {
    return false;
  }

  // returns a Uint8Array with the contents of the tile.
  public async loadTile(row: number, column: number, zoomLevel: number): Promise<ImageSource | undefined> {
    const tileUrl: string = this.constructUrl(row, column, zoomLevel);
    const tileRequestOptions: RequestOptions = { method: "GET", responseType: "arraybuffer" };
    try {
      const tileResponse: Response = await request(tileUrl, tileRequestOptions);
      const byteArray: Uint8Array = new Uint8Array(tileResponse.body);
      if (!byteArray || (byteArray.length === 0))
        return undefined;
      if (this.matchesMissingTile(byteArray))
        return undefined;
      let imageFormat: ImageSourceFormat;
      switch (tileResponse.header["content-type"]) {
        case "image/jpeg":
          imageFormat = ImageSourceFormat.Jpeg;
          break;
        case "image/png":
          imageFormat = ImageSourceFormat.Png;
          break;
        default:
          assert(false, "Unknown image type");
          return undefined;
      }

      return new ImageSource(byteArray, imageFormat);
    } catch (error) {
      return undefined;
    }
  }
}

// Represents one range of geography and tile zoom levels for a bing data provider
class Coverage {
  constructor(public lowerLeftLongitude: number,
    public lowerLeftLatitude: number,
    public upperRightLongitude: number,
    public upperRightLatitude: number,
    public minimumZoomLevel: number,
    public maximumZoomLevel: number) { }
}

// Represents the copyright message and an array of coverage data for one of bing's data providers (HERE for example).
class BingAttribution {
  constructor(public copyrightMessage: string, public coverages: Coverage[]) { }
}

// Our ImageryProvider for Bing Maps.
class BingMapProvider extends ImageryProvider {
  private _urlTemplate?: string;
  private _urlSubdomains?: string[];
  private _logoUrl?: string;
  private _zoomMin: number;
  private _zoomMax: number;
  private _tileHeight: number;
  private _tileWidth: number;
  private _attributions?: BingAttribution[]; // array of Bing's data providers.
  private _missingTileData?: Uint8Array;
  public _logoByteArray?: Uint8Array;

  constructor(mapType: MapType) {
    super(mapType);
    this._zoomMin = this._zoomMax = 0;
    this._tileHeight = this._tileWidth = 0;
  }

  public get tileWidth(): number { return this._tileWidth; }
  public get tileHeight(): number { return this._tileHeight; }
  public get minimumZoomLevel(): number { return this._zoomMin; }
  public get maximumZoomLevel(): number { return this._zoomMax; }

  private tileXYToQuadKey(tileX: number, tileY: number, zoomLevel: number) {
    // from C# example in bing documentation https://msdn.microsoft.com/en-us/library/bb259689.aspx
    let quadKey: string = "";

    // Root tile is not displayable. Returns 0 for _GetMaximumSize(). Should not end up here.
    assert(0 !== zoomLevel);

    for (let i: number = zoomLevel; i > 0; i--) {
      let digit: number = 0x30; // '0'
      const mask: number = 1 << (i - 1);
      if ((tileX & mask) !== 0) {
        digit++;
      }
      if ((tileY & mask) !== 0) {
        digit++;
        digit++;
      }
      quadKey = quadKey.concat(String.fromCharCode(digit));
    }
    return quadKey;
  }

  // construct the Url from the desired Tile
  public constructUrl(row: number, column: number, zoomLevel: number): string {
    // From the tile, get a "quadKey" the Microsoft way.
    const quadKey: string = this.tileXYToQuadKey(column, row, zoomLevel);
    const subdomain: string = this._urlSubdomains![(row + column) % this._urlSubdomains!.length];

    // from the template url, construct the tile url.
    let url: string = this._urlTemplate!.replace("{subdomain}", subdomain);
    url = url.replace("{quadkey}", quadKey);
    return url;
  }

  public getCopyrightImage(): Uint8Array | undefined { return this._logoByteArray; }
  public getCopyrightMessage(): string { return ""; }    // NEEDSWORK

  public matchesMissingTile(tileData: Uint8Array): boolean {
    if (!this._missingTileData)
      return false;
    if (tileData.length !== this._missingTileData.length)
      return false;
    for (let i: number = 0; i < tileData.length; i += 10) {
      if (this._missingTileData[i] !== tileData[i]) {
        return false;
      }
    }
    return true;
  }

  // initializes the BingMapProvider by reading the templateUrl, logo image, and attribution list.
  public async initialize(): Promise<void> {
    // get the template url
    // NEEDSWORK - should get bing key from server.
    const bingKey = "AtaeI3QDNG7Bpv1L53cSfDBgBKXIgLq3q-xmn_Y2UyzvF-68rdVxwAuje49syGZt";

    let imagerySet = "Road";
    if (MapType.Aerial === this.mapType)
      imagerySet = "Aerial";
    else if (MapType.Hybrid === this.mapType)
      imagerySet = "AerialWithLabels";

    let bingRequestUrl: string = "http://dev.virtualearth.net/REST/v1/Imagery/Metadata/{imagerySet}?o=json&incl=ImageryProviders&key={bingKey}";
    bingRequestUrl = bingRequestUrl.replace("{imagerySet}", imagerySet);
    bingRequestUrl = bingRequestUrl.replace("{bingKey}", bingKey);
    const requestOptions: RequestOptions = {
      method: "GET",
    };
    try {
      const response: Response = await request(bingRequestUrl, requestOptions);
      const bingResponseProps: any = response.body;
      this._logoUrl = bingResponseProps.brandLogoUri;

      const thisResourceSetProps = bingResponseProps.resourceSets[0];
      const thisResourceProps = thisResourceSetProps.resources[0];
      this._zoomMin = thisResourceProps.zoomMin;
      this._zoomMax = thisResourceProps.zoomMax;
      this._tileHeight = thisResourceProps.imageHeight;
      this._tileWidth = thisResourceProps.imageWidth;
      this._urlTemplate = thisResourceProps.imageUrl.replace("{culture}", "en-US"); // NEEDSWORK - get locale from somewhere.
      this._urlSubdomains = thisResourceProps.imageUrlSubdomains;
      // read the list of Bing's data suppliers and the range of data they provide. Used in calculation of copyright message.
      this.readAttributions(thisResourceProps.imageryProviders);

      // read the Bing logo data, used in getCopyrightImage
      this.readLogo().then((logoByteArray) => { this._logoByteArray = logoByteArray; });

      // Bing sometimes provides tiles that have nothing but a stupid camera icon in the middle of them when you ask
      // for tiles at zoom levels where they don't have data. Their application stops you from zooming in when that's the
      // case, but we can't stop - the user might want to look at design data a closer zoom. So we intentionally load such
      // a tile, and then compare other tiles to it, rejecting them if they match.
      this.loadTile(0, 0, this._zoomMax - 1).then((tileData: ImageSource | undefined) => {
        if (tileData !== undefined) this._missingTileData = tileData.data;
      });
    } catch (error) {
      throw new BentleyError(IModelStatus.BadModel, "Error in Bing Server communications");
    }
  }

  // reads the Bing logo from the url returned as part of the first response.
  private readLogo(): Promise<Uint8Array | undefined> {
    if (!this._logoUrl || (this._logoUrl.length === 0))
      return Promise.resolve(undefined);
    const logoRequestOptions: RequestOptions = { method: "GET", responseType: "arraybuffer" };
    return request(this._logoUrl, logoRequestOptions).then((logoResponse: Response) => {
      const byteArray = new Uint8Array(logoResponse.body);
      if (!byteArray || (byteArray.length === 0))
        return undefined;
      return byteArray;
    }, (_error) => {
      return undefined;
    });
  }

  // reads the list of Bing data providers and the map range for which they each provide data.
  private readAttributions(attributionProps: any) {
    for (const thisAttributionProps of attributionProps) {
      const copyrightMessage: string = thisAttributionProps.attribution;
      const coverages: Coverage[] = new Array<Coverage>();
      for (const thisCoverageProps of thisAttributionProps.coverageAreas) {
        const thisCoverage = new Coverage(thisCoverageProps.bbox[0], thisCoverageProps.bbox[1], thisCoverageProps.bbox[2], thisCoverageProps.bbox[3],
          thisCoverageProps.zoomMin, thisCoverageProps.zoomMax);
        coverages.push(thisCoverage);
      }
      const thisAttribution: BingAttribution = new BingAttribution(copyrightMessage, coverages);
      if (!this._attributions)
        this._attributions = new Array<BingAttribution>();
      this._attributions.push(thisAttribution);
    }
  }
}

// Our ImageryProvider for Bing Maps.
class MapBoxProvider extends ImageryProvider {
  private _zoomMin: number;
  private _zoomMax: number;
  private _baseUrl: string;

  constructor(mapType: MapType) {
    super(mapType);
    this._zoomMin = this._zoomMax = 0;
    switch (mapType) {
      case MapType.Street:
        this._baseUrl = "http://api.mapbox.com/v4/mapbox.streets/";
        break;

      case MapType.Aerial:
        this._baseUrl = "http://api.mapbox.com/v4/mapbox.satellite/";
        break;

      case MapType.Hybrid:
        this._baseUrl = "http://api.mapbox.com/v4/mapbox.streets-satellite/";
        break;

      default:
        this._baseUrl = "";
        assert(false);
    }
  }

  public get tileWidth(): number { return 256; }
  public get tileHeight(): number { return 256; }
  public get minimumZoomLevel(): number { return this._zoomMin; }
  public get maximumZoomLevel(): number { return this._zoomMax; }

  // construct the Url from the desired Tile
  public constructUrl(row: number, column: number, zoomLevel: number): string {

    // from the template url, construct the tile url.
    let url: string = this._baseUrl.concat(zoomLevel.toString());
    url = url.concat("/").concat(column.toString()).concat("/").concat(row.toString());
    url = url.concat(".jpg80?access_token=pk%2EeyJ1IjoibWFwYm94YmVudGxleSIsImEiOiJjaWZvN2xpcW00ZWN2czZrcXdreGg2eTJ0In0%2Ef7c9GAxz6j10kZvL%5F2DBHg");
    return url;
  }

  public getCopyrightImage(): Uint8Array | undefined { return undefined; }

  public getCopyrightMessage(): string { return "(c) Mapbox, (c) OpenStreetMap contributors"; }

  // no initialization needed for MapBoxProvider.
  public async initialize(): Promise<void> { }
}

/** @hidden */
export class WebMercatorModelState extends SpatialModelState {

  public useRangeForFit(): boolean { return false; }    // The webmercator range should not be included for fit...

  public loadTileTree(): TileTree.LoadStatus {
    if (TileTree.LoadStatus.NotLoaded !== this._loadStatus)
      return this._loadStatus;

    if (this.iModel.ecefLocation === undefined)
      throw new BentleyError(IModelStatus.BadModel, "WebMercator not valid without ecefLocation");

    const webMercatorProperties = this.jsonProperties.webMercatorModel;
    let provider: ImageryProvider | undefined;

    if (undefined !== webMercatorProperties && webMercatorProperties.hasOwnProperty("providerName") && webMercatorProperties.hasOwnProperty("providerData")) {
      const providerName: string = webMercatorProperties.providerName;
      const providerData: any = webMercatorProperties.providerData;
      if (("BingProvider" === providerName) && (providerData.hasOwnProperty("mapType"))) {
        const mapType: number = Number(providerData.mapType);
        provider = new BingMapProvider(mapType);
      } else if (("MapBoxProvider" === providerName) && (providerData.hasOwnProperty("mapType"))) {
        const mapType: number = Number(providerData.mapType);
        provider = new MapBoxProvider(mapType);
      }
    }
    if (provider === undefined)
      throw new BentleyError(IModelStatus.BadModel, "WebMercator provider invalid");

    const loader = new WebMercatorTileLoader(provider as ImageryProvider, this, JsonUtils.asDouble(webMercatorProperties.groundBias, 0.0));
    const tileTreeProps = new WebMercatorTileTreeProps(loader.mercatorToDb);
    this.setTileTree(tileTreeProps, loader);
    return this._loadStatus;
  }
}
>>>>>>> 0b57b305
<|MERGE_RESOLUTION|>--- conflicted
+++ resolved
@@ -1,4 +1,3 @@
-<<<<<<< HEAD
 /*---------------------------------------------------------------------------------------------
 |  $Copyright: (c) 2018 Bentley Systems, Incorporated. All rights reserved. $
  *--------------------------------------------------------------------------------------------*/
@@ -75,8 +74,8 @@
   public rootTile: TileProps;
   /** Transform tile coordinates to iModel world coordinates. */
   public location: TransformProps;
-  /** Contents of WebMercator trees are always considered terrain graphics. */
-  public isTerrain?: boolean = true;
+  public yAxisUp: boolean = true;
+  public isTerrain: boolean = true;
   public constructor(mercatorToDb: Transform) {
     this.rootTile = new WebMercatorTileProps("0_0_0", mercatorToDb);
     this.location = Transform.createIdentity();
@@ -90,7 +89,6 @@
   public maximumSize: number;
 
   public childIds: string[];
-  public yAxisUp: boolean = true;
   public hasContents: boolean = true;
   public geometry?: any;
 
@@ -495,501 +493,4 @@
     this.setTileTree(tileTreeProps, loader);
     return this._loadStatus;
   }
-}
-=======
-/*---------------------------------------------------------------------------------------------
-|  $Copyright: (c) 2018 Bentley Systems, Incorporated. All rights reserved. $
- *--------------------------------------------------------------------------------------------*/
-/** @module Tile */
-
-import { assert } from "@bentley/bentleyjs-core";
-import { TileTreeProps, TileProps, TileId, Cartographic, ImageSource, ImageSourceFormat, RenderTexture, EcefLocation } from "@bentley/imodeljs-common";
-import { Id64Props, Id64, JsonUtils } from "@bentley/bentleyjs-core";
-import { Range3dProps, Range3d, TransformProps, Transform, Point3d, Vector3d, Angle } from "@bentley/geometry-core";
-import { TileLoader, TileTree, Tile, MissingNodes } from "./TileTree";
-import { BentleyError, IModelStatus } from "@bentley/bentleyjs-core";
-import { request, Response, RequestOptions } from "@bentley/imodeljs-clients";
-import { SpatialModelState } from "../ModelState";
-import { ImageUtil } from "../ImageUtil";
-import { IModelApp } from "../IModelApp";
-import { GeometricModelState } from "../ModelState";
-import { RenderSystem } from "../render/System";
-
-function longitudeToMercator(longitude: number) { return (longitude + Angle.piRadians) / Angle.pi2Radians; }
-function latitudeToMercator(latitude: number) {
-  const sinLatitude = Math.sin(latitude);
-  return (0.5 - Math.log((1.0 + sinLatitude) / (1.0 - sinLatitude)) / (4.0 * Angle.piRadians));   // https://msdn.microsoft.com/en-us/library/bb259689.aspx
-}
-
-function ecefToMercator(point: Point3d) {
-  const cartoGraphic = Cartographic.fromEcef(point) as Cartographic;
-  return Point3d.create(longitudeToMercator(cartoGraphic.longitude), latitudeToMercator(cartoGraphic.latitude), 0.0);
-}
-
-class QuadId {
-  public level: number;
-  public column: number;
-  public row: number;
-  public isValid() { return this.level >= 0; }
-
-  public constructor(stringId: string) {
-    const idParts = stringId.split("_");
-    if (3 !== idParts.length) {
-      assert(false, "Invalid quadtree ID");
-      this.level = this.row = this.column = -1;
-      return;
-    }
-
-    this.level = parseInt(idParts[0], 10);
-    this.column = parseInt(idParts[1], 10);
-    this.row = parseInt(idParts[2], 10);
-  }
-  public getMercatorCorners(): Point3d[] {
-    const nTiles = (1 << this.level);
-    const scale = 1.0 / nTiles;
-
-    const corners: Point3d[] = [];             //    ----x----->
-    corners.push(Point3d.create(scale * this.column, scale * this.row, 0.0));   //  | [0]     [1]
-    corners.push(Point3d.create(scale * (this.column + 1), scale * this.row, 0.0));   //  y
-    corners.push(Point3d.create(scale * this.column, scale * (this.row + 1), 0.0));   //  | [2]     [3]
-    corners.push(Point3d.create(scale * (this.column + 1), scale * (this.row + 1), 0.0));   //  v
-
-    return corners;
-  }
-  public getCorners(mercatorToDb: Transform): Point3d[] {
-    const corners = this.getMercatorCorners();
-    mercatorToDb.multiplyPoint3dArrayInPlace(corners);
-    return corners;
-  }
-  public getRange(mercatorToDb: Transform): Range3d {
-    const corners = this.getCorners(mercatorToDb);
-    return Range3d.createArray(corners);
-  }
-}
-class WebMercatorTileTreeProps implements TileTreeProps {
-  /** The unique identifier of this TileTree within the iModel */
-  public id: Id64Props = "";
-  /** Metadata describing the tree's root Tile. */
-  public rootTile: TileProps;
-  /** Transform tile coordinates to iModel world coordinates. */
-  public location: TransformProps;
-  public yAxisUp: boolean = true;
-  public constructor(mercatorToDb: Transform) {
-    this.rootTile = new WebMercatorTileProps("0_0_0", mercatorToDb);
-    this.location = Transform.createIdentity();
-  }
-}
-class WebMercatorTileProps implements TileProps {
-  public id: TileId;
-  public parentId?: string;
-  public range: Range3dProps;
-  public contentRange?: Range3dProps;
-  public maximumSize: number;
-
-  public childIds: string[];
-  public hasContents: boolean = true;
-  public geometry?: any;
-
-  constructor(thisId: string, mercatorToDb: Transform) {
-    this.id = new TileId(new Id64(), thisId);
-    const quadId = new QuadId(thisId);
-    this.range = quadId.getRange(mercatorToDb);
-    this.childIds = [];
-    const level = quadId.level + 1;
-    const column = quadId.column * 2;
-    const row = quadId.row * 2;
-    this.maximumSize = (0 === quadId.level) ? 0.0 : 256;
-    for (let i = 0; i < 2; ++i) {
-      for (let j = 0; j < 2; ++j) {
-        this.childIds.push(level + "_" + (column + i) + "_" + (row + j));
-      }
-    }
-  }
-}
-class WebMercatorTileLoader extends TileLoader {
-  private providerInitialized: boolean = false;
-  public mercatorToDb: Transform;
-  constructor(private imageryProvider: ImageryProvider, private modelState: GeometricModelState, groundBias: number) {
-    super();
-    const ecefLocation = modelState.iModel.ecefLocation as EcefLocation;
-    const dbToEcef = Transform.createOriginAndMatrix(ecefLocation.origin, ecefLocation.orientation.toRotMatrix());
-
-    const projectExtents = modelState.iModel.projectExtents;
-    const projectCenter = projectExtents.getCenter();
-    const projectEast = Point3d.create(projectCenter.x + 1.0, projectCenter.y, groundBias);
-    const projectNorth = Point3d.create(projectCenter.x, projectCenter.y + 1.0, groundBias);
-
-    const mercatorOrigin = ecefToMercator(dbToEcef.multiplyPoint3d(projectCenter));
-    const mercatorX = ecefToMercator(dbToEcef.multiplyPoint3d(projectEast));
-    const mercatorY = ecefToMercator(dbToEcef.multiplyPoint3d(projectNorth));
-
-    const deltaX = Vector3d.createStartEnd(mercatorOrigin, mercatorX);
-    const deltaY = Vector3d.createStartEnd(mercatorOrigin, mercatorY);
-
-    const dbToMercator = Transform.createOriginAndMatrixColumns(mercatorOrigin, deltaX, deltaY, Vector3d.create(0.0, 0.0, 1.0)).multiplyTransformTransform(Transform.createTranslationXYZ(-projectCenter.x, -projectCenter.y, -groundBias));
-    this.mercatorToDb = dbToMercator.inverse() as Transform;
-  }
-  public tileRequiresLoading(params: Tile.Params): boolean { return 0.0 !== params.maximumSize; }
-  public async getTileProps(tileIds: string[]): Promise<TileProps[]> {
-    const props: WebMercatorTileProps[] = [];
-    for (const tileId of tileIds) { props.push(new WebMercatorTileProps(tileId, this.mercatorToDb)); }
-
-    return props;
-  }
-  public async loadTileContents(missingTiles: MissingNodes): Promise<void> {
-    const missingArray = missingTiles.extractArray();
-    await Promise.all(missingArray.map(async (missingTile) => {
-      if (missingTile.isNotLoaded) {
-        missingTile.setIsQueued();
-        if (!this.providerInitialized) {
-          await this.imageryProvider.initialize();
-          this.providerInitialized = true;
-        }
-
-        const quadId = new QuadId(missingTile.id);
-        const corners = quadId.getCorners(this.mercatorToDb);
-        const imageSource = await this.imageryProvider.loadTile(quadId.row, quadId.column, quadId.level);
-        if (undefined === imageSource) {
-          missingTile.setNotFound();
-        } else {
-          const textureLoad = this.loadTextureImage(imageSource as ImageSource, this.modelState, IModelApp.renderSystem);
-          textureLoad.catch((_err) => missingTile.setNotFound());
-          textureLoad.then((result) => {
-            missingTile.setGraphic(IModelApp.renderSystem.createTile(result as RenderTexture, corners as Point3d[]));
-          });
-        }
-      }
-    }));
-  }
-
-  private async loadTextureImage(imageSource: ImageSource, model: GeometricModelState, system: RenderSystem): Promise<RenderTexture | undefined> {
-    try {
-      const isCanceled = false;  // Tbd...
-      const textureParams = new RenderTexture.Params(undefined, RenderTexture.Type.TileSection);
-      return ImageUtil.extractImage(imageSource)
-        .then((image) => isCanceled ? undefined : system.createTextureFromImage(image, ImageSourceFormat.Png === imageSource.format, model.iModel, textureParams))
-        .catch((_) => undefined);
-    } catch (e) {
-      return undefined;
-    }
-  }
-
-  public getMaxDepth(): number { return this.providerInitialized ? this.imageryProvider.maximumZoomLevel : 32; }
-}
-
-// The type of background map
-enum MapType { Street = 0, Aerial = 1, Hybrid = 2 }
-
-// Represents the service that is providing map tiles for Web Mercator models (background maps).
-abstract class ImageryProvider {
-  public mapType: MapType;
-
-  constructor(mapType: MapType) {
-    this.mapType = mapType;
-  }
-
-  public abstract get tileWidth(): number;
-  public abstract get tileHeight(): number;
-  public abstract get minimumZoomLevel(): number;
-  public abstract get maximumZoomLevel(): number;
-  public abstract constructUrl(row: number, column: number, zoomLevel: number): string;
-  public abstract getCopyrightMessage(): string;
-  public abstract getCopyrightImage(): Uint8Array | undefined;
-
-  // initialize the subclass of ImageryProvider
-  public abstract async initialize(): Promise<void>;
-
-  // returns true if the tile data matches the tile data of a "missing tile". See BingMapProvider.initialize.
-  public matchesMissingTile(_tileData: Uint8Array): boolean {
-    return false;
-  }
-
-  // returns a Uint8Array with the contents of the tile.
-  public async loadTile(row: number, column: number, zoomLevel: number): Promise<ImageSource | undefined> {
-    const tileUrl: string = this.constructUrl(row, column, zoomLevel);
-    const tileRequestOptions: RequestOptions = { method: "GET", responseType: "arraybuffer" };
-    try {
-      const tileResponse: Response = await request(tileUrl, tileRequestOptions);
-      const byteArray: Uint8Array = new Uint8Array(tileResponse.body);
-      if (!byteArray || (byteArray.length === 0))
-        return undefined;
-      if (this.matchesMissingTile(byteArray))
-        return undefined;
-      let imageFormat: ImageSourceFormat;
-      switch (tileResponse.header["content-type"]) {
-        case "image/jpeg":
-          imageFormat = ImageSourceFormat.Jpeg;
-          break;
-        case "image/png":
-          imageFormat = ImageSourceFormat.Png;
-          break;
-        default:
-          assert(false, "Unknown image type");
-          return undefined;
-      }
-
-      return new ImageSource(byteArray, imageFormat);
-    } catch (error) {
-      return undefined;
-    }
-  }
-}
-
-// Represents one range of geography and tile zoom levels for a bing data provider
-class Coverage {
-  constructor(public lowerLeftLongitude: number,
-    public lowerLeftLatitude: number,
-    public upperRightLongitude: number,
-    public upperRightLatitude: number,
-    public minimumZoomLevel: number,
-    public maximumZoomLevel: number) { }
-}
-
-// Represents the copyright message and an array of coverage data for one of bing's data providers (HERE for example).
-class BingAttribution {
-  constructor(public copyrightMessage: string, public coverages: Coverage[]) { }
-}
-
-// Our ImageryProvider for Bing Maps.
-class BingMapProvider extends ImageryProvider {
-  private _urlTemplate?: string;
-  private _urlSubdomains?: string[];
-  private _logoUrl?: string;
-  private _zoomMin: number;
-  private _zoomMax: number;
-  private _tileHeight: number;
-  private _tileWidth: number;
-  private _attributions?: BingAttribution[]; // array of Bing's data providers.
-  private _missingTileData?: Uint8Array;
-  public _logoByteArray?: Uint8Array;
-
-  constructor(mapType: MapType) {
-    super(mapType);
-    this._zoomMin = this._zoomMax = 0;
-    this._tileHeight = this._tileWidth = 0;
-  }
-
-  public get tileWidth(): number { return this._tileWidth; }
-  public get tileHeight(): number { return this._tileHeight; }
-  public get minimumZoomLevel(): number { return this._zoomMin; }
-  public get maximumZoomLevel(): number { return this._zoomMax; }
-
-  private tileXYToQuadKey(tileX: number, tileY: number, zoomLevel: number) {
-    // from C# example in bing documentation https://msdn.microsoft.com/en-us/library/bb259689.aspx
-    let quadKey: string = "";
-
-    // Root tile is not displayable. Returns 0 for _GetMaximumSize(). Should not end up here.
-    assert(0 !== zoomLevel);
-
-    for (let i: number = zoomLevel; i > 0; i--) {
-      let digit: number = 0x30; // '0'
-      const mask: number = 1 << (i - 1);
-      if ((tileX & mask) !== 0) {
-        digit++;
-      }
-      if ((tileY & mask) !== 0) {
-        digit++;
-        digit++;
-      }
-      quadKey = quadKey.concat(String.fromCharCode(digit));
-    }
-    return quadKey;
-  }
-
-  // construct the Url from the desired Tile
-  public constructUrl(row: number, column: number, zoomLevel: number): string {
-    // From the tile, get a "quadKey" the Microsoft way.
-    const quadKey: string = this.tileXYToQuadKey(column, row, zoomLevel);
-    const subdomain: string = this._urlSubdomains![(row + column) % this._urlSubdomains!.length];
-
-    // from the template url, construct the tile url.
-    let url: string = this._urlTemplate!.replace("{subdomain}", subdomain);
-    url = url.replace("{quadkey}", quadKey);
-    return url;
-  }
-
-  public getCopyrightImage(): Uint8Array | undefined { return this._logoByteArray; }
-  public getCopyrightMessage(): string { return ""; }    // NEEDSWORK
-
-  public matchesMissingTile(tileData: Uint8Array): boolean {
-    if (!this._missingTileData)
-      return false;
-    if (tileData.length !== this._missingTileData.length)
-      return false;
-    for (let i: number = 0; i < tileData.length; i += 10) {
-      if (this._missingTileData[i] !== tileData[i]) {
-        return false;
-      }
-    }
-    return true;
-  }
-
-  // initializes the BingMapProvider by reading the templateUrl, logo image, and attribution list.
-  public async initialize(): Promise<void> {
-    // get the template url
-    // NEEDSWORK - should get bing key from server.
-    const bingKey = "AtaeI3QDNG7Bpv1L53cSfDBgBKXIgLq3q-xmn_Y2UyzvF-68rdVxwAuje49syGZt";
-
-    let imagerySet = "Road";
-    if (MapType.Aerial === this.mapType)
-      imagerySet = "Aerial";
-    else if (MapType.Hybrid === this.mapType)
-      imagerySet = "AerialWithLabels";
-
-    let bingRequestUrl: string = "http://dev.virtualearth.net/REST/v1/Imagery/Metadata/{imagerySet}?o=json&incl=ImageryProviders&key={bingKey}";
-    bingRequestUrl = bingRequestUrl.replace("{imagerySet}", imagerySet);
-    bingRequestUrl = bingRequestUrl.replace("{bingKey}", bingKey);
-    const requestOptions: RequestOptions = {
-      method: "GET",
-    };
-    try {
-      const response: Response = await request(bingRequestUrl, requestOptions);
-      const bingResponseProps: any = response.body;
-      this._logoUrl = bingResponseProps.brandLogoUri;
-
-      const thisResourceSetProps = bingResponseProps.resourceSets[0];
-      const thisResourceProps = thisResourceSetProps.resources[0];
-      this._zoomMin = thisResourceProps.zoomMin;
-      this._zoomMax = thisResourceProps.zoomMax;
-      this._tileHeight = thisResourceProps.imageHeight;
-      this._tileWidth = thisResourceProps.imageWidth;
-      this._urlTemplate = thisResourceProps.imageUrl.replace("{culture}", "en-US"); // NEEDSWORK - get locale from somewhere.
-      this._urlSubdomains = thisResourceProps.imageUrlSubdomains;
-      // read the list of Bing's data suppliers and the range of data they provide. Used in calculation of copyright message.
-      this.readAttributions(thisResourceProps.imageryProviders);
-
-      // read the Bing logo data, used in getCopyrightImage
-      this.readLogo().then((logoByteArray) => { this._logoByteArray = logoByteArray; });
-
-      // Bing sometimes provides tiles that have nothing but a stupid camera icon in the middle of them when you ask
-      // for tiles at zoom levels where they don't have data. Their application stops you from zooming in when that's the
-      // case, but we can't stop - the user might want to look at design data a closer zoom. So we intentionally load such
-      // a tile, and then compare other tiles to it, rejecting them if they match.
-      this.loadTile(0, 0, this._zoomMax - 1).then((tileData: ImageSource | undefined) => {
-        if (tileData !== undefined) this._missingTileData = tileData.data;
-      });
-    } catch (error) {
-      throw new BentleyError(IModelStatus.BadModel, "Error in Bing Server communications");
-    }
-  }
-
-  // reads the Bing logo from the url returned as part of the first response.
-  private readLogo(): Promise<Uint8Array | undefined> {
-    if (!this._logoUrl || (this._logoUrl.length === 0))
-      return Promise.resolve(undefined);
-    const logoRequestOptions: RequestOptions = { method: "GET", responseType: "arraybuffer" };
-    return request(this._logoUrl, logoRequestOptions).then((logoResponse: Response) => {
-      const byteArray = new Uint8Array(logoResponse.body);
-      if (!byteArray || (byteArray.length === 0))
-        return undefined;
-      return byteArray;
-    }, (_error) => {
-      return undefined;
-    });
-  }
-
-  // reads the list of Bing data providers and the map range for which they each provide data.
-  private readAttributions(attributionProps: any) {
-    for (const thisAttributionProps of attributionProps) {
-      const copyrightMessage: string = thisAttributionProps.attribution;
-      const coverages: Coverage[] = new Array<Coverage>();
-      for (const thisCoverageProps of thisAttributionProps.coverageAreas) {
-        const thisCoverage = new Coverage(thisCoverageProps.bbox[0], thisCoverageProps.bbox[1], thisCoverageProps.bbox[2], thisCoverageProps.bbox[3],
-          thisCoverageProps.zoomMin, thisCoverageProps.zoomMax);
-        coverages.push(thisCoverage);
-      }
-      const thisAttribution: BingAttribution = new BingAttribution(copyrightMessage, coverages);
-      if (!this._attributions)
-        this._attributions = new Array<BingAttribution>();
-      this._attributions.push(thisAttribution);
-    }
-  }
-}
-
-// Our ImageryProvider for Bing Maps.
-class MapBoxProvider extends ImageryProvider {
-  private _zoomMin: number;
-  private _zoomMax: number;
-  private _baseUrl: string;
-
-  constructor(mapType: MapType) {
-    super(mapType);
-    this._zoomMin = this._zoomMax = 0;
-    switch (mapType) {
-      case MapType.Street:
-        this._baseUrl = "http://api.mapbox.com/v4/mapbox.streets/";
-        break;
-
-      case MapType.Aerial:
-        this._baseUrl = "http://api.mapbox.com/v4/mapbox.satellite/";
-        break;
-
-      case MapType.Hybrid:
-        this._baseUrl = "http://api.mapbox.com/v4/mapbox.streets-satellite/";
-        break;
-
-      default:
-        this._baseUrl = "";
-        assert(false);
-    }
-  }
-
-  public get tileWidth(): number { return 256; }
-  public get tileHeight(): number { return 256; }
-  public get minimumZoomLevel(): number { return this._zoomMin; }
-  public get maximumZoomLevel(): number { return this._zoomMax; }
-
-  // construct the Url from the desired Tile
-  public constructUrl(row: number, column: number, zoomLevel: number): string {
-
-    // from the template url, construct the tile url.
-    let url: string = this._baseUrl.concat(zoomLevel.toString());
-    url = url.concat("/").concat(column.toString()).concat("/").concat(row.toString());
-    url = url.concat(".jpg80?access_token=pk%2EeyJ1IjoibWFwYm94YmVudGxleSIsImEiOiJjaWZvN2xpcW00ZWN2czZrcXdreGg2eTJ0In0%2Ef7c9GAxz6j10kZvL%5F2DBHg");
-    return url;
-  }
-
-  public getCopyrightImage(): Uint8Array | undefined { return undefined; }
-
-  public getCopyrightMessage(): string { return "(c) Mapbox, (c) OpenStreetMap contributors"; }
-
-  // no initialization needed for MapBoxProvider.
-  public async initialize(): Promise<void> { }
-}
-
-/** @hidden */
-export class WebMercatorModelState extends SpatialModelState {
-
-  public useRangeForFit(): boolean { return false; }    // The webmercator range should not be included for fit...
-
-  public loadTileTree(): TileTree.LoadStatus {
-    if (TileTree.LoadStatus.NotLoaded !== this._loadStatus)
-      return this._loadStatus;
-
-    if (this.iModel.ecefLocation === undefined)
-      throw new BentleyError(IModelStatus.BadModel, "WebMercator not valid without ecefLocation");
-
-    const webMercatorProperties = this.jsonProperties.webMercatorModel;
-    let provider: ImageryProvider | undefined;
-
-    if (undefined !== webMercatorProperties && webMercatorProperties.hasOwnProperty("providerName") && webMercatorProperties.hasOwnProperty("providerData")) {
-      const providerName: string = webMercatorProperties.providerName;
-      const providerData: any = webMercatorProperties.providerData;
-      if (("BingProvider" === providerName) && (providerData.hasOwnProperty("mapType"))) {
-        const mapType: number = Number(providerData.mapType);
-        provider = new BingMapProvider(mapType);
-      } else if (("MapBoxProvider" === providerName) && (providerData.hasOwnProperty("mapType"))) {
-        const mapType: number = Number(providerData.mapType);
-        provider = new MapBoxProvider(mapType);
-      }
-    }
-    if (provider === undefined)
-      throw new BentleyError(IModelStatus.BadModel, "WebMercator provider invalid");
-
-    const loader = new WebMercatorTileLoader(provider as ImageryProvider, this, JsonUtils.asDouble(webMercatorProperties.groundBias, 0.0));
-    const tileTreeProps = new WebMercatorTileTreeProps(loader.mercatorToDb);
-    this.setTileTree(tileTreeProps, loader);
-    return this._loadStatus;
-  }
-}
->>>>>>> 0b57b305
+}