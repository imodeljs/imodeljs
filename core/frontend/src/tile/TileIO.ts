--- conflicted
+++ resolved
@@ -103,7 +103,6 @@
       return bytes;
     }
 
-<<<<<<< HEAD
     public nextUint32s(numUint32s: number): Uint32Array {
       const numBytes = numUint32s * 4;
       const uint32s = new Uint32Array(this.arrayBuffer, this.curPos, numBytes);
@@ -111,9 +110,7 @@
       return uint32s;
     }
 
-=======
     /** Returns the underlying array buffer */
->>>>>>> b0ab4c4c
     public get arrayBuffer(): ArrayBuffer | SharedArrayBuffer { return this._view.buffer; }
 
     private read(numBytes: number, read: (view: DataView) => number) {
