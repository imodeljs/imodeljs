--- conflicted
+++ resolved
@@ -1,857 +1,848 @@
 /*---------------------------------------------------------------------------------------------
 * Copyright (c) Bentley Systems, Incorporated. All rights reserved.
 * See LICENSE.md in the project root for license terms and full copyright notice.
-*--------------------------------------------------------------------------------------------*/
-/** @packageDocumentation
- * @module Tiles
- */
-
-import { assert, ByteStream, Id64String, JsonUtils, utf8ToString } from "@bentley/bentleyjs-core";
-import { Angle, Matrix3d, Point2d, Point3d, Range3d, Transform, Vector3d } from "@bentley/geometry-core";
-import {
-  BatchType, ColorDef, ElementAlignedBox3d, FeatureTable, FillFlags, GltfBufferData, GltfBufferView, GltfDataType, GltfHeader, GltfMeshMode,
-  ImageSource, ImageSourceFormat, LinePixels, MeshPolyline, MeshPolylineList, OctEncodedNormal, PackedFeatureTable, QParams3d, QPoint3d, QPoint3dList,
-  RenderTexture, TextureMapping, TileReadStatus,
-} from "@bentley/imodeljs-common";
-import { getImageSourceFormatForMimeType, imageElementFromImageSource } from "../ImageUtil";
-import { IModelConnection } from "../IModelConnection";
-import { GraphicBranch } from "../render/GraphicBranch";
-import { InstancedGraphicParams } from "../render/InstancedGraphicParams";
-import { DisplayParams } from "../render/primitives/DisplayParams";
-import { Mesh, MeshGraphicArgs, MeshList } from "../render/primitives/mesh/MeshPrimitives";
-import { Triangle } from "../render/primitives/Primitives";
-import { RenderGraphic } from "../render/RenderGraphic";
-import { RenderSystem } from "../render/RenderSystem";
-import { DracoDecoder } from "./DracoDecoder";
-import { TileContent } from "./internal";
-
-/* eslint-disable no-restricted-syntax */
-
-/* -----------------------------------
- * To restore the use of web workers to decode jpeg, locate and uncomment the three sections by searching for "webworker".
-  import { WorkerOperation, WebWorkerManager } from "../WebWorkerManager";
-  ------------------------------------ */
-
-/** The result of [[GltfReader.read]].
- * @internal
- */
-export interface GltfReaderResult extends TileContent {
-  readStatus: TileReadStatus;
-}
-
-/** Data required for creating a [[GltfReader]] capable of deserializing [glTF](https://www.khronos.org/gltf/).
- * @internal
- */
-export class GltfReaderProps {
-  private constructor(public readonly buffer: ByteStream,
-    public readonly binaryData: Uint8Array,
-    public readonly accessors: any,
-    public readonly bufferViews: any,
-    public readonly scene: any,
-    public readonly nodes: any,
-    public readonly meshes: any,
-    public readonly materials: any,
-    public readonly extensions: any,
-    public readonly samplers: any,
-    public readonly techniques: any,
-    public readonly yAxisUp: boolean) { }
-
-  /** Attempt to construct a new GltfReaderProps from the binary data beginning at the supplied stream's current read position. */
-  public static create(buffer: ByteStream, yAxisUp: boolean = false): GltfReaderProps | undefined {
-    const header = new GltfHeader(buffer);
-    if (!header.isValid)
-      return undefined;
-
-    const binaryData = new Uint8Array(buffer.arrayBuffer, header.binaryPosition);
-    buffer.curPos = header.scenePosition;
-    const sceneStrData = buffer.nextBytes(header.sceneStrLength);
-    const sceneStr = utf8ToString(sceneStrData);
-    if (undefined === sceneStr)
-      return undefined;
-
-    try {
-      const sceneValue = JSON.parse(sceneStr);
-      const nodes = JsonUtils.asObject(sceneValue.nodes);
-      const meshes = JsonUtils.asObject(sceneValue.meshes);
-      const materialValues = JsonUtils.asObject(sceneValue.materials);
-      const accessors = JsonUtils.asObject(sceneValue.accessors);
-      const bufferViews = JsonUtils.asObject(sceneValue.bufferViews);
-      const extensions = JsonUtils.asObject(sceneValue.extensions);
-      const samplers = JsonUtils.asObject(sceneValue.samplers);
-      const techniques = JsonUtils.asObject(sceneValue.techniques);
-
-      if (undefined === meshes)
-        return undefined;
-
-      return new GltfReaderProps(buffer, binaryData, accessors, bufferViews, sceneValue, nodes, meshes, materialValues, extensions, samplers, techniques, yAxisUp);
-    } catch (e) {
-      return undefined;
-    }
-  }
-}
-
-/** A function that returns true if deserialization of the data supplied by the reader should abort.
- * @internal
- */
-export type ShouldAbortReadGltf = (reader: GltfReader) => boolean;
-
-/* -----------------------------------
-   This is part of the webworker option.
-
-  // input is Uint8Array, the result is an ImageBitMap.
-  class ImageDecodeWorkerOperation extends WorkerOperation {
-    constructor(imageBytes: ArrayBuffer, imageMimeType: string) {
-      super("imageBytesToImageBitmap", [imageBytes, imageMimeType], [imageBytes]);
-    }
-  }
--------------------------------------- */
-
-/** Deserializes [glTF](https://www.khronos.org/gltf/).
- * @internal
- */
-export abstract class GltfReader {
-  protected readonly _buffer: ByteStream;
-  protected readonly _scene: any;
-  protected readonly _accessors: any;
-  protected readonly _bufferViews: any;
-  protected readonly _meshes: any;
-  protected readonly _nodes: any;
-  protected readonly _batchData: any;
-  protected readonly _materialValues: any;
-  protected readonly _textures: any;
-  protected readonly _renderMaterials: any;  // Materials that may be deserialized and created directly
-  protected readonly _namedTextures: any;    // Textures that may be deserialized and created directly
-  protected readonly _images: any;
-  protected readonly _samplers: any;
-  protected readonly _techniques: any;
-  protected readonly _extensions: any;
-  protected readonly _binaryData: Uint8Array;
-  protected readonly _iModel: IModelConnection;
-  protected readonly _is3d: boolean;
-  protected readonly _modelId: Id64String;
-  protected readonly _system: RenderSystem;
-  protected readonly _returnToCenter: number[] | undefined;
-  protected readonly _yAxisUp: boolean;
-  protected readonly _type: BatchType;
-  private readonly _canceled?: ShouldAbortReadGltf;
-
-  /* -----------------------------------
-  private static _webWorkerManager: WebWorkerManager;
-
-  private static get webWorkerManager() {
-    if (!GltfReader._webWorkerManager) {
-      GltfReader._webWorkerManager = new WebWorkerManager("v" + BUILD_SEMVER + "/frontend-webworker.js", 4);
-    }
-    return GltfReader._webWorkerManager;
-  }
-  ------------------------------------- */
-
-  /** Asynchronously deserialize the tile data and return the result. */
-  public async abstract read(): Promise<GltfReaderResult>;
-
-  protected get _isCanceled(): boolean { return undefined !== this._canceled && this._canceled(this); }
-  protected get _isVolumeClassifier(): boolean { return BatchType.VolumeClassifier === this._type; }
-
-  protected readGltfAndCreateGraphics(isLeaf: boolean, featureTable: FeatureTable, contentRange: ElementAlignedBox3d, transformToRoot?: Transform, pseudoRtcBias?: Vector3d, instances?: InstancedGraphicParams): GltfReaderResult {
-    if (this._isCanceled)
-      return { readStatus: TileReadStatus.Canceled, isLeaf };
-
-    if (this._returnToCenter !== undefined || (pseudoRtcBias !== undefined && pseudoRtcBias.magnitude() < 1.0E5))
-      pseudoRtcBias = undefined;
-
-    const childNodes = new Set<string>();
-    for (const key of Object.keys(this._nodes)) {
-      const node = this._nodes[key];
-      if (node.children)
-        for (const child of node.children)
-          childNodes.add(child.toString());
-    }
-
-    const renderGraphicList: RenderGraphic[] = [];
-    let readStatus: TileReadStatus = TileReadStatus.InvalidTileData;
-    for (const nodeKey of Object.keys(this._nodes))
-      if (!childNodes.has(nodeKey))
-        if (TileReadStatus.Success !== (readStatus = this.readNodeAndCreateGraphics(renderGraphicList, this._nodes[nodeKey], featureTable, undefined, instances, pseudoRtcBias)))
-          return { readStatus, isLeaf };
-
-    if (0 === renderGraphicList.length)
-      return { readStatus: TileReadStatus.InvalidTileData, isLeaf };
-
-    let renderGraphic: RenderGraphic | undefined;
-    if (1 === renderGraphicList.length)
-      renderGraphic = renderGraphicList[0];
-    else
-      renderGraphic = this._system.createGraphicList(renderGraphicList);
-
-    const range = contentRange.clone();
-    if (undefined !== this._returnToCenter) {
-      range.low.plusXYZ(-this._returnToCenter[0], -this._returnToCenter[1], -this._returnToCenter[2], range.low);
-      range.high.plusXYZ(-this._returnToCenter[0], -this._returnToCenter[1], -this._returnToCenter[2], range.high);
-    }
-
-    if (undefined !== pseudoRtcBias) {
-      range.low.subtractInPlace(pseudoRtcBias);
-      range.high.subtractInPlace(pseudoRtcBias);
-    }
-    renderGraphic = this._system.createBatch(renderGraphic, PackedFeatureTable.pack(featureTable), range);
-    let transform;
-    if (undefined !== this._returnToCenter || undefined !== pseudoRtcBias || this._yAxisUp || undefined !== transformToRoot) {
-      const branch = new GraphicBranch(true);
-      branch.add(renderGraphic);
-      if (undefined !== this._returnToCenter)
-        transform = Transform.createTranslationXYZ(this._returnToCenter[0], this._returnToCenter[1], this._returnToCenter[2]);
-      else if (undefined !== pseudoRtcBias)
-        transform = Transform.createTranslationXYZ(pseudoRtcBias.x, pseudoRtcBias.y, pseudoRtcBias.z);
-      else
-        transform = Transform.createIdentity();
-
-      if (this._yAxisUp) transform = transform.multiplyTransformMatrix3d(Matrix3d.createRotationAroundVector(Vector3d.create(1.0, 0.0, 0.0), Angle.createRadians(Angle.piOver2Radians)) as Matrix3d);
-      if (undefined !== transformToRoot) transform = transformToRoot.multiplyTransformTransform(transform);
-      renderGraphic = this._system.createBranch(branch, transform);
-    }
-
-    return {
-      readStatus,
-      isLeaf,
-      contentRange,
-      graphic: renderGraphic,
-    };
-  }
-
-  private readNodeAndCreateGraphics(renderGraphicList: RenderGraphic[], node: any, featureTable: FeatureTable, parentTransform: Transform | undefined, instances?: InstancedGraphicParams, pseudoRtcBias?: Vector3d): TileReadStatus {
-    if (undefined === node)
-      return TileReadStatus.InvalidTileData;
-
-    let thisTransform = parentTransform;
-    let thisBias;
-    if (Array.isArray(node.matrix)) {
-      const jTrans = node.matrix;
-      const nodeTransform = Transform.createOriginAndMatrix(Point3d.create(jTrans[12], jTrans[13], jTrans[14]), Matrix3d.createRowValues(jTrans[0], jTrans[4], jTrans[8], jTrans[1], jTrans[5], jTrans[9], jTrans[2], jTrans[6], jTrans[10]));
-      thisTransform = thisTransform ? thisTransform.multiplyTransformTransform(nodeTransform) : nodeTransform;
-    }
-    /**
-     * This is a workaround for tiles generated by
-     * context capture which have a large offset from the tileset origin that exceeds the
-     * capacity of 32 bit integers. It is essentially an ad hoc RTC applied at read time only if the tile is far from the
-     * origin and there is no RTC supplied either with the B3DM of the GLTF.
-     * as the vertices are supplied in a quantized format, applying the RTC bias to
-     * quantization origin will make these tiles work correctly.
-     */
-    if (undefined !== pseudoRtcBias) {
-      thisBias = (undefined === thisTransform) ? pseudoRtcBias : thisTransform.matrix.multiplyInverse(pseudoRtcBias);
-    }
-    const meshKey = node.meshes ? node.meshes : node.mesh;
-    if (undefined !== meshKey) {
-      const nodeMesh = this._meshes[meshKey];
-      if (nodeMesh) {
-        const meshGraphicArgs = new MeshGraphicArgs();
-        const meshes = new MeshList(featureTable);
-        for (const primitive of nodeMesh.primitives) {
-          const geometry = this.readMeshPrimitive(primitive, featureTable, thisBias);
-          if (undefined !== geometry)
-            meshes.push(geometry);
-        }
-
-        let renderGraphic: RenderGraphic | undefined;
-        if (0 !== meshes.length) {
-          if (1 === meshes.length) {
-            renderGraphic = meshes[0].getGraphics(meshGraphicArgs, this._system, instances);
-          } else {
-            const thisList: RenderGraphic[] = [];
-            for (const mesh of meshes) {
-              renderGraphic = mesh.getGraphics(meshGraphicArgs, this._system, instances);
-              if (undefined !== renderGraphic)
-                thisList.push(renderGraphic);
-            }
-            if (0 !== thisList.length)
-              renderGraphic = this._system.createGraphicList(thisList);
-          }
-          if (renderGraphic) {
-            if (thisTransform && !thisTransform.isIdentity) {
-              const branch = new GraphicBranch(true);
-              branch.add(renderGraphic);
-              renderGraphic = this._system.createBranch(branch, thisTransform);
-            }
-            renderGraphicList.push(renderGraphic);
-          }
-        }
-      }
-    }
-    if (node.children) {
-      for (const child of node.children)
-        this.readNodeAndCreateGraphics(renderGraphicList, this._nodes[child], featureTable, thisTransform, instances);
-    }
-    return TileReadStatus.Success;
-  }
-
-  public getBufferView(json: any, accessorName: string): GltfBufferView | undefined {
-    try {
-      const accessorValue = JsonUtils.asString(json[accessorName]);
-      const accessor = 0 < accessorValue.length ? JsonUtils.asObject(this._accessors[accessorValue]) : undefined;
-      const bufferViewAccessorValue = undefined !== accessor ? JsonUtils.asString(accessor.bufferView) : "";
-      const bufferView = 0 < bufferViewAccessorValue.length ? JsonUtils.asObject(this._bufferViews[bufferViewAccessorValue]) : undefined;
-
-      if (undefined === accessor)
-        return undefined;
-
-      const type = accessor.componentType as GltfDataType;
-      let dataSize = 0;
-      switch (type) {
-        case GltfDataType.UnsignedByte:
-          dataSize = 1;
-          break;
-        case GltfDataType.UnsignedShort:
-          dataSize = 2;
-          break;
-        case GltfDataType.UInt32:
-        case GltfDataType.Float:
-          dataSize = 4;
-          break;
-        default:
-          return undefined;
-      }
-      let componentCount = 1;
-      switch (accessor.type) {
-        case "VEC3":
-          componentCount = 3;
-          break;
-        case "VEC2":
-          componentCount = 2;
-          break;
-      }
-
-      const offset = ((bufferView && bufferView.byteOffset) ? bufferView.byteOffset : 0) + (accessor.byteOffset ? accessor.byteOffset : 0);
-      const length = componentCount * dataSize * accessor.count;
-      // If the data is misaligned (Scalable mesh tile publisher) use slice to copy -- else use subarray.
-      // assert(0 === offset % dataSize);
-      const bytes = (0 === (this._binaryData.byteOffset + offset) % dataSize) ? this._binaryData.subarray(offset, offset + length) : this._binaryData.slice(offset, offset + length);
-      return new GltfBufferView(bytes, accessor.count as number, type, accessor);
-    } catch (e) {
-      return undefined;
-    }
-  }
-
-  public readBufferData32(json: any, accessorName: string): GltfBufferData | undefined { return this.readBufferData(json, accessorName, GltfDataType.UInt32); }
-  public readBufferData16(json: any, accessorName: string): GltfBufferData | undefined { return this.readBufferData(json, accessorName, GltfDataType.UnsignedShort); }
-  public readBufferData8(json: any, accessorName: string): GltfBufferData | undefined { return this.readBufferData(json, accessorName, GltfDataType.UnsignedByte); }
-  public readBufferDataFloat(json: any, accessorName: string): GltfBufferData | undefined { return this.readBufferData(json, accessorName, GltfDataType.Float); }
-
-  protected constructor(props: GltfReaderProps, iModel: IModelConnection, modelId: Id64String, is3d: boolean, system: RenderSystem, type: BatchType = BatchType.Primary, isCanceled?: ShouldAbortReadGltf) {
-    this._buffer = props.buffer;
-    this._scene = props.scene;
-    this._binaryData = props.binaryData;
-    this._accessors = props.accessors;
-    this._bufferViews = props.bufferViews;
-    this._meshes = props.meshes;
-    this._nodes = props.nodes;
-    this._materialValues = props.materials;
-    this._samplers = props.samplers;
-    this._techniques = props.techniques;
-    this._extensions = props.extensions;
-    this._yAxisUp = props.yAxisUp;
-    this._returnToCenter = this.extractReturnToCenter(props.extensions);
-    this._textures = props.scene.textures;
-    this._images = props.scene.images;
-
-    this._renderMaterials = props.scene.renderMaterials;
-    this._namedTextures = props.scene.namedTextures;
-
-    this._iModel = iModel;
-    this._modelId = modelId;
-    this._is3d = is3d;
-    this._system = system;
-    this._type = type;
-    this._canceled = isCanceled;
-  }
-
-  protected readBufferData(json: any, accessorName: string, type: GltfDataType): GltfBufferData | undefined {
-    const view = this.getBufferView(json, accessorName);
-    return undefined !== view ? view.toBufferData(type) : undefined;
-  }
-
-  protected readFeatureIndices(_json: any): number[] | undefined { return undefined; }
-
-  private colorFromJson(values: number[]): ColorDef { return ColorDef.from(values[0] * 255, values[1] * 255, values[2] * 255, (1.0 - values[3]) * 255); }
-
-  private colorFromMaterial(materialJson: any): ColorDef {
-    if (materialJson) {
-      if (materialJson.values && Array.isArray(materialJson.values.color))
-        return this.colorFromJson(materialJson.values.color);
-      else if (materialJson.pbrMetallicRoughness && Array.isArray(materialJson.pbrMetallicRoughness.baseColorFactor))
-        return this.colorFromJson(materialJson.pbrMetallicRoughness.baseColorFactor);
-      else if (materialJson.extensions && materialJson.extensions.KHR_techniques_webgl && materialJson.extensions.KHR_techniques_webgl.values && materialJson.extensions.KHR_techniques_webgl.values.u_color)
-        return this.colorFromJson(materialJson.extensions.KHR_techniques_webgl.values.u_color);
-    }
-
-    return ColorDef.white;
-  }
-
-  private extractTextureId(materialJson: any): string | undefined {
-    if (typeof materialJson !== "object")
-      return undefined;
-
-    const extractId = (value: any) => {
-      switch (typeof value) {
-        case "string":
-          return value;
-        case "number":
-          return value.toString();
-        default:
-          return undefined;
-      }
-    };
-
-    // Bimium's shader value...almost certainly obsolete at this point.
-    let id = extractId(materialJson.values?.tex);
-    if (undefined !== id)
-      return id;
-
-    // KHR_techniques_webgl extension
-    const techniques = this._extensions?.KHR_techniques_webgl?.techniques;
-    const ext = Array.isArray(techniques) ? materialJson.extensions?.KHR_techniques_webgl : undefined;
-    if (undefined !== ext && typeof ext.values === "object") {
-      const uniforms = typeof ext.technique === "number" ? techniques[ext.technique].uniforms : undefined;
-      if (typeof uniforms === "object") {
-        for (const uniformName of Object.keys(uniforms)) {
-          const uniform = uniforms[uniformName];
-          if (typeof uniform === "object" && uniform.type === GltfDataType.Sampler2d)
-            return extractId(ext.values[uniformName]?.index);
-        }
-      }
-    }
-
-    id = extractId(materialJson.diffuseTexture?.index);
-    id = id ?? extractId(materialJson.emissiveTexture?.index);
-    return id ?? extractId(materialJson.pbrMetallicRoughness?.baseColorTexture?.index);
-  }
-
-
-  protected createDisplayParams(materialJson: any, hasBakedLighting: boolean): DisplayParams | undefined {
-    const textureId = this.extractTextureId(materialJson);
-    const textureMapping = undefined !== textureId ? this.findTextureMapping(textureId) : undefined;
-    const color = this.colorFromMaterial(materialJson);
-    return new DisplayParams(DisplayParams.Type.Mesh, color, color, 1, LinePixels.Solid, FillFlags.Always, undefined, undefined, hasBakedLighting, textureMapping);
-  }
-  protected extractReturnToCenter(extensions: any): number[] | undefined {
-    if (extensions === undefined) { return undefined; }
-    const cesiumRtc = JsonUtils.asObject(extensions.CESIUM_RTC);
-    if (cesiumRtc === undefined) return undefined;
-    const rtc = JsonUtils.asArray(cesiumRtc.center);
-    return (rtc[0] === 0.0 && rtc[1] === 0.0 && rtc[2] === 0.0) ? undefined : rtc;
-  }
-
-  protected readMeshPrimitive(primitive: any, featureTable?: FeatureTable, pseudoRtcBias?: Vector3d): Mesh | undefined {
-    const materialName = JsonUtils.asString(primitive.material);
-    const hasBakedLighting = undefined === primitive.attributes.NORMAL;
-    const materialValue = 0 < materialName.length ? JsonUtils.asObject(this._materialValues[materialName]) : undefined;
-    const displayParams = this.createDisplayParams(materialValue, hasBakedLighting);
-    if (undefined === displayParams)
-      return undefined;
-
-    let primitiveType: number = -1;
-    const meshMode = JsonUtils.asInt(primitive.mode, GltfMeshMode.Triangles);
-    switch (meshMode) {
-      case GltfMeshMode.Lines:
-        // primitiveType = Mesh.PrimitiveType.Polyline;
-        return undefined; // ###TODO support polylines from glTF.
-        break;
-      case GltfMeshMode.Triangles:
-        primitiveType = Mesh.PrimitiveType.Mesh;
-        break;
-      default:
-        assert(false);
-        return undefined;
-    }
-    const isPlanar = JsonUtils.asBool(primitive.isPlanar);
-
-    const isVolumeClassifier = this._isVolumeClassifier;
-    const mesh = Mesh.create({
-      displayParams,
-      features: undefined !== featureTable ? new Mesh.Features(featureTable) : undefined,
-      type: primitiveType,
-      range: Range3d.createNull(),
-      is2d: !this._is3d,
-      isPlanar,
-      hasBakedLighting,
-      isVolumeClassifier,
-    });
-    // We don't have real colormap - just load material color.  This will be used if non-Bentley
-    // tile or fit the color table is uniform. For a non-Bentley, non-Uniform, we'll set the
-    // uv parameters to pick the colors out of the color map texture.
-    mesh.colorMap.insert(displayParams.fillColor.tbgr);   // White...
-
-    const colorIndices = this.readBufferData16(primitive.attributes, "_COLORINDEX");
-    if (undefined !== colorIndices) {
-      let texStep;
-      if (materialValue.values !== undefined && Array.isArray(materialValue.values.texStep))
-        texStep = materialValue.values.texStep;
-      else if (materialValue.extensions && materialValue.extensions.KHR_techniques_webgl && materialValue.extensions.KHR_techniques_webgl.values && Array.isArray(materialValue.extensions.KHR_techniques_webgl.values.u_texStep))
-        texStep = materialValue.extensions.KHR_techniques_webgl.values.u_texStep;
-
-      if (texStep)
-        for (let i = 0; i < colorIndices.count; i++)
-          mesh.uvParams.push(new Point2d(texStep[1] + texStep[0] * colorIndices.buffer[i], .5));
-    }
-
-    if (undefined !== mesh.features && !this.readFeatures(mesh.features, primitive))
-      return undefined;
-    if (primitive.extensions && primitive.extensions.KHR_draco_mesh_compression) {
-<<<<<<< HEAD
-      // return undefined;     // Defer Draco support until moved to web worker.
-
-=======
->>>>>>> abb22e3d
-      const dracoExtension = primitive.extensions.KHR_draco_mesh_compression;
-      const bufferView = this._bufferViews[dracoExtension.bufferView];
-      if (undefined === bufferView) return undefined;
-      const bufferData = this._binaryData.subarray(bufferView.byteOffset, bufferView.byteOffset + bufferView.byteLength);
-
-<<<<<<< HEAD
-      return DracoDecoder.readDracoMesh(mesh, primitive, bufferData);
-=======
-      return DracoDecoder.readDracoMesh(mesh, primitive, bufferData, dracoExtension.attributes);
->>>>>>> abb22e3d
-    }
-    if (!this.readVertices(mesh.points, primitive, pseudoRtcBias))
-      return undefined;
-
-    switch (primitiveType) {
-      case Mesh.PrimitiveType.Mesh: {
-        if (!this.readMeshIndices(mesh, primitive))
-          return undefined;
-
-        if (!displayParams.ignoreLighting && !this.readNormals(mesh.normals, primitive.attributes, "NORMAL"))
-          return undefined;
-
-        if (0 === mesh.uvParams.length)
-          this.readUVParams(mesh.uvParams, primitive.attributes, "TEXCOORD_0");
-        break;
-      }
-
-      case Mesh.PrimitiveType.Polyline:
-      case Mesh.PrimitiveType.Point: {
-        if (undefined !== mesh.polylines && !this.readPolylines(mesh.polylines, primitive, "indices", Mesh.PrimitiveType.Point === primitiveType))
-          return undefined;
-        break;
-      }
-      default: {
-        assert(false, "unhandled primitive type");
-        return undefined;
-      }
-    }
-    if (displayParams.textureMapping && 0 === mesh.uvParams.length)
-      return undefined;
-
-    return mesh;
-  }
-
-  /**
-   *
-   * @param positions quantized points
-   * @param primitive input json
-   * @param pseudoRtcBias a bias applied to each point - this is a workaround for tiles generated by
-   * context capture which have a large offset from the tileset origin that exceeds the
-   * capacity of 32 bit integers. This is essentially an ad hoc RTC applied at read time.
-   */
-  protected readVertices(positions: QPoint3dList, primitive: any, pseudoRtcBias?: Vector3d): boolean {
-    const view = this.getBufferView(primitive.attributes, "POSITION");
-    if (undefined === view)
-      return false;
-
-    if (GltfDataType.Float === view.type) {
-      const buffer = view.toBufferData(GltfDataType.Float);
-      if (undefined === buffer)
-        return false;
-      const range = Range3d.createNull();
-      for (let i = 0; i < buffer.buffer.length;)
-        range.extendXYZ(buffer.buffer[i++], buffer.buffer[i++], buffer.buffer[i++]);
-
-      positions.reset(QParams3d.fromRange(range));
-      const scratchPoint = new Point3d();
-      for (let i = 0, j = 0; i < buffer.count; i++) {
-        scratchPoint.set(buffer.buffer[j++], buffer.buffer[j++], buffer.buffer[j++]);
-        if (undefined !== pseudoRtcBias)
-          scratchPoint.subtractInPlace(pseudoRtcBias);
-
-        positions.add(scratchPoint);
-      }
-    } else {
-      if (GltfDataType.UnsignedShort !== view.type)
-        return false;
-
-      const extensions = JsonUtils.asObject(view.accessor.extensions);
-      const quantized = undefined !== extensions ? JsonUtils.asObject(extensions.WEB3D_quantized_attributes) : undefined;
-      if (undefined === quantized)
-        return false;
-
-      const rangeMin = JsonUtils.asArray(quantized.decodedMin);
-      const rangeMax = JsonUtils.asArray(quantized.decodedMax);
-      if (undefined === rangeMin || undefined === rangeMax)
-        return false;
-
-      const buffer = view.toBufferData(GltfDataType.UnsignedShort);
-      if (undefined === buffer)
-        return false;
-
-      const qpt = QPoint3d.fromScalars(0, 0, 0);
-      const qRange = Range3d.create(Point3d.create(rangeMin[0], rangeMin[1], rangeMin[2]), Point3d.create(rangeMax[0], rangeMax[1], rangeMax[2]));
-      if (undefined !== pseudoRtcBias) {
-        qRange.low.subtractInPlace(pseudoRtcBias);
-        qRange.high.subtractInPlace(pseudoRtcBias);
-      }
-      positions.reset(QParams3d.fromRange(qRange));
-      for (let i = 0; i < view.count; i++) {
-        const index = i * 3; // 3 uint16 per QPoint3d...
-        qpt.setFromScalars(buffer.buffer[index], buffer.buffer[index + 1], buffer.buffer[index + 2]);
-        positions.push(qpt);
-      }
-    }
-
-    return true;
-  }
-
-  protected readIndices(json: any, accessorName: string): number[] | undefined {
-    const data = this.readBufferData32(json, accessorName);
-    if (undefined === data)
-      return undefined;
-
-    const indices = [];
-    for (let i = 0; i < data.count; i++)
-      indices.push(data.buffer[i]);
-
-    return indices;
-  }
-
-  protected readFeatures(features: Mesh.Features, json: any): boolean {
-    const indices = this.readFeatureIndices(json);
-    if (undefined === indices)
-      return false;
-
-    features.setIndices(indices);
-    return true;
-  }
-
-  protected readMeshIndices(mesh: Mesh, json: any): boolean {
-    const data = this.readBufferData32(json, "indices");
-    if (undefined === data)
-      return false;
-
-    assert(0 === data.count % 3);
-
-    const triangle = new Triangle(false);
-
-    for (let i = 0; i < data.count; i += 3) {
-      triangle.setIndices(data.buffer[i], data.buffer[i + 1], data.buffer[i + 2]);
-      mesh.addTriangle(triangle);
-    }
-
-    return true;
-  }
-
-  protected readNormals(normals: OctEncodedNormal[], json: any, accessorName: string): boolean {
-    const view = this.getBufferView(json, accessorName);
-    if (undefined === view)
-      return false;
-
-    switch (view.type) {
-      case GltfDataType.Float: {
-        const data = view.toBufferData(GltfDataType.Float);
-        if (undefined === data)
-          return false;
-
-        const scratchNormal = new Vector3d();
-        for (let i = 0, j = 0; i < data.count; i++) {
-          scratchNormal.set(data.buffer[j++], data.buffer[j++], data.buffer[j++]);
-          normals.push(OctEncodedNormal.fromVector(scratchNormal));
-        }
-        return true;
-      }
-
-      case GltfDataType.UnsignedByte: {
-        const data = view.toBufferData(GltfDataType.UnsignedByte);
-        if (undefined === data)
-          return false;
-
-        // ###TODO: we shouldn't have to allocate OctEncodedNormal objects...just use uint16s / numbers...
-        for (let i = 0; i < data.count; i++) {
-          // ###TODO? not clear why ray writes these as pairs of uint8...
-          const index = i * 2;
-          const normal = data.buffer[index] | (data.buffer[index + 1] << 8);
-          normals.push(new OctEncodedNormal(normal));
-        }
-        return true;
-      }
-      default:
-        return false;
-    }
-  }
-
-  protected readUVParams(params: Point2d[], json: any, accessorName: string): boolean {
-    const view = this.getBufferView(json, accessorName);
-    let data: any;
-
-    if (view === undefined) { return false; }
-    switch (view.type) {
-      case GltfDataType.Float: {
-        data = this.readBufferDataFloat(json, accessorName);
-
-        for (let i = 0; i < data.count; i++) {
-          const index = 2 * i; // 2 float per param...
-          params.push(new Point2d(data.buffer[index], data.buffer[index + 1]));
-        }
-        break;
-      }
-
-      case GltfDataType.UnsignedShort: {
-        // TBD.   Support quantized UVParams in shaders rather than expanding here.
-        const extensions = JsonUtils.asObject(view.accessor.extensions);
-        const quantized = undefined !== extensions ? JsonUtils.asObject(extensions.WEB3D_quantized_attributes) : undefined;
-        if (undefined === quantized)
-          return false;
-
-        const decodeMatrix = JsonUtils.asArray(quantized.decodeMatrix);
-        if (undefined === decodeMatrix) { return false; }
-
-        const qData = view.toBufferData(GltfDataType.UnsignedShort);
-        if (undefined === qData) { return false; }
-
-        for (let i = 0; i < view.count; i++) {
-          const index = 2 * i; // 3 uint16 per QPoint3d...
-          params.push(new Point2d(qData.buffer[index] * decodeMatrix[0] + decodeMatrix[6], qData.buffer[index + 1] * decodeMatrix[4] + decodeMatrix[7]));
-        }
-        break;
-      }
-    }
-
-    return true;
-  }
-
-  protected readPolylines(polylines: MeshPolylineList, json: any, accessorName: string, disjoint: boolean): boolean {
-    const view = this.getBufferView(json, accessorName);
-    if (undefined === view)
-      return false;
-
-    const numIndices = new Uint32Array(1);
-    const niBytes = new Uint8Array(numIndices.buffer);
-    const index16 = new Uint16Array(1);
-    const i16Bytes = new Uint8Array(index16.buffer);
-    const index32 = new Uint32Array(1);
-    const i32Bytes = new Uint8Array(index32.buffer);
-
-    let ndx = 0;
-    for (let p = 0; p < view.count; ++p) {
-      for (let b = 0; b < 4; ++b)
-        niBytes[b] = view.data[ndx++];
-
-      if (!disjoint && numIndices[0] < 2)
-        continue;
-
-      const indices: number[] = new Array(numIndices[0]);
-
-      if (GltfDataType.UnsignedShort === view.type) {
-        for (let i = 0; i < numIndices[0]; ++i) {
-          for (let b = 0; b < 2; ++b)
-            i16Bytes[b] = view.data[ndx++];
-          indices[i] = index16[0];
-        }
-        // Need to skip padding if we had an odd number of 16-bit indices.
-        if (0 !== numIndices[0] % 2)
-          ndx += 2;
-      } else if (GltfDataType.UInt32 === view.type) {
-        for (let i = 0; i < numIndices[0]; ++i) {
-          for (let b = 0; b < 4; ++b)
-            i32Bytes[b] = view.data[ndx++];
-          indices[i] = index32[0];
-        }
-      }
-
-      polylines.push(new MeshPolyline(indices));
-    }
-
-    return true;
-  }
-
-  protected async loadTextures(): Promise<void> {
-    if (undefined === this._textures)
-      return;
-
-    const transparentTextures: Set<string> = new Set<string>();
-    for (const name of Object.keys(this._materialValues)) {
-      const materialValue = this._materialValues[name];
-      let technique;
-      if (undefined !== materialValue.values &&
-        undefined !== materialValue.values.tex &&
-        undefined !== materialValue.technique &&
-        undefined !== (technique = this._techniques[materialValue.technique]) &&
-        undefined !== technique.states &&
-        Array.isArray(technique.states.enable)) {
-        for (const enable of technique.states.enable)
-          if (enable === 3042)
-            transparentTextures.add(materialValue.values.tex);
-      }
-    }
-
-    const promises = new Array<Promise<void>>();
-    for (const name of Object.keys(this._textures))
-      promises.push(this.loadTexture(name, transparentTextures.has(name)));
-
-    if (promises.length > 0)
-      await Promise.all(promises);
-  }
-
-  protected async loadTextureImage(imageJson: any, samplerJson: any, isTransparent: boolean): Promise<RenderTexture | undefined> {
-    try {
-      const binaryImageJson = (imageJson.extensions && imageJson.extensions.KHR_binary_glTF) ? JsonUtils.asObject(imageJson.extensions.KHR_binary_glTF) : imageJson;
-      const bufferView = this._bufferViews[binaryImageJson.bufferView];
-      const mimeType = JsonUtils.asString(binaryImageJson.mimeType);
-      const format = getImageSourceFormatForMimeType(mimeType);
-      if (undefined === format)
-        return undefined;
-
-      let textureType = RenderTexture.Type.Normal;
-      if (undefined !== samplerJson &&
-        (undefined !== samplerJson.wrapS || undefined !== samplerJson.wrapT))
-        textureType = RenderTexture.Type.TileSection;
-      const textureParams = new RenderTexture.Params(undefined, textureType);
-      const offset = bufferView.byteOffset;
-
-      /* -----------------------------------
-          const jpegArray = this._binaryData.slice(offset, offset + bufferView.byteLength);
-          const jpegArrayBuffer = jpegArray.buffer;
-          const workerOp = new ImageDecodeWorkerOperation(jpegArrayBuffer, mimeType);
-          try {
-            const imageBitmap = await GltfReader.webWorkerManager.queueOperation(workerOp)
-            return this._isCanceled ? undefined : this._system.createTextureFromImage(imageBitmap, isTransparent && ImageSourceFormat.Png === format, this._iModel, textureParams))
-          } catch (_) {
-            return undefined;
-          }
-        ------------------------------------- */
-
-      const bytes = this._binaryData.subarray(offset, offset + bufferView.byteLength);
-      const imageSource = new ImageSource(bytes, format);
-      try {
-        const image = await imageElementFromImageSource(imageSource);
-        return this._isCanceled ? undefined : this._system.createTextureFromImage(image, isTransparent && ImageSourceFormat.Png === format, this._iModel, textureParams);
-      } catch (_) {
-        return undefined;
-      }
-    } catch (e) {
-      return undefined;
-    }
-  }
-
-  protected async loadTexture(textureId: string, isTransparent: boolean): Promise<void> {
-    const textureJson = JsonUtils.asObject(this._textures[textureId]);
-    if (undefined === textureJson)
-      return;
-
-    const texture = await this.loadTextureImage(this._images[textureJson.source], undefined === this._samplers ? undefined : this._samplers[textureJson.sampler], isTransparent);
-    textureJson.renderTexture = texture;
-  }
-
-  protected findTextureMapping(textureId: string): TextureMapping | undefined {
-    const textureJson = JsonUtils.asObject(this._textures[textureId]);
-    const texture = undefined !== textureJson ? textureJson.renderTexture as RenderTexture : undefined;
-    return undefined !== texture ? new TextureMapping(texture, new TextureMapping.Params()) : undefined;
-  }
-}
+*--------------------------------------------------------------------------------------------*/
+/** @packageDocumentation
+ * @module Tiles
+ */
+
+import { assert, ByteStream, Id64String, JsonUtils, utf8ToString } from "@bentley/bentleyjs-core";
+import { Angle, Matrix3d, Point2d, Point3d, Range3d, Transform, Vector3d } from "@bentley/geometry-core";
+import {
+  BatchType, ColorDef, ElementAlignedBox3d, FeatureTable, FillFlags, GltfBufferData, GltfBufferView, GltfDataType, GltfHeader, GltfMeshMode,
+  ImageSource, ImageSourceFormat, LinePixels, MeshPolyline, MeshPolylineList, OctEncodedNormal, PackedFeatureTable, QParams3d, QPoint3d, QPoint3dList,
+  RenderTexture, TextureMapping, TileReadStatus,
+} from "@bentley/imodeljs-common";
+import { getImageSourceFormatForMimeType, imageElementFromImageSource } from "../ImageUtil";
+import { IModelConnection } from "../IModelConnection";
+import { GraphicBranch } from "../render/GraphicBranch";
+import { InstancedGraphicParams } from "../render/InstancedGraphicParams";
+import { DisplayParams } from "../render/primitives/DisplayParams";
+import { Mesh, MeshGraphicArgs, MeshList } from "../render/primitives/mesh/MeshPrimitives";
+import { Triangle } from "../render/primitives/Primitives";
+import { RenderGraphic } from "../render/RenderGraphic";
+import { RenderSystem } from "../render/RenderSystem";
+import { DracoDecoder } from "./DracoDecoder";
+import { TileContent } from "./internal";
+
+/* eslint-disable no-restricted-syntax */
+
+/* -----------------------------------
+ * To restore the use of web workers to decode jpeg, locate and uncomment the three sections by searching for "webworker".
+  import { WorkerOperation, WebWorkerManager } from "../WebWorkerManager";
+  ------------------------------------ */
+
+/** The result of [[GltfReader.read]].
+ * @internal
+ */
+export interface GltfReaderResult extends TileContent {
+  readStatus: TileReadStatus;
+}
+
+/** Data required for creating a [[GltfReader]] capable of deserializing [glTF](https://www.khronos.org/gltf/).
+ * @internal
+ */
+export class GltfReaderProps {
+  private constructor(public readonly buffer: ByteStream,
+    public readonly binaryData: Uint8Array,
+    public readonly accessors: any,
+    public readonly bufferViews: any,
+    public readonly scene: any,
+    public readonly nodes: any,
+    public readonly meshes: any,
+    public readonly materials: any,
+    public readonly extensions: any,
+    public readonly samplers: any,
+    public readonly techniques: any,
+    public readonly yAxisUp: boolean) { }
+
+  /** Attempt to construct a new GltfReaderProps from the binary data beginning at the supplied stream's current read position. */
+  public static create(buffer: ByteStream, yAxisUp: boolean = false): GltfReaderProps | undefined {
+    const header = new GltfHeader(buffer);
+    if (!header.isValid)
+      return undefined;
+
+    const binaryData = new Uint8Array(buffer.arrayBuffer, header.binaryPosition);
+    buffer.curPos = header.scenePosition;
+    const sceneStrData = buffer.nextBytes(header.sceneStrLength);
+    const sceneStr = utf8ToString(sceneStrData);
+    if (undefined === sceneStr)
+      return undefined;
+
+    try {
+      const sceneValue = JSON.parse(sceneStr);
+      const nodes = JsonUtils.asObject(sceneValue.nodes);
+      const meshes = JsonUtils.asObject(sceneValue.meshes);
+      const materialValues = JsonUtils.asObject(sceneValue.materials);
+      const accessors = JsonUtils.asObject(sceneValue.accessors);
+      const bufferViews = JsonUtils.asObject(sceneValue.bufferViews);
+      const extensions = JsonUtils.asObject(sceneValue.extensions);
+      const samplers = JsonUtils.asObject(sceneValue.samplers);
+      const techniques = JsonUtils.asObject(sceneValue.techniques);
+
+      if (undefined === meshes)
+        return undefined;
+
+      return new GltfReaderProps(buffer, binaryData, accessors, bufferViews, sceneValue, nodes, meshes, materialValues, extensions, samplers, techniques, yAxisUp);
+    } catch (e) {
+      return undefined;
+    }
+  }
+}
+
+/** A function that returns true if deserialization of the data supplied by the reader should abort.
+ * @internal
+ */
+export type ShouldAbortReadGltf = (reader: GltfReader) => boolean;
+
+/* -----------------------------------
+   This is part of the webworker option.
+
+  // input is Uint8Array, the result is an ImageBitMap.
+  class ImageDecodeWorkerOperation extends WorkerOperation {
+    constructor(imageBytes: ArrayBuffer, imageMimeType: string) {
+      super("imageBytesToImageBitmap", [imageBytes, imageMimeType], [imageBytes]);
+    }
+  }
+-------------------------------------- */
+
+/** Deserializes [glTF](https://www.khronos.org/gltf/).
+ * @internal
+ */
+export abstract class GltfReader {
+  protected readonly _buffer: ByteStream;
+  protected readonly _scene: any;
+  protected readonly _accessors: any;
+  protected readonly _bufferViews: any;
+  protected readonly _meshes: any;
+  protected readonly _nodes: any;
+  protected readonly _batchData: any;
+  protected readonly _materialValues: any;
+  protected readonly _textures: any;
+  protected readonly _renderMaterials: any;  // Materials that may be deserialized and created directly
+  protected readonly _namedTextures: any;    // Textures that may be deserialized and created directly
+  protected readonly _images: any;
+  protected readonly _samplers: any;
+  protected readonly _techniques: any;
+  protected readonly _extensions: any;
+  protected readonly _binaryData: Uint8Array;
+  protected readonly _iModel: IModelConnection;
+  protected readonly _is3d: boolean;
+  protected readonly _modelId: Id64String;
+  protected readonly _system: RenderSystem;
+  protected readonly _returnToCenter: number[] | undefined;
+  protected readonly _yAxisUp: boolean;
+  protected readonly _type: BatchType;
+  private readonly _canceled?: ShouldAbortReadGltf;
+
+  /* -----------------------------------
+  private static _webWorkerManager: WebWorkerManager;
+
+  private static get webWorkerManager() {
+    if (!GltfReader._webWorkerManager) {
+      GltfReader._webWorkerManager = new WebWorkerManager("v" + BUILD_SEMVER + "/frontend-webworker.js", 4);
+    }
+    return GltfReader._webWorkerManager;
+  }
+  ------------------------------------- */
+
+  /** Asynchronously deserialize the tile data and return the result. */
+  public async abstract read(): Promise<GltfReaderResult>;
+
+  protected get _isCanceled(): boolean { return undefined !== this._canceled && this._canceled(this); }
+  protected get _isVolumeClassifier(): boolean { return BatchType.VolumeClassifier === this._type; }
+
+  protected readGltfAndCreateGraphics(isLeaf: boolean, featureTable: FeatureTable, contentRange: ElementAlignedBox3d, transformToRoot?: Transform, pseudoRtcBias?: Vector3d, instances?: InstancedGraphicParams): GltfReaderResult {
+    if (this._isCanceled)
+      return { readStatus: TileReadStatus.Canceled, isLeaf };
+
+    if (this._returnToCenter !== undefined || (pseudoRtcBias !== undefined && pseudoRtcBias.magnitude() < 1.0E5))
+      pseudoRtcBias = undefined;
+
+    const childNodes = new Set<string>();
+    for (const key of Object.keys(this._nodes)) {
+      const node = this._nodes[key];
+      if (node.children)
+        for (const child of node.children)
+          childNodes.add(child.toString());
+    }
+
+    const renderGraphicList: RenderGraphic[] = [];
+    let readStatus: TileReadStatus = TileReadStatus.InvalidTileData;
+    for (const nodeKey of Object.keys(this._nodes))
+      if (!childNodes.has(nodeKey))
+        if (TileReadStatus.Success !== (readStatus = this.readNodeAndCreateGraphics(renderGraphicList, this._nodes[nodeKey], featureTable, undefined, instances, pseudoRtcBias)))
+          return { readStatus, isLeaf };
+
+    if (0 === renderGraphicList.length)
+      return { readStatus: TileReadStatus.InvalidTileData, isLeaf };
+
+    let renderGraphic: RenderGraphic | undefined;
+    if (1 === renderGraphicList.length)
+      renderGraphic = renderGraphicList[0];
+    else
+      renderGraphic = this._system.createGraphicList(renderGraphicList);
+
+    const range = contentRange.clone();
+    if (undefined !== this._returnToCenter) {
+      range.low.plusXYZ(-this._returnToCenter[0], -this._returnToCenter[1], -this._returnToCenter[2], range.low);
+      range.high.plusXYZ(-this._returnToCenter[0], -this._returnToCenter[1], -this._returnToCenter[2], range.high);
+    }
+
+    if (undefined !== pseudoRtcBias) {
+      range.low.subtractInPlace(pseudoRtcBias);
+      range.high.subtractInPlace(pseudoRtcBias);
+    }
+    renderGraphic = this._system.createBatch(renderGraphic, PackedFeatureTable.pack(featureTable), range);
+    let transform;
+    if (undefined !== this._returnToCenter || undefined !== pseudoRtcBias || this._yAxisUp || undefined !== transformToRoot) {
+      const branch = new GraphicBranch(true);
+      branch.add(renderGraphic);
+      if (undefined !== this._returnToCenter)
+        transform = Transform.createTranslationXYZ(this._returnToCenter[0], this._returnToCenter[1], this._returnToCenter[2]);
+      else if (undefined !== pseudoRtcBias)
+        transform = Transform.createTranslationXYZ(pseudoRtcBias.x, pseudoRtcBias.y, pseudoRtcBias.z);
+      else
+        transform = Transform.createIdentity();
+
+      if (this._yAxisUp) transform = transform.multiplyTransformMatrix3d(Matrix3d.createRotationAroundVector(Vector3d.create(1.0, 0.0, 0.0), Angle.createRadians(Angle.piOver2Radians)) as Matrix3d);
+      if (undefined !== transformToRoot) transform = transformToRoot.multiplyTransformTransform(transform);
+      renderGraphic = this._system.createBranch(branch, transform);
+    }
+
+    return {
+      readStatus,
+      isLeaf,
+      contentRange,
+      graphic: renderGraphic,
+    };
+  }
+
+  private readNodeAndCreateGraphics(renderGraphicList: RenderGraphic[], node: any, featureTable: FeatureTable, parentTransform: Transform | undefined, instances?: InstancedGraphicParams, pseudoRtcBias?: Vector3d): TileReadStatus {
+    if (undefined === node)
+      return TileReadStatus.InvalidTileData;
+
+    let thisTransform = parentTransform;
+    let thisBias;
+    if (Array.isArray(node.matrix)) {
+      const jTrans = node.matrix;
+      const nodeTransform = Transform.createOriginAndMatrix(Point3d.create(jTrans[12], jTrans[13], jTrans[14]), Matrix3d.createRowValues(jTrans[0], jTrans[4], jTrans[8], jTrans[1], jTrans[5], jTrans[9], jTrans[2], jTrans[6], jTrans[10]));
+      thisTransform = thisTransform ? thisTransform.multiplyTransformTransform(nodeTransform) : nodeTransform;
+    }
+    /**
+     * This is a workaround for tiles generated by
+     * context capture which have a large offset from the tileset origin that exceeds the
+     * capacity of 32 bit integers. It is essentially an ad hoc RTC applied at read time only if the tile is far from the
+     * origin and there is no RTC supplied either with the B3DM of the GLTF.
+     * as the vertices are supplied in a quantized format, applying the RTC bias to
+     * quantization origin will make these tiles work correctly.
+     */
+    if (undefined !== pseudoRtcBias) {
+      thisBias = (undefined === thisTransform) ? pseudoRtcBias : thisTransform.matrix.multiplyInverse(pseudoRtcBias);
+    }
+    const meshKey = node.meshes ? node.meshes : node.mesh;
+    if (undefined !== meshKey) {
+      const nodeMesh = this._meshes[meshKey];
+      if (nodeMesh) {
+        const meshGraphicArgs = new MeshGraphicArgs();
+        const meshes = new MeshList(featureTable);
+        for (const primitive of nodeMesh.primitives) {
+          const geometry = this.readMeshPrimitive(primitive, featureTable, thisBias);
+          if (undefined !== geometry)
+            meshes.push(geometry);
+        }
+
+        let renderGraphic: RenderGraphic | undefined;
+        if (0 !== meshes.length) {
+          if (1 === meshes.length) {
+            renderGraphic = meshes[0].getGraphics(meshGraphicArgs, this._system, instances);
+          } else {
+            const thisList: RenderGraphic[] = [];
+            for (const mesh of meshes) {
+              renderGraphic = mesh.getGraphics(meshGraphicArgs, this._system, instances);
+              if (undefined !== renderGraphic)
+                thisList.push(renderGraphic);
+            }
+            if (0 !== thisList.length)
+              renderGraphic = this._system.createGraphicList(thisList);
+          }
+          if (renderGraphic) {
+            if (thisTransform && !thisTransform.isIdentity) {
+              const branch = new GraphicBranch(true);
+              branch.add(renderGraphic);
+              renderGraphic = this._system.createBranch(branch, thisTransform);
+            }
+            renderGraphicList.push(renderGraphic);
+          }
+        }
+      }
+    }
+    if (node.children) {
+      for (const child of node.children)
+        this.readNodeAndCreateGraphics(renderGraphicList, this._nodes[child], featureTable, thisTransform, instances);
+    }
+    return TileReadStatus.Success;
+  }
+
+  public getBufferView(json: any, accessorName: string): GltfBufferView | undefined {
+    try {
+      const accessorValue = JsonUtils.asString(json[accessorName]);
+      const accessor = 0 < accessorValue.length ? JsonUtils.asObject(this._accessors[accessorValue]) : undefined;
+      const bufferViewAccessorValue = undefined !== accessor ? JsonUtils.asString(accessor.bufferView) : "";
+      const bufferView = 0 < bufferViewAccessorValue.length ? JsonUtils.asObject(this._bufferViews[bufferViewAccessorValue]) : undefined;
+
+      if (undefined === accessor)
+        return undefined;
+
+      const type = accessor.componentType as GltfDataType;
+      let dataSize = 0;
+      switch (type) {
+        case GltfDataType.UnsignedByte:
+          dataSize = 1;
+          break;
+        case GltfDataType.UnsignedShort:
+          dataSize = 2;
+          break;
+        case GltfDataType.UInt32:
+        case GltfDataType.Float:
+          dataSize = 4;
+          break;
+        default:
+          return undefined;
+      }
+      let componentCount = 1;
+      switch (accessor.type) {
+        case "VEC3":
+          componentCount = 3;
+          break;
+        case "VEC2":
+          componentCount = 2;
+          break;
+      }
+
+      const offset = ((bufferView && bufferView.byteOffset) ? bufferView.byteOffset : 0) + (accessor.byteOffset ? accessor.byteOffset : 0);
+      const length = componentCount * dataSize * accessor.count;
+      // If the data is misaligned (Scalable mesh tile publisher) use slice to copy -- else use subarray.
+      // assert(0 === offset % dataSize);
+      const bytes = (0 === (this._binaryData.byteOffset + offset) % dataSize) ? this._binaryData.subarray(offset, offset + length) : this._binaryData.slice(offset, offset + length);
+      return new GltfBufferView(bytes, accessor.count as number, type, accessor);
+    } catch (e) {
+      return undefined;
+    }
+  }
+
+  public readBufferData32(json: any, accessorName: string): GltfBufferData | undefined { return this.readBufferData(json, accessorName, GltfDataType.UInt32); }
+  public readBufferData16(json: any, accessorName: string): GltfBufferData | undefined { return this.readBufferData(json, accessorName, GltfDataType.UnsignedShort); }
+  public readBufferData8(json: any, accessorName: string): GltfBufferData | undefined { return this.readBufferData(json, accessorName, GltfDataType.UnsignedByte); }
+  public readBufferDataFloat(json: any, accessorName: string): GltfBufferData | undefined { return this.readBufferData(json, accessorName, GltfDataType.Float); }
+
+  protected constructor(props: GltfReaderProps, iModel: IModelConnection, modelId: Id64String, is3d: boolean, system: RenderSystem, type: BatchType = BatchType.Primary, isCanceled?: ShouldAbortReadGltf) {
+    this._buffer = props.buffer;
+    this._scene = props.scene;
+    this._binaryData = props.binaryData;
+    this._accessors = props.accessors;
+    this._bufferViews = props.bufferViews;
+    this._meshes = props.meshes;
+    this._nodes = props.nodes;
+    this._materialValues = props.materials;
+    this._samplers = props.samplers;
+    this._techniques = props.techniques;
+    this._extensions = props.extensions;
+    this._yAxisUp = props.yAxisUp;
+    this._returnToCenter = this.extractReturnToCenter(props.extensions);
+    this._textures = props.scene.textures;
+    this._images = props.scene.images;
+
+    this._renderMaterials = props.scene.renderMaterials;
+    this._namedTextures = props.scene.namedTextures;
+
+    this._iModel = iModel;
+    this._modelId = modelId;
+    this._is3d = is3d;
+    this._system = system;
+    this._type = type;
+    this._canceled = isCanceled;
+  }
+
+  protected readBufferData(json: any, accessorName: string, type: GltfDataType): GltfBufferData | undefined {
+    const view = this.getBufferView(json, accessorName);
+    return undefined !== view ? view.toBufferData(type) : undefined;
+  }
+
+  protected readFeatureIndices(_json: any): number[] | undefined { return undefined; }
+
+  private colorFromJson(values: number[]): ColorDef { return ColorDef.from(values[0] * 255, values[1] * 255, values[2] * 255, (1.0 - values[3]) * 255); }
+
+  private colorFromMaterial(materialJson: any): ColorDef {
+    if (materialJson) {
+      if (materialJson.values && Array.isArray(materialJson.values.color))
+        return this.colorFromJson(materialJson.values.color);
+      else if (materialJson.pbrMetallicRoughness && Array.isArray(materialJson.pbrMetallicRoughness.baseColorFactor))
+        return this.colorFromJson(materialJson.pbrMetallicRoughness.baseColorFactor);
+      else if (materialJson.extensions && materialJson.extensions.KHR_techniques_webgl && materialJson.extensions.KHR_techniques_webgl.values && materialJson.extensions.KHR_techniques_webgl.values.u_color)
+        return this.colorFromJson(materialJson.extensions.KHR_techniques_webgl.values.u_color);
+    }
+
+    return ColorDef.white;
+  }
+
+  private extractTextureId(materialJson: any): string | undefined {
+    if (typeof materialJson !== "object")
+      return undefined;
+
+    const extractId = (value: any) => {
+      switch (typeof value) {
+        case "string":
+          return value;
+        case "number":
+          return value.toString();
+        default:
+          return undefined;
+      }
+    };
+
+    // Bimium's shader value...almost certainly obsolete at this point.
+    let id = extractId(materialJson.values?.tex);
+    if (undefined !== id)
+      return id;
+
+    // KHR_techniques_webgl extension
+    const techniques = this._extensions?.KHR_techniques_webgl?.techniques;
+    const ext = Array.isArray(techniques) ? materialJson.extensions?.KHR_techniques_webgl : undefined;
+    if (undefined !== ext && typeof ext.values === "object") {
+      const uniforms = typeof ext.technique === "number" ? techniques[ext.technique].uniforms : undefined;
+      if (typeof uniforms === "object") {
+        for (const uniformName of Object.keys(uniforms)) {
+          const uniform = uniforms[uniformName];
+          if (typeof uniform === "object" && uniform.type === GltfDataType.Sampler2d)
+            return extractId(ext.values[uniformName]?.index);
+        }
+      }
+    }
+
+    id = extractId(materialJson.diffuseTexture?.index);
+    id = id ?? extractId(materialJson.emissiveTexture?.index);
+    return id ?? extractId(materialJson.pbrMetallicRoughness?.baseColorTexture?.index);
+  }
+
+
+  protected createDisplayParams(materialJson: any, hasBakedLighting: boolean): DisplayParams | undefined {
+    const textureId = this.extractTextureId(materialJson);
+    const textureMapping = undefined !== textureId ? this.findTextureMapping(textureId) : undefined;
+    const color = this.colorFromMaterial(materialJson);
+    return new DisplayParams(DisplayParams.Type.Mesh, color, color, 1, LinePixels.Solid, FillFlags.Always, undefined, undefined, hasBakedLighting, textureMapping);
+  }
+  protected extractReturnToCenter(extensions: any): number[] | undefined {
+    if (extensions === undefined) { return undefined; }
+    const cesiumRtc = JsonUtils.asObject(extensions.CESIUM_RTC);
+    if (cesiumRtc === undefined) return undefined;
+    const rtc = JsonUtils.asArray(cesiumRtc.center);
+    return (rtc[0] === 0.0 && rtc[1] === 0.0 && rtc[2] === 0.0) ? undefined : rtc;
+  }
+
+  protected readMeshPrimitive(primitive: any, featureTable?: FeatureTable, pseudoRtcBias?: Vector3d): Mesh | undefined {
+    const materialName = JsonUtils.asString(primitive.material);
+    const hasBakedLighting = undefined === primitive.attributes.NORMAL;
+    const materialValue = 0 < materialName.length ? JsonUtils.asObject(this._materialValues[materialName]) : undefined;
+    const displayParams = this.createDisplayParams(materialValue, hasBakedLighting);
+    if (undefined === displayParams)
+      return undefined;
+
+    let primitiveType: number = -1;
+    const meshMode = JsonUtils.asInt(primitive.mode, GltfMeshMode.Triangles);
+    switch (meshMode) {
+      case GltfMeshMode.Lines:
+        // primitiveType = Mesh.PrimitiveType.Polyline;
+        return undefined; // ###TODO support polylines from glTF.
+        break;
+      case GltfMeshMode.Triangles:
+        primitiveType = Mesh.PrimitiveType.Mesh;
+        break;
+      default:
+        assert(false);
+        return undefined;
+    }
+    const isPlanar = JsonUtils.asBool(primitive.isPlanar);
+
+    const isVolumeClassifier = this._isVolumeClassifier;
+    const mesh = Mesh.create({
+      displayParams,
+      features: undefined !== featureTable ? new Mesh.Features(featureTable) : undefined,
+      type: primitiveType,
+      range: Range3d.createNull(),
+      is2d: !this._is3d,
+      isPlanar,
+      hasBakedLighting,
+      isVolumeClassifier,
+    });
+    // We don't have real colormap - just load material color.  This will be used if non-Bentley
+    // tile or fit the color table is uniform. For a non-Bentley, non-Uniform, we'll set the
+    // uv parameters to pick the colors out of the color map texture.
+    mesh.colorMap.insert(displayParams.fillColor.tbgr);   // White...
+
+    const colorIndices = this.readBufferData16(primitive.attributes, "_COLORINDEX");
+    if (undefined !== colorIndices) {
+      let texStep;
+      if (materialValue.values !== undefined && Array.isArray(materialValue.values.texStep))
+        texStep = materialValue.values.texStep;
+      else if (materialValue.extensions && materialValue.extensions.KHR_techniques_webgl && materialValue.extensions.KHR_techniques_webgl.values && Array.isArray(materialValue.extensions.KHR_techniques_webgl.values.u_texStep))
+        texStep = materialValue.extensions.KHR_techniques_webgl.values.u_texStep;
+
+      if (texStep)
+        for (let i = 0; i < colorIndices.count; i++)
+          mesh.uvParams.push(new Point2d(texStep[1] + texStep[0] * colorIndices.buffer[i], .5));
+    }
+
+    if (undefined !== mesh.features && !this.readFeatures(mesh.features, primitive))
+      return undefined;
+    if (primitive.extensions && primitive.extensions.KHR_draco_mesh_compression) {
+      const dracoExtension = primitive.extensions.KHR_draco_mesh_compression;
+      const bufferView = this._bufferViews[dracoExtension.bufferView];
+      if (undefined === bufferView) return undefined;
+      const bufferData = this._binaryData.subarray(bufferView.byteOffset, bufferView.byteOffset + bufferView.byteLength);
+
+      return DracoDecoder.readDracoMesh(mesh, primitive, bufferData, dracoExtension.attributes);
+    }
+    if (!this.readVertices(mesh.points, primitive, pseudoRtcBias))
+      return undefined;
+
+    switch (primitiveType) {
+      case Mesh.PrimitiveType.Mesh: {
+        if (!this.readMeshIndices(mesh, primitive))
+          return undefined;
+
+        if (!displayParams.ignoreLighting && !this.readNormals(mesh.normals, primitive.attributes, "NORMAL"))
+          return undefined;
+
+        if (0 === mesh.uvParams.length)
+          this.readUVParams(mesh.uvParams, primitive.attributes, "TEXCOORD_0");
+        break;
+      }
+
+      case Mesh.PrimitiveType.Polyline:
+      case Mesh.PrimitiveType.Point: {
+        if (undefined !== mesh.polylines && !this.readPolylines(mesh.polylines, primitive, "indices", Mesh.PrimitiveType.Point === primitiveType))
+          return undefined;
+        break;
+      }
+      default: {
+        assert(false, "unhandled primitive type");
+        return undefined;
+      }
+    }
+    if (displayParams.textureMapping && 0 === mesh.uvParams.length)
+      return undefined;
+
+    return mesh;
+  }
+
+  /**
+   *
+   * @param positions quantized points
+   * @param primitive input json
+   * @param pseudoRtcBias a bias applied to each point - this is a workaround for tiles generated by
+   * context capture which have a large offset from the tileset origin that exceeds the
+   * capacity of 32 bit integers. This is essentially an ad hoc RTC applied at read time.
+   */
+  protected readVertices(positions: QPoint3dList, primitive: any, pseudoRtcBias?: Vector3d): boolean {
+    const view = this.getBufferView(primitive.attributes, "POSITION");
+    if (undefined === view)
+      return false;
+
+    if (GltfDataType.Float === view.type) {
+      const buffer = view.toBufferData(GltfDataType.Float);
+      if (undefined === buffer)
+        return false;
+      const range = Range3d.createNull();
+      for (let i = 0; i < buffer.buffer.length;)
+        range.extendXYZ(buffer.buffer[i++], buffer.buffer[i++], buffer.buffer[i++]);
+
+      positions.reset(QParams3d.fromRange(range));
+      const scratchPoint = new Point3d();
+      for (let i = 0, j = 0; i < buffer.count; i++) {
+        scratchPoint.set(buffer.buffer[j++], buffer.buffer[j++], buffer.buffer[j++]);
+        if (undefined !== pseudoRtcBias)
+          scratchPoint.subtractInPlace(pseudoRtcBias);
+
+        positions.add(scratchPoint);
+      }
+    } else {
+      if (GltfDataType.UnsignedShort !== view.type)
+        return false;
+
+      const extensions = JsonUtils.asObject(view.accessor.extensions);
+      const quantized = undefined !== extensions ? JsonUtils.asObject(extensions.WEB3D_quantized_attributes) : undefined;
+      if (undefined === quantized)
+        return false;
+
+      const rangeMin = JsonUtils.asArray(quantized.decodedMin);
+      const rangeMax = JsonUtils.asArray(quantized.decodedMax);
+      if (undefined === rangeMin || undefined === rangeMax)
+        return false;
+
+      const buffer = view.toBufferData(GltfDataType.UnsignedShort);
+      if (undefined === buffer)
+        return false;
+
+      const qpt = QPoint3d.fromScalars(0, 0, 0);
+      const qRange = Range3d.create(Point3d.create(rangeMin[0], rangeMin[1], rangeMin[2]), Point3d.create(rangeMax[0], rangeMax[1], rangeMax[2]));
+      if (undefined !== pseudoRtcBias) {
+        qRange.low.subtractInPlace(pseudoRtcBias);
+        qRange.high.subtractInPlace(pseudoRtcBias);
+      }
+      positions.reset(QParams3d.fromRange(qRange));
+      for (let i = 0; i < view.count; i++) {
+        const index = i * 3; // 3 uint16 per QPoint3d...
+        qpt.setFromScalars(buffer.buffer[index], buffer.buffer[index + 1], buffer.buffer[index + 2]);
+        positions.push(qpt);
+      }
+    }
+
+    return true;
+  }
+
+  protected readIndices(json: any, accessorName: string): number[] | undefined {
+    const data = this.readBufferData32(json, accessorName);
+    if (undefined === data)
+      return undefined;
+
+    const indices = [];
+    for (let i = 0; i < data.count; i++)
+      indices.push(data.buffer[i]);
+
+    return indices;
+  }
+
+  protected readFeatures(features: Mesh.Features, json: any): boolean {
+    const indices = this.readFeatureIndices(json);
+    if (undefined === indices)
+      return false;
+
+    features.setIndices(indices);
+    return true;
+  }
+
+  protected readMeshIndices(mesh: Mesh, json: any): boolean {
+    const data = this.readBufferData32(json, "indices");
+    if (undefined === data)
+      return false;
+
+    assert(0 === data.count % 3);
+
+    const triangle = new Triangle(false);
+
+    for (let i = 0; i < data.count; i += 3) {
+      triangle.setIndices(data.buffer[i], data.buffer[i + 1], data.buffer[i + 2]);
+      mesh.addTriangle(triangle);
+    }
+
+    return true;
+  }
+
+  protected readNormals(normals: OctEncodedNormal[], json: any, accessorName: string): boolean {
+    const view = this.getBufferView(json, accessorName);
+    if (undefined === view)
+      return false;
+
+    switch (view.type) {
+      case GltfDataType.Float: {
+        const data = view.toBufferData(GltfDataType.Float);
+        if (undefined === data)
+          return false;
+
+        const scratchNormal = new Vector3d();
+        for (let i = 0, j = 0; i < data.count; i++) {
+          scratchNormal.set(data.buffer[j++], data.buffer[j++], data.buffer[j++]);
+          normals.push(OctEncodedNormal.fromVector(scratchNormal));
+        }
+        return true;
+      }
+
+      case GltfDataType.UnsignedByte: {
+        const data = view.toBufferData(GltfDataType.UnsignedByte);
+        if (undefined === data)
+          return false;
+
+        // ###TODO: we shouldn't have to allocate OctEncodedNormal objects...just use uint16s / numbers...
+        for (let i = 0; i < data.count; i++) {
+          // ###TODO? not clear why ray writes these as pairs of uint8...
+          const index = i * 2;
+          const normal = data.buffer[index] | (data.buffer[index + 1] << 8);
+          normals.push(new OctEncodedNormal(normal));
+        }
+        return true;
+      }
+      default:
+        return false;
+    }
+  }
+
+  protected readUVParams(params: Point2d[], json: any, accessorName: string): boolean {
+    const view = this.getBufferView(json, accessorName);
+    let data: any;
+
+    if (view === undefined) { return false; }
+    switch (view.type) {
+      case GltfDataType.Float: {
+        data = this.readBufferDataFloat(json, accessorName);
+
+        for (let i = 0; i < data.count; i++) {
+          const index = 2 * i; // 2 float per param...
+          params.push(new Point2d(data.buffer[index], data.buffer[index + 1]));
+        }
+        break;
+      }
+
+      case GltfDataType.UnsignedShort: {
+        // TBD.   Support quantized UVParams in shaders rather than expanding here.
+        const extensions = JsonUtils.asObject(view.accessor.extensions);
+        const quantized = undefined !== extensions ? JsonUtils.asObject(extensions.WEB3D_quantized_attributes) : undefined;
+        if (undefined === quantized)
+          return false;
+
+        const decodeMatrix = JsonUtils.asArray(quantized.decodeMatrix);
+        if (undefined === decodeMatrix) { return false; }
+
+        const qData = view.toBufferData(GltfDataType.UnsignedShort);
+        if (undefined === qData) { return false; }
+
+        for (let i = 0; i < view.count; i++) {
+          const index = 2 * i; // 3 uint16 per QPoint3d...
+          params.push(new Point2d(qData.buffer[index] * decodeMatrix[0] + decodeMatrix[6], qData.buffer[index + 1] * decodeMatrix[4] + decodeMatrix[7]));
+        }
+        break;
+      }
+    }
+
+    return true;
+  }
+
+  protected readPolylines(polylines: MeshPolylineList, json: any, accessorName: string, disjoint: boolean): boolean {
+    const view = this.getBufferView(json, accessorName);
+    if (undefined === view)
+      return false;
+
+    const numIndices = new Uint32Array(1);
+    const niBytes = new Uint8Array(numIndices.buffer);
+    const index16 = new Uint16Array(1);
+    const i16Bytes = new Uint8Array(index16.buffer);
+    const index32 = new Uint32Array(1);
+    const i32Bytes = new Uint8Array(index32.buffer);
+
+    let ndx = 0;
+    for (let p = 0; p < view.count; ++p) {
+      for (let b = 0; b < 4; ++b)
+        niBytes[b] = view.data[ndx++];
+
+      if (!disjoint && numIndices[0] < 2)
+        continue;
+
+      const indices: number[] = new Array(numIndices[0]);
+
+      if (GltfDataType.UnsignedShort === view.type) {
+        for (let i = 0; i < numIndices[0]; ++i) {
+          for (let b = 0; b < 2; ++b)
+            i16Bytes[b] = view.data[ndx++];
+          indices[i] = index16[0];
+        }
+        // Need to skip padding if we had an odd number of 16-bit indices.
+        if (0 !== numIndices[0] % 2)
+          ndx += 2;
+      } else if (GltfDataType.UInt32 === view.type) {
+        for (let i = 0; i < numIndices[0]; ++i) {
+          for (let b = 0; b < 4; ++b)
+            i32Bytes[b] = view.data[ndx++];
+          indices[i] = index32[0];
+        }
+      }
+
+      polylines.push(new MeshPolyline(indices));
+    }
+
+    return true;
+  }
+
+  protected async loadTextures(): Promise<void> {
+    if (undefined === this._textures)
+      return;
+
+    const transparentTextures: Set<string> = new Set<string>();
+    for (const name of Object.keys(this._materialValues)) {
+      const materialValue = this._materialValues[name];
+      let technique;
+      if (undefined !== materialValue.values &&
+        undefined !== materialValue.values.tex &&
+        undefined !== materialValue.technique &&
+        undefined !== (technique = this._techniques[materialValue.technique]) &&
+        undefined !== technique.states &&
+        Array.isArray(technique.states.enable)) {
+        for (const enable of technique.states.enable)
+          if (enable === 3042)
+            transparentTextures.add(materialValue.values.tex);
+      }
+    }
+
+    const promises = new Array<Promise<void>>();
+    for (const name of Object.keys(this._textures))
+      promises.push(this.loadTexture(name, transparentTextures.has(name)));
+
+    if (promises.length > 0)
+      await Promise.all(promises);
+  }
+
+  protected async loadTextureImage(imageJson: any, samplerJson: any, isTransparent: boolean): Promise<RenderTexture | undefined> {
+    try {
+      const binaryImageJson = (imageJson.extensions && imageJson.extensions.KHR_binary_glTF) ? JsonUtils.asObject(imageJson.extensions.KHR_binary_glTF) : imageJson;
+      const bufferView = this._bufferViews[binaryImageJson.bufferView];
+      const mimeType = JsonUtils.asString(binaryImageJson.mimeType);
+      const format = getImageSourceFormatForMimeType(mimeType);
+      if (undefined === format)
+        return undefined;
+
+      let textureType = RenderTexture.Type.Normal;
+      if (undefined !== samplerJson &&
+        (undefined !== samplerJson.wrapS || undefined !== samplerJson.wrapT))
+        textureType = RenderTexture.Type.TileSection;
+      const textureParams = new RenderTexture.Params(undefined, textureType);
+      const offset = bufferView.byteOffset;
+
+      /* -----------------------------------
+          const jpegArray = this._binaryData.slice(offset, offset + bufferView.byteLength);
+          const jpegArrayBuffer = jpegArray.buffer;
+          const workerOp = new ImageDecodeWorkerOperation(jpegArrayBuffer, mimeType);
+          try {
+            const imageBitmap = await GltfReader.webWorkerManager.queueOperation(workerOp)
+            return this._isCanceled ? undefined : this._system.createTextureFromImage(imageBitmap, isTransparent && ImageSourceFormat.Png === format, this._iModel, textureParams))
+          } catch (_) {
+            return undefined;
+          }
+        ------------------------------------- */
+
+      const bytes = this._binaryData.subarray(offset, offset + bufferView.byteLength);
+      const imageSource = new ImageSource(bytes, format);
+      try {
+        const image = await imageElementFromImageSource(imageSource);
+        return this._isCanceled ? undefined : this._system.createTextureFromImage(image, isTransparent && ImageSourceFormat.Png === format, this._iModel, textureParams);
+      } catch (_) {
+        return undefined;
+      }
+    } catch (e) {
+      return undefined;
+    }
+  }
+
+  protected async loadTexture(textureId: string, isTransparent: boolean): Promise<void> {
+    const textureJson = JsonUtils.asObject(this._textures[textureId]);
+    if (undefined === textureJson)
+      return;
+
+    const texture = await this.loadTextureImage(this._images[textureJson.source], undefined === this._samplers ? undefined : this._samplers[textureJson.sampler], isTransparent);
+    textureJson.renderTexture = texture;
+  }
+
+  protected findTextureMapping(textureId: string): TextureMapping | undefined {
+    const textureJson = JsonUtils.asObject(this._textures[textureId]);
+    const texture = undefined !== textureJson ? textureJson.renderTexture as RenderTexture : undefined;
+    return undefined !== texture ? new TextureMapping(texture, new TextureMapping.Params()) : undefined;
+  }
+}