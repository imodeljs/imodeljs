--- conflicted
+++ resolved
@@ -31,12 +31,9 @@
 import { addSolarShadowMap } from "./SolarShadowMapping";
 import { FloatRgb, FloatRgba } from "../FloatRGBA";
 import { ColorDef } from "@bentley/imodeljs-common";
-<<<<<<< HEAD
-import { unpackFloat } from "./Clipping";
-=======
 import { AttributeMap } from "../AttributeMap";
 import { TechniqueId } from "../TechniqueId";
->>>>>>> 67e02c83
+import { unpackFloat } from "./Clipping";
 
 // NB: Textures do not contain pre-multiplied alpha.
 const sampleSurfaceTexture = `
