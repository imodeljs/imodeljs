/*---------------------------------------------------------------------------------------------
| $Copyright: (c) 2018 Bentley Systems, Incorporated. All rights reserved. $
 *--------------------------------------------------------------------------------------------*/
/** @module Views */

import {
  Vector3d, XYZ, Point3d, Point2d, XAndY, LowAndHighXY, LowAndHighXYZ, Arc3d, Range3d, AxisOrder, Angle, AngleSweep,
  RotMatrix, Transform, Map4d, Point4d, Constant,
} from "@bentley/geometry-core";
import { ViewState, StandardViewId, ViewStatus, MarginPercent, GridOrientationType } from "./ViewState";
import { BeEvent, BeDuration, BeTimePoint, Id64, StopWatch } from "@bentley/bentleyjs-core";
import { BeCursor } from "./tools/Tool";
import { EventController } from "./tools/EventController";
import { AuxCoordSystemState, ACSDisplayOptions } from "./AuxCoordSys";
import { IModelConnection } from "./IModelConnection";
import { HitDetail, SnapDetail, SnapMode } from "./HitDetail";
import { DecorateContext, SceneContext } from "./ViewContext";
import { TileRequests } from "./tile/TileTree";
import { LegacyMath } from "@bentley/imodeljs-common/lib/LegacyMath";
import { Hilite, Camera, ColorDef, Frustum, Npc, NpcCorners, NpcCenter, Placement3dProps, Placement2dProps, Placement2d, Placement3d, AntiAliasPref } from "@bentley/imodeljs-common";
import { IModelApp } from "./IModelApp";
import { Decorations, DecorationList, RenderTarget, RenderPlan, Pixel } from "./render/System";
import { UpdatePlan } from "./render/UpdatePlan";
import { ViewFlags } from "@bentley/imodeljs-common";
import { FeatureSymbology } from "./render/FeatureSymbology";

/** Viewport synchronization flags */
export class SyncFlags {
  private decorations = false;
  private scene = false;
  private renderPlan = false;
  private controller = false;
  private rotatePoint = false;
  private redrawPending = false;
  public get isValidDecorations(): boolean { return this.decorations; }
  public get isValidScene(): boolean { return this.scene; }
  public get isValidController(): boolean { return this.controller; }
  public get isValidRenderPlan(): boolean { return this.renderPlan; }
  public get isValidRotatePoint(): boolean { return this.rotatePoint; }
  public get isRedrawPending(): boolean { return this.redrawPending; }
  public invalidateDecorations(): void { this.decorations = false; }
  public invalidateScene(): void { this.scene = false; this.invalidateDecorations(); }
  public invalidateRenderPlan(): void { this.renderPlan = false; this.invalidateScene(); }
  public invalidateController(): void { this.controller = false; this.invalidateRenderPlan(); }
  public invalidateRotatePoint(): void { this.rotatePoint = false; }
  public invalidateRedrawPending(): void { this.redrawPending = false; }
  public setValidDecorations(): void { this.decorations = true; }
  public setValidScene(): void { this.scene = true; }
  public setValidController(): void { this.controller = true; }
  public setValidRenderPlan(): void { this.renderPlan = true; }
  public setValidRotatePoint(): void { this.rotatePoint = true; }
  public setRedrawPending(): void { this.redrawPending = true; }
  public initFrom(other: SyncFlags): void { this.decorations = other.decorations; this.scene = other.scene; this.renderPlan = other.renderPlan; this.controller = other.controller; this.rotatePoint = other.rotatePoint; this.redrawPending = other.redrawPending; }
}

/** A rectangle in integer view coordinates with (0,0) corresponding to the top-left corner of the view. */
export class ViewRect {
  private _left!: number;
  private _top!: number;
  private _right!: number;
  private _bottom!: number;

  public constructor(left = 0, top = 0, right = 0, bottom = 0) { this.init(left, top, right, bottom); }

  public get left(): number { return this._left; }
  public set left(val: number) { this._left = Math.floor(val); }
  public get top(): number { return this._top; }
  public set top(val: number) { this._top = Math.floor(val); }
  public get right(): number { return this._right; }
  public set right(val: number) { this._right = Math.floor(val); }
  public get bottom(): number { return this._bottom; }
  public set bottom(val: number) { this._bottom = Math.floor(val); }

  public get isNull(): boolean { return this.right <= this.left || this.bottom <= this.top; }
  public get isValid(): boolean { return !this.isNull; }

  public get width() { return this.right - this.left; }
  public set width(width: number) { this.right = this.left + width; }
  public get height() { return this.bottom - this.top; }
  public set height(height: number) { this.bottom = this.top + height; }
  public get aspect() { return this.isNull ? 1.0 : this.width / this.height; }
  public get area() { return this.isNull ? 0 : this.width * this.height; }

  public init(left: number, top: number, right: number, bottom: number) { this.left = left; this.bottom = bottom, this.right = right; this.top = top; }
  public initFromPoint(low: XAndY, high: XAndY): void { this.init(low.x, low.y, high.x, high.y); }
  public initFromRange(input: LowAndHighXY): void { this.initFromPoint(input.low, input.high); }

  public equals(rhs: ViewRect): boolean { return this.left === rhs.left && this.right === rhs.right && this.bottom === rhs.bottom && this.top === rhs.top; }
  public copyFrom(other: ViewRect): void { this.init(other.left, other.top, other.right, other.bottom); }
  public clone(out?: ViewRect): ViewRect {
    if (undefined !== out) {
      out.copyFrom(this);
      return out;
    }
    return new ViewRect(this.left, this.top, this.right, this.bottom);
  }

  /** Determine if this ViewRect is contained entirely within the bounds of another ViewRect. */
  public isContained(other: ViewRect): boolean {
    return this.left >= other.left && this.right <= other.right && this.bottom <= other.bottom && this.top >= other.top;
  }

  public containsPoint(point: XAndY): boolean {
    return point.x >= this.left && point.x < this.right && point.y >= this.top && point.y < this.bottom;
  }

  public overlaps(other: ViewRect, overlap?: ViewRect): boolean {
    const maxOrgX = Math.max(this.left, other.left);
    const maxOrgY = Math.max(this.top, other.top);
    const minCrnX = Math.min(this.right, other.right);
    const minCrnY = Math.min(this.bottom, other.bottom);

    if (maxOrgX > minCrnX || maxOrgY > minCrnY)
      return false;

    if (undefined !== overlap) {
      overlap.left = maxOrgX;
      overlap.right = minCrnX;
      overlap.top = maxOrgY;
      overlap.bottom = minCrnY;
    }

    return true;
  }

  public computeOverlap(other: ViewRect, out?: ViewRect): ViewRect | undefined {
    const result = undefined !== out ? out : new ViewRect();
    return this.overlaps(other, result) ? result : undefined;
  }
}

/**
 * The minimum and maximum values for the z-depth of a rectangle of screen space.
 *
 * Values are in [[CoordSystem.Npc]] so they will be between 0 and 1.0.
 */
export class DepthRangeNpc {
  /**
   * @param minimum The lowest (closest to back) value.
   * @param maximum The highest (closest to the front) value.
   */
  constructor(public minimum = 0, public maximum = 1.0) { }

  /** The value at the middle (halfway between the minimum and maximum) of this depth */
  public middle(): number { return this.minimum + ((this.maximum - this.minimum) / 2.0); }
}

/** Coordinate system types */
export const enum CoordSystem {
  /** Coordinates are relative to the origin of the screen. */
  Screen,

  /**
   * Coordinates are relative to the origin of the viewing rectangle.
   * x and y values correspond to pixels within that rectangle, with (x=0,y=0) corresponding to the top-left corner.
   */
  View,

  /**
   * Coordinates are in [Normalized Plane Coordinates]($docs/learning/glossary.md#npc). NPC is a coordinate system
   * for frustums in which each dimension [x,y,z] is normalized to hold values between 0.0 and 1.0.
   * [0,0,0] corresponds to the left-bottom-rear and [1,1,1] to the right-top-front of the frustum.
   */
  Npc,

  /**
   * Coordinates are in the coordinate system of the models in the view. For SpatialViews, this is the iModel's spatial coordinate system.
   * For 2d views, it is the coordinate system of the GeometricModel2d] that the view shows.
   */
  World,
}

/** Object to animate frustum transition of a viewport */
class Animator {
  private currFrustum = new Frustum();
  private startTime?: BeTimePoint;

  public constructor(public totalTime: BeDuration, public viewport: Viewport, public startFrustum: Frustum, public endFrustum: Frustum) { }

  public interpolateFrustum(fraction: number): void {
    for (let i = 0; i < Npc.CORNER_COUNT; ++i) {
      this.startFrustum.points[i].interpolate(fraction, this.endFrustum.points[i], this.currFrustum.points[i]);
    }
    this.viewport.setupViewFromFrustum(this.currFrustum);
  }

  private moveToTime(time: number) {
    const fraction = time / this.totalTime.milliseconds;
    this.interpolateFrustum(fraction);
  }

  /**
   * Move to the appropriate frame, based on the current time, for the current animation.
   * @return true when finished
   */
  public animate(): boolean {
    const currTime = BeTimePoint.now();
    if (!this.startTime)
      this.startTime = currTime;

    const totalTime = this.totalTime;
    const endTime = this.startTime.milliseconds + totalTime.milliseconds;

    if (endTime <= currTime.milliseconds) {
      this.moveToTime(totalTime.milliseconds);
      return true;
    }

    let done = false;
    let index = currTime.milliseconds - this.startTime.milliseconds;
    if (index > totalTime.milliseconds) {
      done = true;
      index = totalTime.milliseconds;
    }

    this.moveToTime(index);
    return done;
  }

  /** Abort this animation, moving to the final frame. */
  public interrupt(): void {
    if (this.startTime) {
      // We've been interrupted after animation began. Skip to the final animation state
      this.moveToTime(this.totalTime.milliseconds);
    }
  }
}

export const enum RemoveMe { No = 0, Yes = 1 }

/**
 * An object to animate a transition of viewport.
 * Only one animator may be associated with a viewport at a time. Registering a new
 * animator replaces any existing animator.
 * The animator's animate() function will be invoked just prior to the rendering of each frame.
 * The return value of animate() indicates whether to keep the animator active or to remove it.
 * The animator may also be removed in response to certain changes to the viewport - e.g., when
 * the viewport is closed, or its view controller changed, etc.
 */
export interface ViewportAnimator {
  /** Apply animation to the viewport. Return RemoveMe.Yes when animation is completed, causing the animator to be removed from the viewport. */
  animate(viewport: Viewport): RemoveMe;

  /**
   * Invoked when this ViewportAnimator is removed from the viewport, e.g. because it was replaced by a new animator, the viewport was closed -
   * that is, for any reason other than returning RemoveMe.Yes from animate()
   */
  onInterrupted(viewport: Viewport): void;
}

/**
 * A ViewportAnimator that animated decorations. While the animator is
 * active, decorations will be invalidated on each frame. The animator's
 * animateDecorations() function will be invoked to update any animation state; then
 * decorations will be re-requested and rendered.
 */
export class DecorationAnimator implements ViewportAnimator {
  private start: BeTimePoint;
  private stop: BeTimePoint;

  constructor(duration: BeDuration) {
    this.start = BeTimePoint.now();
    this.stop = this.start.plus(duration);
  }

  /**
   * Override to update animation state, which can then be used on the next call to produce decorations.
   * @param viewport The viewport being animated
   * @param durationPercent The ratio of duration elapsed, in [0.0,1.0]
   * @returns RemoveMe.Yes to immediately remove this animator, RemoveMe::No to continue animating until duration elapsed or animator interrupted.
   * If this animator is interrupted, this function will be immediately invoked with durationPercent=1.0.
   */
  public animateDecorations(_viewport: Viewport, _durationPercent: number): RemoveMe { return RemoveMe.No; }

  public animate(vp: Viewport): RemoveMe {
    vp.invalidateDecorations();
    const total = this.stop.milliseconds - this.start.milliseconds;
    const elapsed = BeTimePoint.now().milliseconds - this.start.milliseconds;
    const ratio = Math.min(elapsed / total, 1.0);
    const removeMe = this.animateDecorations(vp, ratio);
    return (RemoveMe.Yes === removeMe || ratio === 1.0) ? RemoveMe.Yes : RemoveMe.No;
  }

  public onInterrupted(vp: Viewport): void {
    vp.invalidateDecorations();
    this.animateDecorations(vp, 1.0);
  }
}

/**
 * A Viewport renders one or more Models onto an `HTMLCanvasElement`.
 *
 * It holds a [[ViewState]] object that defines its viewing parameters. [[ViewTool]]s may
 * modify the ViewState object. Changes to the ViewState are only reflected in a Viewport after the
 * [[synchWithView]] method is called.
 *
 * As changes to ViewState are made, Viewports also hold a stack of *previous copies* of it, to allow
 * for undo/redo (i.e. *View Previous* and *View Next*) of viewing tools.
 */
export class Viewport {
  private zClipAdjusted = false;    // were the view z clip planes adjusted due to front/back clipping off?
  private readonly viewCorners: Range3d = new Range3d();
  private animator?: Animator;
  /** Time the current flash started */
  public flashUpdateTime?: BeTimePoint;
  /** Current flash intensity from [0..1] */
  public flashIntensity = 0;
  /** The length of time that the flash intensity will increase (in seconds) */
  public flashDuration = 0;
  private flashedElem?: string;         // id of currently flashed element
  /** Id of last flashed element */
  public lastFlashedElem?: string;
  private _viewCmdTargetCenter?: Point3d;
  /** @hidden */
  public frustFraction: number = 1.0;
  /** The number of entries in the view undo/redo buffer. */
  public maxUndoSteps = 20;
  private readonly forwardStack: ViewState[] = [];
  private readonly backStack: ViewState[] = [];
  private currentBaseline?: ViewState;
  /** Maximum ratio of frontplane to backplane distance for 24 bit zbuffer */
  public static nearScale24 = 0.0003;
  private _evController?: EventController;
  private _view!: ViewState;
  /** @hidden */
  public readonly target: RenderTarget;
  private static get2dFrustumDepth() { return Constant.oneMeter; }
  /** @hidden */
  public readonly sync = new SyncFlags();
  /** View origin, potentially expanded */
  public readonly viewOrigin = new Point3d();
  /** View delta, potentially expanded */
  public readonly viewDelta = new Vector3d();
  /** View origin (from ViewState, unexpanded) */
  public readonly viewOriginUnexpanded = new Point3d();
  /** View delta (from ViewState, unexpanded) */
  public readonly viewDeltaUnexpanded = new Vector3d();
  /** View rotation matrix (copied from ViewState) */
  public readonly rotMatrix = new RotMatrix();
  /** @hidden */
  public readonly rootToView = Map4d.createIdentity();
  /** @hidden */
  public readonly rootToNpc = Map4d.createIdentity();

  /** Event called whenever this viewport is synchronized with its ViewState. */
  public readonly onViewChanged = new BeEvent<(vp: Viewport) => void>();

  /** The settings that control how elements are hilited in this Viewport. */
  public readonly hilite = new Hilite.Settings();

  /**
   * Determine whether the Grid display is currently enabled in this Viewport.
   * @return true if the grid display is on.
   */
  public get isGridOn(): boolean { return this.viewFlags.showGrid(); }
  /** The [ViewFlags]($common) that determine how this Viewport is rendered.  */
  public get viewFlags(): ViewFlags { return this.view.viewFlags; }
  /** @hidden */
  public get wantAntiAliasLines(): AntiAliasPref { return AntiAliasPref.Off; }
  /** @hidden */
  public get wantAntiAliasText(): AntiAliasPref { return AntiAliasPref.Detect; }

  /** The iModel of this Viewport */
  public get iModel(): IModelConnection { return this.view.iModel; }

  /** @hidden */
  public isPointAdjustmentRequired(): boolean { return this.view.is3d(); }
  /** @hidden */
  public isSnapAdjustmentRequired(): boolean { return IModelApp.toolAdmin.acsPlaneSnapLock && this.view.is3d(); }
  /** @hidden */
  public isContextRotationRequired(): boolean { return IModelApp.toolAdmin.acsContextLock; }

  /** Construct a new Viewport
   * @param canvas The HTMLCanvasElement for the new Viewport
   * @param view a fully loaded (see discussion at [[ViewState.load]]) ViewState
   */
  constructor(public canvas: HTMLCanvasElement, viewState: ViewState) {
    this.target = IModelApp.renderSystem.createTarget(canvas);
    this.changeView(viewState);
    this.setCursor();
    this.saveViewUndo();
  }

  /** Get the ClientRect of the canvas for this Viewport. */
  public getClientRect(): ClientRect { return this.canvas.getBoundingClientRect(); }

  /** Set the event controller for this Viewport. Destroys previous controller, if one was defined. */
  public setEventController(controller: EventController | undefined) { if (this._evController) { this._evController.destroy(); } this._evController = controller; }

  /** The ViewState for this Viewport */
  public get view(): ViewState { return this._view; }
  /** @hidden */
  public get pixelsPerInch() { /* ###TODO: This is apparently unobtainable information in a browser... */ return 96; }
  public get viewCmdTargetCenter(): Point3d | undefined { return this._viewCmdTargetCenter; }
  public set viewCmdTargetCenter(center: Point3d | undefined) { this._viewCmdTargetCenter = center ? center.clone() : undefined; }
  /** True if this is a 3d view with the camera turned on. */
  public isCameraOn(): boolean { return this.view.is3d() && this.view.isCameraOn(); }
  /** @hidden */
  public invalidateDecorations() { this.sync.invalidateDecorations(); }
  /** @hidden */
  public changeDynamics(dynamics: DecorationList | undefined): void {
    this.target.changeDynamics(dynamics);
    this.invalidateDecorations();
  }

  /** Change the cursor for this Viewport */
  public setCursor(cursor: BeCursor = BeCursor.Default): void {
    if (cursor === BeCursor.OpenHand)
      this.canvas.style.cursor = "-webkit-grab";
    else if (cursor === BeCursor.ClosedHand)
      this.canvas.style.cursor = "-webkit-grabbing";
    else
      this.canvas.style.cursor = cursor;
  }

  /** Set or clear the currently *flashed* element.
   * @param id The Id of the element to flash. If undefined, remove (un-flash) the currently flashed element
   * @param duration The amount of time, in seconds, the flash intensity will increase (see [[flashDuration]])
   */
  public setFlashed(id: string | undefined, duration: number): void {
    if (id !== this.flashedElem) {
      this.lastFlashedElem = this.flashedElem;
      this.flashedElem = id;
    }
    this.flashDuration = duration;
  }

  public get auxCoordSystem(): AuxCoordSystemState { return this.view.auxiliaryCoordinateSystem; }
  public getAuxCoordRotation(result?: RotMatrix) { return this.auxCoordSystem.getRotation(result); }
  public getAuxCoordOrigin(result?: Point3d) { return this.auxCoordSystem.getOrigin(result); }

  private static copyOutput = (from: XYZ, to?: XYZ) => { let pt = from; if (to) { to.setFrom(from); pt = to; } return pt; };
  /** @hidden */
  public toView(from: XYZ, to?: XYZ) { this.rotMatrix.multiplyVectorInPlace(Viewport.copyOutput(from, to)); }
  /** @hidden */
  public fromView(from: XYZ, to?: XYZ) { this.rotMatrix.multiplyTransposeVectorInPlace(Viewport.copyOutput(from, to)); }

  /** Adjust the front and back planes to encompass the entire viewed volume */
  private adjustZPlanes(origin: Point3d, delta: Vector3d): void {
    const view = this.view;
    if (!view.is3d()) // only necessary for 3d views
      return;

    let extents = view.getViewedExtents() as Range3d;
    if (extents.isNull())
      return;

    // convert viewed extents in world coordinates to min/max in view aligned coordinates
    const viewTransform = Transform.createOriginAndMatrix(Point3d.createZero(), this.rotMatrix);
    const extFrust = Frustum.fromRange(extents);
    extFrust.multiply(viewTransform);
    extents = extFrust.toRange();

    this.rotMatrix.multiplyVectorInPlace(origin);       // put origin in view coordinates
    origin.z = extents.low.z;           // set origin to back of viewed extents
    delta.z = extents.high.z - origin.z; // and delta to front of viewed extents
    this.rotMatrix.multiplyTransposeVectorInPlace(origin);

    if (!view.isCameraOn())
      return;

    // if the camera is on, we need to make sure that the viewed volume is not behind the eye
    const eyeOrg = view.camera.getEyePoint().minus(origin);
    this.rotMatrix.multiplyVectorInPlace(eyeOrg);

    // if the distance from the eye to origin in less than 1 meter, move the origin away from the eye. Usually, this means
    // that the camera is outside the viewed extents and pointed away from it. There's nothing to see anyway.
    if (eyeOrg.z < 1.0) {
      this.rotMatrix.multiplyVectorInPlace(origin);
      origin.z -= (2.0 - eyeOrg.z);
      this.rotMatrix.multiplyTransposeVectorInPlace(origin);
      delta.z = 1.0;
      return;
    }

    // if part of the viewed extents are behind the eye, don't include that.
    if (delta.z > eyeOrg.z)
      delta.z = eyeOrg.z;
  }

  private validateCamera() {
    const view = this.view;
    if (!view.is3d())
      return;

    const camera = view.camera;
    camera.validateLens();
    if (camera.isFocusValid())
      return;

    const vDelta = view.getExtents();
    const maxDelta = vDelta.x > vDelta.y ? vDelta.x : vDelta.y;
    let focusDistance = maxDelta / (2.0 * Math.tan(camera.getLensAngle().radians / 2.0));

    if (focusDistance < vDelta.z / 2.0)
      focusDistance = vDelta.z / 2.0;

    const eyePoint = new Point3d(vDelta.x / 2.0, vDelta.y / 2.0, (vDelta.z / 2.0) + focusDistance);

    this.fromView(eyePoint);
    eyePoint.plus(view.getOrigin(), eyePoint);
    camera.setEyePoint(eyePoint);
    camera.setFocusDistance(focusDistance);
  }

  /**
   * Change the ViewState of this Viewport
   * @param view a fully loaded (see discussion at [[ViewState.load]] ) ViewState
   */
  public changeView(view: ViewState) {
    this.clearUndo();
    this._view = view;
    this.setupFromView();
    this.saveViewUndo();

    this.invalidateScene();
    this.sync.invalidateController();
    this.target.queueReset();
  }

  private invalidateScene(): void { this.sync.invalidateScene(); }

  private static readonly fullRangeNpc = new Range3d(0, 0, 0, 1, 1, 1); // full range of view (used in determineVisibleDepthNpcRange to avoid reinitializing)
  private static readonly depthRect = new ViewRect(); // used in determineVisibleDepthNpcRange to avoid reinitializing
  /**
   * Computes the range of depth values for a region of the screen
   * @param subRectView the subrange in view coordinates we wish to view
   * @param result optional DepthRangeNpc to store the result
   * @returns the minimum and maximum depth values within the region, or undefined.
   */
  public determineVisibleDepthNpcRange(subRectView?: Range3d, result?: DepthRangeNpc): DepthRangeNpc | undefined {
    if (result) { // Null result if given
      result.minimum = 1;
      result.maximum = 0;
    }

    // Default to a (0, 0, 0) to (1, 1, 1) range if no range was provided
    subRectView = subRectView ? subRectView : Viewport.fullRangeNpc;

    // Determine the screen rectangle in which to query visible depth min + max
    const newViewRect = Viewport.depthRect;
    newViewRect.initFromPoint(subRectView.low, subRectView.high);
    const readRect = newViewRect.computeOverlap(this.viewRect);
    if (undefined === readRect)
      return undefined;

    const pixels = this.readPixels(readRect, Pixel.Selector.Distance);
    if (!pixels)
      return undefined;

    let maximum = 0;
    let minimum = 1;
    const npc = Point3d.create();
    const testPoint = Point2d.create();
    for (testPoint.x = readRect.left; testPoint.x < readRect.right; testPoint.x++) {
      for (testPoint.y = readRect.top; testPoint.y < readRect.bottom; testPoint.y++) {
        if (this.getPixelDataNpcPoint(pixels, testPoint.x, testPoint.y, npc) !== undefined) {
          minimum = Math.min(minimum, npc.z);
          maximum = Math.max(maximum, npc.z);
        }
      }
    }

    if (maximum > 0) {
      if (undefined === result) {
        result = new DepthRangeNpc(minimum, maximum);
      } else {
        result.minimum = minimum;
        result.maximum = maximum;
      }

      return result;
    } else {
      return undefined;
    }
  }

  private static readonly scratchDefaultRotatePointLow = new Point3d(.5, .5, .5);
  private static readonly scratchDefaultRotatePointHigh = new Point3d(.5, .5, .5);
  public determineDefaultRotatePoint(out?: Point3d): Point3d {
    if (this.isCameraOn())
      return this.view.getTargetPoint(out);

    const scratch = Viewport.scratchDefaultRotatePointLow;
    scratch.x = scratch.y = scratch.z = 0.5;
    return this.npcToWorld(scratch, out);
  }

  public getFocusPlaneNpc(): number {
    const cameraTarget = this.view.getTargetPoint();
    let npcZ = this.worldToNpc(cameraTarget, cameraTarget).z;
    if (npcZ < 0.0 || npcZ > 1.0) {
      Viewport.scratchDefaultRotatePointHigh.z = 1.0;
      Viewport.scratchDefaultRotatePointLow.z = 0.0;
      const npcLow = this.npcToWorld(Viewport.scratchDefaultRotatePointLow);
      const npcHigh = this.npcToWorld(Viewport.scratchDefaultRotatePointHigh);
      const center = npcLow.interpolate(0.5, npcHigh);
      npcZ = this.worldToNpc(center, center).z;
    }

    return npcZ;
  }

  public turnCameraOn(lensAngle?: Angle): ViewStatus {
    const view = this.view;
    if (!view.is3d())
      return ViewStatus.InvalidViewport;

    if (!lensAngle)
      lensAngle = view.camera.lens;

    Camera.validateLensAngle(lensAngle);

    if (view.isCameraOn())
      return view.lookAtUsingLensAngle(view.getEyePoint(), view.getTargetPoint(), view.getYVector(), lensAngle);

    // We need to figure out a new camera target. To do that, we need to know where the geometry is in the view.
    // We use the depth of the center of the view for that.
    let depthRange = this.determineVisibleDepthNpcRange();
    if (!depthRange)
      depthRange = new DepthRangeNpc();
    const middle = depthRange.middle();
    const corners = [
      new Point3d(0.0, 0.0, middle), // lower left, at target depth
      new Point3d(1.0, 1.0, middle), // upper right at target depth
      new Point3d(0.0, 0.0, depthRange.maximum), // lower left, at closest npc
      new Point3d(1.0, 1.0, depthRange.maximum), // upper right at closest
    ];

    this.npcToWorldArray(corners);

    const eye = corners[2].interpolate(0.5, corners[3]); // middle of closest plane
    const target = corners[0].interpolate(0.5, corners[1]); // middle of halfway plane
    const backDist = eye.distance(target) * 2.0;
    const frontDist = view.minimumFrontDistance();
    return view.lookAtUsingLensAngle(eye, target, view.getYVector(), lensAngle, frontDist, backDist);
  }

  /* Get the extents of this view, in ViewCoordinates, as a Range3d */
  private getViewCorners(): Range3d {
    const corners = this.viewCorners;
    const viewRect = this.viewRect;
    corners.high.x = viewRect.right;
    corners.low.y = viewRect.bottom;    // y's are swapped on the screen!
    corners.low.x = 0;
    corners.high.y = 0;
    corners.low.z = -32767;
    corners.high.z = 32767;
    return corners;
  }

  private calcNpcToView(): Map4d {
    const corners = this.getViewCorners();
    return Map4d.createBoxMap(NpcCorners[Npc._000], NpcCorners[Npc._111], corners.low, corners.high)!;
  }

  /** adjust the aspect ratio of the view volume to match the aspect ratio of the window of this Viewport.
   *  modifies the point and vector given
   */
  private adjustAspectRatio(origin: Point3d, delta: Vector3d) {
    const windowAspect = this.viewRect.aspect * this.view.getAspectRatioSkew();
    const viewAspect = delta.x / delta.y;

    if (Math.abs(1.0 - (viewAspect / windowAspect)) < 1.0e-9)
      return;

    const oldDelta = delta.clone();
    if (viewAspect > windowAspect)
      delta.y = delta.x / windowAspect;
    else
      delta.x = delta.y * windowAspect;

    const newOrigin = origin.clone();
    this.toView(newOrigin);
    newOrigin.x += ((oldDelta.x - delta.x) / 2.0);
    newOrigin.y += ((oldDelta.y - delta.y) / 2.0);
    this.fromView(newOrigin, origin);
  }

  /** Ensure the rotation matrix for this view is aligns the root z with the view out (i.e. a "2d view"). */
  private alignWithRootZ() {
    const zUp = Vector3d.unitZ();
    if (zUp.isAlmostEqual(this.rotMatrix.rowZ()))
      return;
    const r = this.rotMatrix.transpose();
    r.setColumn(2, zUp);
    RotMatrix.createRigidFromRotMatrix(r, AxisOrder.ZXY, r);
    r.transpose(this.rotMatrix);
  }

  private readonly _viewRange: ViewRect = new ViewRect();

  /** Get the rectangle of this Viewport in ViewCoordinates. */
  public get viewRect(): ViewRect { this._viewRange.init(0, 0, this.canvas.clientWidth, this.canvas.clientHeight); return this._viewRange; }

  /** True if an undoable viewing operation exists on the stack */
  public get isUndoPossible(): boolean { return 0 < this.backStack.length; }

  /** True if an redoable viewing operation exists on the stack */
  public get isRedoPossible(): boolean { return 0 < this.forwardStack.length; }

  /** Clear the view undo buffers of this Viewport. */
  public clearUndo(): void {
    this.currentBaseline = undefined;
    this.forwardStack.length = 0;
    this.backStack.length = 0;
  }

  public setStandardRotation(id: StandardViewId): void {
    this.view.setStandardRotation(id);
    this.setupFromView();
  }

  /** Establish the parameters of this Viewport from the current information in its ViewState */
  public setupFromView(): ViewStatus {
    const view = this.view;
    if (!view)
      return ViewStatus.InvalidViewport;

    const origin = view.getOrigin().clone();
    const delta = view.getExtents().clone();
    this.rotMatrix.setFrom(view.getRotation());

    // first, make sure none of the deltas are negative
    delta.x = Math.abs(delta.x);
    delta.y = Math.abs(delta.y);
    delta.z = Math.abs(delta.z);

    const limits = this.view.getExtentLimits();
    const clampRange = (val: number) => Math.min(Math.max(limits.min, val), limits.max);
    delta.x = clampRange(delta.x);
    delta.y = clampRange(delta.y);

    this.adjustAspectRatio(origin, delta);

    this.viewOriginUnexpanded.setFrom(origin);
    this.viewDeltaUnexpanded.setFrom(delta);
    this.viewOrigin.setFrom(origin);
    this.viewDelta.setFrom(delta);
    this.zClipAdjusted = false;

    if (view.is3d()) {  // 3d viewport
      if (!view.allow3dManipulations()) {
        // we're in a "2d" view of a physical model. That means that we must have our orientation with z out of the screen with z=0 at the center.
        this.alignWithRootZ(); // make sure we're in a z Up view

        const extents = view.getViewedExtents();
        if (extents.isNull()) {
          extents.low.z = -Viewport.get2dFrustumDepth();
          extents.high.z = Viewport.get2dFrustumDepth();
        }

        let zMax = Math.max(Math.abs(extents.low.z), Math.abs(extents.high.z));
        zMax = Math.max(zMax, 1.0); // make sure we have at least +-1m. Data may be purely planar
        delta.z = 2.0 * zMax;
        origin.z = -zMax;
      } else {
        if (view.isCameraOn())
          this.validateCamera();

        this.adjustZPlanes(origin, delta); // make sure view volume includes entire volume of view

        // if the camera is on, don't allow front plane behind camera
        if (view.isCameraOn()) {
          const eyeOrg = view.camera.getEyePoint().minus(origin); // vector from eye to origin
          this.toView(eyeOrg);

          const frontDist = eyeOrg.z - delta.z; // front distance is backDist - delta.z

          // allow ViewState to specify a minimum front dist, but in no case less than 6 inches
          const minFrontDist = Math.max(15.2 * Constant.oneCentimeter, view.forceMinFrontDist);
          if (frontDist < minFrontDist) {
            // camera is too close to front plane, move origin away from eye to maintain a minimum front distance.
            this.toView(origin);
            origin.z -= (minFrontDist - frontDist);
            this.fromView(origin);
          }
        }

        // if we moved the z planes, set the "zClipAdjusted" flag.
        if (!origin.isExactEqual(this.viewOriginUnexpanded) || !delta.isExactEqual(this.viewDeltaUnexpanded))
          this.zClipAdjusted = true;
      }
    } else { // 2d viewport
      this.alignWithRootZ();
      delta.z = 2 * Viewport.get2dFrustumDepth();
      origin.z = -Viewport.get2dFrustumDepth();
    }

    this.viewOrigin.setFrom(origin);
    this.viewDelta.setFrom(delta);

    const frustFraction = this.computeRootToNpc(this.rootToNpc, origin, delta);
    if (frustFraction === undefined)
      return ViewStatus.InvalidViewport;

    this.frustFraction = frustFraction;
    this.rootToView.setFrom(this.calcNpcToView().multiplyMapMap(this.rootToNpc));

    this.sync.invalidateRenderPlan();
    this.sync.setValidController();

    this.onViewChanged.raiseEvent(this);
    return ViewStatus.Success;
  }

  /** Compute the root-to-npc map given an origin and delta. View orientation and camera comes from member variables. */
  private computeRootToNpc(rootToNpc: Map4d, inOrigin: Point3d, delta: Vector3d): number | undefined {
    const view = this.view;
    const viewRot = this.rotMatrix;
    const xVector = viewRot.rowX();
    const yVector = viewRot.rowY();
    const zVector = viewRot.rowZ();

    let frustFraction = 1.0;
    let xExtent: Vector3d;
    let yExtent: Vector3d;
    let zExtent: Vector3d;
    let origin: Point3d;

    // Compute root vectors along edges of view frustum.
    if (view.is3d() && view.isCameraOn()) {
      const camera = view.camera;
      const eyeToOrigin = Vector3d.createStartEnd(camera.eye, inOrigin); // vector from origin on backplane to eye
      this.toView(eyeToOrigin);                            // align with view coordinates.

      const focusDistance = camera.focusDist;
      let zDelta = delta.z;
      let zBack = eyeToOrigin.z;              // Distance from eye to backplane.
      let zFront = zBack + zDelta;            // Distance from eye to frontplane.

      if (zFront / zBack < Viewport.nearScale24) {
        const maximumBackClip = 10000 * Constant.oneKilometer;
        if (-zBack > maximumBackClip) {
          zBack = -maximumBackClip;
          eyeToOrigin.z = zBack;
        }

        zFront = zBack * Viewport.nearScale24;
        zDelta = zFront - eyeToOrigin.z;
      }

      // z out back of eye ====> origin z coordinates are negative.  (Back plane more negative than front plane)
      const backFraction = -zBack / focusDistance;    // Perspective fraction at back clip plane.
      const frontFraction = -zFront / focusDistance;  // Perspective fraction at front clip plane.
      frustFraction = frontFraction / backFraction;

      // delta.x,delta.y are view rectangle sizes at focus distance.  Scale to back plane:
      xExtent = xVector.scale(delta.x * backFraction);   // xExtent at back == delta.x * backFraction.
      yExtent = yVector.scale(delta.y * backFraction);   // yExtent at back == delta.y * backFraction.

      // Calculate the zExtent in the View coordinate system.
      zExtent = new Vector3d(
        eyeToOrigin.x * (frontFraction - backFraction), // eyeToOrigin.x * frontFraction - eyeToOrigin.x * backFraction
        eyeToOrigin.y * (frontFraction - backFraction), // eyeToOrigin.y * frontFraction - eyeToOrigin.y * backFraction
        zDelta);
      this.fromView(zExtent);   // rotate back to root coordinates.

      origin = new Point3d(
        eyeToOrigin.x * backFraction,   // Calculate origin in eye coordinates
        eyeToOrigin.y * backFraction,
        eyeToOrigin.z);

      this.fromView(origin);  // Rotate back to root coordinates
      origin.plus(camera.eye, origin); // Add the eye point.
    } else {
      origin = inOrigin;
      xExtent = xVector.scale(delta.x);
      yExtent = yVector.scale(delta.y);
      zExtent = zVector.scale(delta.z);
    }

    // calculate the root-to-npc mapping (using expanded frustum)
    const newRootToNpc = Map4d.createVectorFrustum(origin, xExtent, yExtent, zExtent, frustFraction);
    if (!newRootToNpc)
      return undefined;

    rootToNpc.setFrom(newRootToNpc);  // Don't screw this up if we are returning ERROR (TR# 251771).
    this.frustFraction = frustFraction;
    return frustFraction;
  }

  /**
   * Check whether the ViewState of this Viewport has changed since the last call to this function.
   * If so, save a *clone* of the previous state in the view undo stack to permit View Undo.
   */
  public saveViewUndo(): void {
    if (!this._view)
      return;

    // the first time we're called we need to establish the "baseline"
    if (!this.currentBaseline) { this.currentBaseline = this.view.clone<ViewState>(); return; }

    if (this.view.equalState(this.currentBaseline)) // this does a deep compare of the ViewState plus DisplayStyle, CategorySelector, and ModelSelector
      return; // nothing changed, we're done

    if (this.backStack.length >= this.maxUndoSteps) // don't save more than max
      this.backStack.shift(); // remove the oldest entry

    this.backStack.push(this.currentBaseline); // save previous state
    this.forwardStack.length = 0; // not possible to do redo now

    this.currentBaseline = this.view.clone<ViewState>(); // now update our baseline to match the current state
  }

  /** Call [[setupFromView]] on this Viewport and save previous state in view undo stack */
  public synchWithView(saveInUndo: boolean): void {
    this.setupFromView();
    if (saveInUndo)
      this.saveViewUndo();
  }

  /** Convert an array of points from CoordSystem.View to CoordSystem.Npc */
  public viewToNpcArray(pts: Point3d[]): void {
    const corners = this.getViewCorners();
    const scrToNpcTran = Transform.createIdentity();
    Transform.initFromRange(corners.low, corners.high, undefined, scrToNpcTran);
    scrToNpcTran.multiplyPoint3dArrayInPlace(pts);
  }
  /** Convert an array of points from CoordSystem.Npc to CoordSystem.View */
  public npcToViewArray(pts: Point3d[]): void {
    const corners = this.getViewCorners();
    for (const p of pts)
      corners.fractionToPoint(p.x, p.y, p.z, p);
  }
  /**
   * Convert a point from CoordSystem.View to CoordSystem.Npc
   * @param pt the point to convert
   * @param out optional location for result. If undefined, a new Point3d is created.
   */
  public viewToNpc(pt: Point3d, out?: Point3d): Point3d {
    const corners = this.getViewCorners();
    const scrToNpcTran = Transform.createIdentity();
    Transform.initFromRange(corners.low, corners.high, undefined, scrToNpcTran);
    return scrToNpcTran.multiplyPoint3d(pt, out);
  }
  /**
   * Convert a point from CoordSystem.Npc to CoordSystem.View
   * @param pt the point to convert
   * @param out optional location for result. If undefined, a new Point3d is created.
   */
  public npcToView(pt: Point3d, out?: Point3d): Point3d {
    const corners = this.getViewCorners();
    return corners.fractionToPoint(pt.x, pt.y, pt.z, out);
  }
  /** Convert an array of points from CoordSystem.World to CoordSystem.Npc */
  public worldToNpcArray(pts: Point3d[]): void { this.rootToNpc.transform0.multiplyPoint3dArrayQuietNormalize(pts); }
  /** Convert an array of points from CoordSystem.Npc to CoordSystem.World */
  public npcToWorldArray(pts: Point3d[]): void { this.rootToNpc.transform1.multiplyPoint3dArrayQuietNormalize(pts); }
  /** Convert an array of points from CoordSystem.World to CoordSystem.View */
  public worldToViewArray(pts: Point3d[]): void { this.rootToView.transform0.multiplyPoint3dArrayQuietNormalize(pts); }
  /** Convert an array of points from CoordSystem.World to CoordSystem.View, as Point4ds */
  public worldToView4dArray(worldPts: Point3d[], viewPts: Point4d[]): void { this.rootToView.transform0.multiplyPoint3dArray(worldPts, viewPts); }
  /** Convert an array of points from CoordSystem.View to CoordSystem.World */
  public viewToWorldArray(pts: Point3d[]) { this.rootToView.transform1.multiplyPoint3dArrayQuietNormalize(pts); }
  /** Convert an array of points from CoordSystem.View as Point4ds to CoordSystem.World */
  public view4dToWorldArray(viewPts: Point4d[], worldPts: Point3d[]): void { this.rootToView.transform1.multiplyPoint4dArrayQuietRenormalize(viewPts, worldPts); }
  /**
   * Convert a point from CoordSystem.World to CoordSystem.Npc
   * @param pt the point to convert
   * @param out optional location for result. If undefined, a new Point3d is created.
   */
  public worldToNpc(pt: Point3d, out?: Point3d): Point3d { return this.rootToNpc.transform0.multiplyPoint3dQuietNormalize(pt, out); }
  /**
   * Convert a point from CoordSystem.Npc to CoordSystem.World
   * @param pt the point to convert
   * @param out optional location for result. If undefined, a new Point3d is created.
   */
  public npcToWorld(pt: Point3d, out?: Point3d): Point3d { return this.rootToNpc.transform1.multiplyPoint3dQuietNormalize(pt, out); }
  /**
   * Convert a point from CoordSystem.World to CoordSystem.View
   * @param pt the point to convert
   * @param out optional location for result. If undefined, a new Point3d is created.
   */
  public worldToView(input: Point3d, out?: Point3d): Point3d { return this.rootToView.transform0.multiplyPoint3dQuietNormalize(input, out); }
  /**
   * Convert a point from CoordSystem.World to CoordSystem.View as Point4d
   * @param input the point to convert
   * @param out optional location for result. If undefined, a new Point4d is created.
   */
  public worldToView4d(input: Point3d, out?: Point4d): Point4d { return this.rootToView.transform0.multiplyPoint3d(input, 1.0, out); }
  /**
   * Convert a point from CoordSystem.View to CoordSystem.World
   * @param pt the point to convert
   * @param out optional location for result. If undefined, a new Point3d is created.
   */
  public viewToWorld(input: Point3d, out?: Point3d): Point3d { return this.rootToView.transform1.multiplyPoint3dQuietNormalize(input, out); }
  /**
   * Convert a point from CoordSystem.View as a Point4d to CoordSystem.View
   * @param input the point to convert
   * @param out optional location for result. If undefined, a new Point3d is created.
   */
  public view4dToWorld(input: Point4d, out?: Point3d): Point3d { return this.rootToView.transform1.multiplyXYZWQuietRenormalize(input.x, input.y, input.z, input.w, out); }

  /** Converts inches to pixels based on screen DPI.
   * @Note this information may not be accurate in some browsers.
   * @param inches the number of inches to convert
   * @returns the corresponding number of pixels
   */
  public pixelsFromInches(inches: number): number { return inches * this.pixelsPerInch; }

  /**
   * Get an 8-point frustum corresponding to the 8 corners of the Viewport in the specified coordinate system.
   * There are two sets of corners that may be of interest.
   * The "adjusted" box is the one that is computed by examining the "viewed extents" and moving
   * the front and back planes to enclose everything in the view [N.B. this is the way that views implement
   * the concept of "no front/back clipping", since there always must be a view frustum].
   * The "unadjusted" box is the one that is stored in the ViewState.
   * @param sys Coordinate system for points
   * @param adjustedBox If true, retrieve the adjusted box. Otherwise retrieve the box that came from the view definition.
   * @param box optional Frustum for return value
   * @return the view frustum
   * @note The "adjusted" box may be either larger or smaller than the "unadjusted" box.
   */
  public getFrustum(sys: CoordSystem = CoordSystem.World, adjustedBox: boolean = true, box?: Frustum): Frustum {
    box = box ? box.initNpc() : new Frustum();

    // if they are looking for the "unexpanded" (that is before f/b clipping expansion) box, we need to get the npc
    // coordinates that correspond to the unexpanded box in the npc space of the Expanded view (that's the basis for all
    // of the root-based maps.)
    if (!adjustedBox && this.zClipAdjusted) {
      // to get unexpanded box, we have to go recompute rootToNpc from original View.
      const ueRootToNpc = Map4d.createIdentity();
      if (undefined === this.computeRootToNpc(ueRootToNpc, this.viewOriginUnexpanded, this.viewDeltaUnexpanded))
        return box; // invalid frustum

      // get the root corners of the unexpanded box
      const ueRootBox = new Frustum();
      ueRootToNpc.transform1.multiplyPoint3dArrayQuietNormalize(ueRootBox.points);

      // and convert them to npc coordinates of the expanded view
      this.worldToNpcArray(ueRootBox.points);
      box.setFrom(ueRootBox);
    }

    // now convert from NPC space to the specified coordinate system.
    switch (sys) {
      case CoordSystem.View:
        this.npcToViewArray(box.points);
        break;

      case CoordSystem.World:
        this.npcToWorldArray(box.points);
        break;

      // case CoordSystem.Screen:
    }
    return box;
  }

  /** get a copy of the current (adjusted) frustum of this viewport, in world coordinates. */
  public getWorldFrustum(box?: Frustum): Frustum { return this.getFrustum(CoordSystem.World, true, box); }

  /**
   * Scroll the view by a given number of pixels.
   * @param screenDist distance to scroll, in pixels
   */
  public scroll(screenDist: Point2d): ViewStatus {
    const view = this.view;
    if (!view)
      return ViewStatus.InvalidViewport;

    if (view.is3d() && view.isCameraOn()) {
      const offset = new Vector3d(screenDist.x, screenDist.y, 0.0);
      const frust = this.getFrustum(CoordSystem.View, false)!;
      frust.translate(offset);
      this.viewToWorldArray(frust.points);

      view.setupFromFrustum(frust);
      view.centerEyePoint();
      return this.setupFromView();
    }

    const pts = [new Point3d(), new Point3d(screenDist.x, screenDist.y, 0)];
    this.viewToWorldArray(pts);
    const dist = pts[1].minus(pts[0]);
    const newOrg = view.getOrigin().plus(dist);
    view.setOrigin(newOrg);

    return this.setupFromView();
  }

  /**
   * Zoom the view by a scale factor, placing the new center at the projection of the given point (world coordinates)
   * on the focal plane.
   * Updates ViewState and re-synchs Viewport. Does not save in view undo buffer.
   */
  public zoom(newCenter: Point3d | undefined, factor: number): ViewStatus {
    const view = this.view;
    if (!view)
      return ViewStatus.InvalidViewport;

    if (view.is3d() && view.isCameraOn()) {
      const centerNpc = newCenter ? this.worldToNpc(newCenter) : NpcCenter.clone();
      const scaleTransform = Transform.createFixedPointAndMatrix(centerNpc, RotMatrix.createScale(factor, factor, 1.0));

      const offset = centerNpc.minus(NpcCenter); // offset by difference of old/new center
      offset.z = 0.0;     // z center stays the same.

      const offsetTransform = Transform.createTranslationXYZ(offset.x, offset.y, offset.z);
      const product = offsetTransform.multiplyTransformTransform(scaleTransform);

      const frust = new Frustum();
      product.multiplyPoint3dArrayInPlace(frust.points);

      this.npcToWorldArray(frust.points);
      view.setupFromFrustum(frust);
      view.centerEyePoint();
      return this.setupFromView();
    }

    // for non-camera views, do the zooming by adjusting the origin and delta directly so there can be no
    // chance of the rotation changing due to numerical precision errors calculating it from the frustum corners.
    const delta = view.getExtents().clone();
    delta.x *= factor;
    delta.y *= factor;

    // first check to see whether the zoom operation results in an invalid view. If so, make sure we don't change anything
    const validSize = view.validateViewDelta(delta, false);
    if (ViewStatus.Success !== validSize)
      return validSize;

    const center = newCenter ? newCenter.clone() : view.getCenter().clone();

    if (!view.allow3dManipulations())
      center.z = 0.0;

    const newOrg = view.getOrigin().clone();
    this.toView(newOrg);
    this.toView(center);

    view.setExtents(delta);

    newOrg.x = center.x - delta.x / 2.0;
    newOrg.y = center.y - delta.y / 2.0;
    this.fromView(newOrg);
    view.setOrigin(newOrg);
    return this.setupFromView();
  }

  /**
   * Zoom the view to a show the tightest box around a given set of elements. Does not change view rotation.
   * @param placements element placement(s). Will zoom to the union of the placements.
   * @param margin the amount of white space to leave around elements
   * @note Updates ViewState and re-synchs Viewport. Does not save in view undo buffer.
   */
  public zoomToElements(placements: Placement3dProps[] | Placement2dProps[] | Placement2dProps | Placement3dProps, margin?: MarginPercent) {
    const viewTransform = Transform.createOriginAndMatrix(Point3d.createZero(), this.rotMatrix);
    const elemRange = Array.isArray(placements) ? placements : [placements];
    const hasAngle = (arg: any): arg is Placement2dProps => arg.angle !== undefined;

    const viewRange = new Range3d();
    for (const elRange of elemRange) {
      const placement = hasAngle(elRange) ? Placement2d.fromJSON(elRange) : Placement3d.fromJSON(elRange);
      const frust = Frustum.fromRange(placement.bbox);
      viewRange.extendArray(frust.points, viewTransform);
    }

    this.view.lookAtViewAlignedVolume(viewRange, this.viewRect.aspect, margin);
    this.setupFromView();
  }

  /**
   * Zoom the view to a volume of space, in world coordinates.
   * @param volume The low and high corners, in world coordinates.
   * @param margin the amount of white space to leave around elements
   * @note Updates ViewState and re-synchs Viewport. Does not save in view undo buffer.
   */
  public zoomToVolume(volume: LowAndHighXYZ | LowAndHighXY, margin?: MarginPercent) {
    const range = Range3d.fromJSON(volume);
    this.view.lookAtVolume(range, this.viewRect.aspect, margin);
    this.setupFromView();
  }

  /**
   * Shortcut to call view.setupFromFrustum and then [[setupFromView]]
   * @param inFrustum the new viewing frustum
   * @returns true if both steps were successful
   */
  public setupViewFromFrustum(inFrustum: Frustum): boolean {
    const validSize = this.view.setupFromFrustum(inFrustum);
    // note: always call setupFromView, even if setupFromFrustum failed
<<<<<<< HEAD
    return this.setupFromView() === ViewStatus.Success && validSize === ViewStatus.Success;
=======
    return (ViewStatus.Success === this.setupFromView() && ViewStatus.Success === validSize);
>>>>>>> d6309758
  }

  /** Clear the view undo buffer and establish the current ViewState as the new baseline. */
  public resetUndo() {
    this.clearUndo();
    this.saveViewUndo();  // Set up new baseline state
  }

  /** @hidden */
  public computeViewRange(): Range3d {
    this.setupFromView(); // can't proceed if viewport isn't valid (not active)
    const viewRange = this.view.computeFitRange();

    return viewRange;
  }

  /**
   * Reverses the most recent change to the Viewport from the undo stack.
   */
  public doUndo(animationTime?: BeDuration) {
    if (0 === this.backStack.length)
      return;

    this.forwardStack.push(this.currentBaseline!);
    this.currentBaseline = this.backStack.pop()!;
    this.applyViewState(this.currentBaseline, animationTime);
  }

  /**
   * Re-applies the most recently un-done change to the Viewport from the redo stack
   */
  public doRedo(animationTime?: BeDuration) {
    if (0 === this.forwardStack.length)
      return;

    this.backStack.push(this.currentBaseline!);
    this.currentBaseline = this.forwardStack.pop()!;
    this.applyViewState(this.currentBaseline, animationTime);
  }

  /** @hidden */
  public animate() {
    if (this.animator && this.animator.animate()) {
      this.animator = undefined;
    }
  }

  /** @hidden */
  public removeAnimator() {
    if (this.animator) {
      this.animator.interrupt(); // will be destroyed
      this.animator = undefined;
    }
  }

  private setAnimator(animator: Animator) {
    this.removeAnimator();
    this.animator = animator;
  }

  /** @hidden */
  public animateFrustumChange(start: Frustum, end: Frustum, animationTime?: BeDuration) {
    if (!animationTime || 0.0 >= animationTime.milliseconds) {
      this.setupViewFromFrustum(end);
      return;
    }

    this.setAnimator(new Animator(animationTime, this, start, end));
  }

  /** @hidden */
  public applyViewState(val: ViewState, animationTime?: BeDuration) {
    const startFrust = this.getFrustum();
    this._view = val.clone<ViewState>();
    this.synchWithView(false);
    this.animateFrustumChange(startFrust, this.getFrustum(), animationTime);
  }

  private static roundGrid(num: number, units: number): number {
    const sign = ((num * units) < 0.0) ? -1.0 : 1.0;
    num = (num * sign) / units + 0.5;
    num = units * sign * Math.floor(num);
    return num;
  }

  private getGridOrientation(origin: Point3d, rMatrix: RotMatrix) {
    if (this.view.isSpatialView())
      origin.setFrom(this.iModel!.globalOrigin);

    switch (this.view.getGridOrientation()) {
      case GridOrientationType.View: {
        const center = this.view.getCenter();
        this.toView(center);
        this.toView(origin);
        origin.z = center.z;
        this.fromView(origin);
        break;
      }

      case GridOrientationType.WorldXY:
        break;

      case GridOrientationType.WorldYZ: {
        RotMatrix.createRows(rMatrix.getRow(1), rMatrix.getRow(2), rMatrix.getRow(0), rMatrix);
        break;
      }

      case GridOrientationType.WorldXZ: {
        RotMatrix.createRows(rMatrix.getRow(0), rMatrix.getRow(2), rMatrix.getRow(1), rMatrix);
        break;
      }
    }
  }

  private pointToStandardGrid(point: Point3d, rMatrix: RotMatrix, origin: Point3d): void {
    const planeNormal = rMatrix.getRow(2);

    let eyeVec: Vector3d;
    if (this.view.is3d() && this.isCameraOn())
      eyeVec = this.view.camera.eye.vectorTo(point);
    else
      eyeVec = this.rotMatrix.getRow(2).clone();

    eyeVec.normalizeInPlace();
    LegacyMath.linePlaneIntersect(point, point, eyeVec, origin, planeNormal, false);

    // // get origin and point in view coordinate system
    const pointView = point.clone();
    const originView = origin.clone();
    this.toView(pointView);
    this.toView(originView);

    // subtract off the origin
    pointView.y -= originView.y;
    pointView.x -= originView.x;

    // round off the remainder to the grid distances
    const gridSpacing = this.view.getGridSpacing();
    pointView.x = Viewport.roundGrid(pointView.x, gridSpacing.x);
    pointView.y = Viewport.roundGrid(pointView.y, gridSpacing.y);

    // add the origin back in
    pointView.x += originView.x;
    pointView.y += originView.y;

    // go back to root coordinate system
    this.fromView(pointView);
    point.setFrom(pointView);
  }

  /** @hidden */
  public pointToGrid(point: Point3d): void {
    if (GridOrientationType.AuxCoord === this.view.getGridOrientation()) {
      this.pointToStandardGrid(point, this.getAuxCoordRotation(), this.getAuxCoordOrigin());
      return;
    }

    const origin = new Point3d();
    const rMatrix = RotMatrix.createIdentity();
    this.getGridOrientation(origin, rMatrix);
    this.pointToStandardGrid(point, rMatrix, origin);
  }

  /**
   * Get the width of a pixel (a unit vector in the x direction in view coordinates) at a given point in world coordinates, returning the result in meters (world units).
   *
   * This is most useful to determine how large something is in a view. In particular, in a perspective view
   * the result of this method will be a larger number for points closer to the back of the view Frustum (that is,
   * one pixel of the view represents more spatial area at the back of the Frustum than the front.)
   * @param point The point to test, in World coordinates. If undefined, the center of the view in NPC space is used.
   * @returns The width of a view pixel at the supplied world point, in meters.
   */
  public getPixelSizeAtPoint(point?: Point3d): number {
    if (point === undefined)
      point = this.npcToWorld(NpcCenter); // if undefined, use center of view

    const worldPts: Point3d[] = [];
    const viewPts: Point4d[] = [];
    viewPts[0] = this.worldToView4d(point);
    viewPts[1] = viewPts[0].clone();
    viewPts[1].x += viewPts[1].w; // form a vector one pixel wide in x direction.
    this.view4dToWorldArray(viewPts, worldPts);

    return worldPts[0].distance(worldPts[1]);
  }

  /** Show the surface normal for geometry under the cursor when snapping. */
  private static drawLocateHitDetail(context: DecorateContext, aperture: number, hit: HitDetail): void {
    // NEEDS_WORK: Need to decide the fate of this...when/if to show it, etc.
    const vp = context.viewport!;
    if (!vp.view.is3d())
      return; // Not valuable in 2d...

    if (!(hit instanceof SnapDetail))
      return; // Don't display unless snapped...

    if (!hit.normal)
      return; // AccuSnap will flash edge/segment geometry...

    if (SnapMode.Nearest !== hit.snapMode && hit.isHot)
      return; // Only display if snap is nearest or NOT hot...surface normal is for hit location, not snap location...

    const color = new ColorDef(~vp.hilite.color.getRgb); // Invert hilite color for good contrast...
    const colorFill = color.clone();
    const pt = hit.getPoint();
    const radius = (2.5 * aperture) * vp.getPixelSizeAtPoint(pt);
    const normal = hit.normal;
    const rMatrix = RotMatrix.createRigidHeadsUp(normal);
    color.setTransparency(100);
    colorFill.setTransparency(200);

    const ellipse = Arc3d.createScaledXYColumns(pt, rMatrix, radius, radius, AngleSweep.create360())!;
    const graphic = context.createWorldOverlay();
    graphic.setSymbology(color, colorFill, 1);
    graphic.addArc(ellipse, true, true);
    graphic.addArc(ellipse, false, false);

    const length = (0.6 * radius);
    ellipse.vector0.normalize(normal);
    const pt1 = pt.plusScaled(normal, length);
    const pt2 = pt.plusScaled(normal, -length);
    graphic.addLineString([pt1, pt2]);
    ellipse.vector90.normalize(normal);
    pt.plusScaled(normal, length, pt1);
    pt.plusScaled(normal, -length, pt2);
    graphic.addLineString([pt1, pt2]);
    context.addWorldOverlay(graphic.finish()!);
  }

  /** draw a filled and outlined circle to represent the size of the location tolerance in the current view. */
  private static drawLocateCircle(context: DecorateContext, aperture: number, pt: Point3d): void {
    const radius = (aperture / 2.0) + .5;
    const center = context.viewport!.worldToView(pt);
    const ellipse = Arc3d.createXYEllipse(center, radius, radius);
    const ellipse2 = Arc3d.createXYEllipse(center, radius + 1, radius + 1);
    const graphic = context.createViewOverlay();
    const white = ColorDef.white.clone();
    const black = ColorDef.black.clone();
    white.setTransparency(165);
    graphic.setSymbology(white, white, 1);
    graphic.addArc2d(ellipse, true, true, 0.0);
    black.setTransparency(100);
    graphic.setSymbology(black, black, 1);
    graphic.addArc2d(ellipse2, false, false, 0.0);
    white.setTransparency(20);
    graphic.setSymbology(white, white, 1);
    graphic.addArc2d(ellipse, false, false, 0.0);
    context.addViewOverlay(graphic.finish()!);
  }

  /** @hidden */
  public drawLocateCursor(context: DecorateContext, pt: Point3d, aperture: number, isLocateCircleOn: boolean, hit?: HitDetail): void {
    if (hit)
      Viewport.drawLocateHitDetail(context, aperture, hit);

    if (isLocateCircleOn)
      Viewport.drawLocateCircle(context, aperture, pt);
  }

  /** Get a color that will contrast to the current background color of this Viewport. Either Black or White depending on which will have the most contrast. */
  public getContrastToBackgroundColor(): ColorDef {
    const bgColor = this.view.backgroundColor.colors;
    const invert = ((bgColor.r + bgColor.g + bgColor.b) > (255 * 3) / 2);
    return invert ? ColorDef.black : ColorDef.white; // should we use black or white?
  }

  private processFlash(): boolean {
    let needsFlashUpdate = false;

    if (this.flashedElem !== this.lastFlashedElem) {
      this.flashIntensity = 0.0;
      this.flashUpdateTime = BeTimePoint.now();
      this.lastFlashedElem = this.flashedElem; // flashing has begun; this is now the previous flash
      needsFlashUpdate = this.flashedElem === undefined; // notify render thread that flash has been turned off (signified by undefined elem)
    }

    if (this.flashedElem !== undefined && this.flashIntensity < 1.0) {
      const flashDuration = BeDuration.fromSeconds(this.flashDuration);
      const flashElapsed = BeTimePoint.now().milliseconds - this.flashUpdateTime!.milliseconds;
      this.flashIntensity = Math.min(flashElapsed, flashDuration.milliseconds) / flashDuration.milliseconds; // how intense do we want the flash effect to be from [0..1]?
      needsFlashUpdate = true;
    }

    return needsFlashUpdate;
  }

  /** @hidden */
  public renderFrame(plan: UpdatePlan): boolean {
    const sync = this.sync;
    const view = this.view;
    const target = this.target;

    // Start timer for tile loading time
    const timer = new StopWatch(undefined, true);

    this.animate();

    // Allow ViewState instance to change any state which might affect logic below...
    view.onRenderFrame();

    let isRedrawNeeded = sync.isRedrawPending;
    sync.invalidateRedrawPending();

    if (target.updateViewRect()) {
      target.onResized();
      sync.invalidateController();
    }

    if (view.isSelectionSetDirty) {
      if ((0 === view.iModel.hilited.size && 0 === view.iModel.selectionSet.size) || (view.iModel.hilited.size > 0 && 0 === view.iModel.selectionSet.size)) {
        target.setHiliteSet(view.iModel.hilited.elements); // only hilited has elements to send (or empty)
      } else if (0 === view.iModel.hilited.size && view.iModel.selectionSet.size > 0) {
        target.setHiliteSet(view.iModel.selectionSet.elements); // only selectionSet has elements to send
      } else { // combine both sets (they both have elements to send)
        const allHilites = new Set<string>();
        view.iModel.hilited.elements.forEach((val) => allHilites.add(val));
        view.iModel.selectionSet.elements.forEach((val) => allHilites.add(val));
        target.setHiliteSet(allHilites);
      }
      view.setSelectionSetDirty(false);
      isRedrawNeeded = true;
    }

    if (view.areFeatureOverridesDirty) {
      target.overrideFeatureSymbology(new FeatureSymbology.Overrides(view));
      view.setFeatureOverridesDirty(false);
      isRedrawNeeded = true;
    }

    if (!sync.isValidController)
      this.setupFromView();

    if (!sync.isValidScene) {
      const context = new SceneContext(this, new TileRequests());
      view.createScene(context);
      // ###TODO: request missing tiles
      target.changeScene(context.graphics);

      isRedrawNeeded = true;
      sync.setValidScene();
      // ###TODO? IModelApp.viewManager.notifyRenderSceneQueued(this);
    }

    if (!sync.isValidRenderPlan) {
      target.changeRenderPlan(new RenderPlan(this));
      sync.setValidRenderPlan();
      isRedrawNeeded = true;
    }

    if (!sync.isValidDecorations) {
      const decorations = new Decorations();
      this.prepareDecorations(plan, decorations);
      target.changeDecorations(decorations);
      isRedrawNeeded = true;
    }

    if (this.processFlash()) {
      target.setFlashed(new Id64(this.flashedElem!), this.flashIntensity);
      isRedrawNeeded = true;
    }

    timer.stop();
    if (isRedrawNeeded)
      target.drawFrame(timer.elapsedSeconds);

    return true;
  }

  /** @hidden */
  public prepareDecorations(plan: UpdatePlan, decorations: Decorations): void {
    this.sync.setValidDecorations();
    if (plan.wantDecorators) {
      const context = new DecorateContext(this, decorations);
      IModelApp.viewManager.callDecorators(context);
    }
  }

  /** @hidden */
  public decorate(context: DecorateContext): void {
    this.view.decorate(context);
    this.view.drawGrid(context);
    if (context.viewFlags.showAcsTriad())
      this.view.auxiliaryCoordinateSystem.display(context, (ACSDisplayOptions.CheckVisible | ACSDisplayOptions.Active));
  }

  /** @hidden */
  public requestScene(_plan: UpdatePlan): void { }

  /**
   * Read selected data about each pixel within a rectangular region of the viewport.
   * @param rect The area of the viewport's contents to read. The origin specifies the upper-left corner. Must lie entirely within the viewport's dimensions.
   * @param selector Specifies which aspect(s) of data to read.
   * @returns a Pixel.Buffer object from which the selected data can be retrieved, or undefined in the viewport is not active, the rect is out of bounds, or some other error.
   */
  public readPixels(rect: ViewRect, selector: Pixel.Selector): Pixel.Buffer | undefined {
    const viewRect = this.viewRect;
    if (!rect.isContained(viewRect))
      return undefined;

    return this.target.readPixels(rect, selector);
  }

  /**
   * Attempt to determine the nearest visible geometry point within radius of supplied pick point.
   * @param pickPoint Center point in world coordinates
   * @param radius Integer radius of the circular area to include, in pixels
   * @param out Optional Point3d pre-allocated to hold the result
   * @returns the coordinates of the point within the circular area which is closest to the camera.
   */
  public determineNearestVisibleGeometryPoint(pickPoint: Point3d, radius: number, out?: Point3d): Point3d | undefined {
    radius = Math.floor(radius + 0.5);
    const inView = this.worldToView(pickPoint);
    const viewCenter = new Point2d(Math.floor(inView.x + 0.5), Math.floor(inView.y + 0.5));
    const viewRect = this.viewRect;
    const pickRect = new ViewRect(viewCenter.x - radius, viewCenter.y - radius, viewCenter.x + radius + 1, viewCenter.y + radius + 1);

    const overlapRect = pickRect.computeOverlap(viewRect);
    if (undefined === overlapRect)
      return undefined;

    const pixels = this.readPixels(overlapRect, Pixel.Selector.Distance);
    if (undefined === pixels)
      return undefined;

    const testPoint = new Point2d();
    const result = undefined !== out ? out : new Point3d();
    for (testPoint.x = viewCenter.x - radius; testPoint.x <= viewCenter.x + radius; testPoint.x++) {
      for (testPoint.y = viewCenter.y - radius; testPoint.y <= viewCenter.y + radius; testPoint.y++) {
        if (overlapRect.containsPoint(testPoint) && this.getPixelDataWorldPoint(pixels, testPoint.x, testPoint.y, result))
          return result;
      }
    }

    return undefined;
  }

  public getPixelDataWorldPoint(pixels: Pixel.Buffer, x: number, y: number, out?: Point3d): Point3d | undefined {
    const npc = this.getPixelDataNpcPoint(pixels, x, y, out);
    if (undefined !== npc)
      this.npcToWorld(npc, npc);

    return npc;
  }

  public getPixelDataNpcPoint(pixels: Pixel.Buffer, x: number, y: number, out?: Point3d): Point3d | undefined {
    const z = pixels.getPixel(x, y).distanceFraction;
    if (z <= 0.0)
      return undefined;

    const result = undefined !== out ? out : new Point3d();
    const viewRect = this.viewRect;
    result.x = (x + 0.5 - viewRect.left) / viewRect.width;
    result.y = 1.0 - (y + 0.5 - viewRect.top) / viewRect.height;
    if (this.frustFraction < 1.0)
      result.z = z * this.frustFraction / (1.0 + z * (this.frustFraction - 1.0)); // correct to npc if camera on.
    else
      result.z = z;

    return result;
  }
}<|MERGE_RESOLUTION|>--- conflicted
+++ resolved
@@ -1180,11 +1180,7 @@
   public setupViewFromFrustum(inFrustum: Frustum): boolean {
     const validSize = this.view.setupFromFrustum(inFrustum);
     // note: always call setupFromView, even if setupFromFrustum failed
-<<<<<<< HEAD
-    return this.setupFromView() === ViewStatus.Success && validSize === ViewStatus.Success;
-=======
     return (ViewStatus.Success === this.setupFromView() && ViewStatus.Success === validSize);
->>>>>>> d6309758
   }
 
   /** Clear the view undo buffer and establish the current ViewState as the new baseline. */
