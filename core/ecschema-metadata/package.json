--- conflicted
+++ resolved
@@ -34,17 +34,10 @@
     "url": "http://www.bentley.com"
   },
   "devDependencies": {
-<<<<<<< HEAD
     "@bentley/bentleyjs-core": "workspace:*",
     "@bentley/build-tools": "workspace:*",
     "@bentley/eslint-plugin": "workspace:*",
     "@bentley/imodeljs-i18n": "workspace:*",
-=======
-    "@bentley/bentleyjs-core": "2.17.0-dev.15",
-    "@bentley/build-tools": "2.17.0-dev.15",
-    "@bentley/eslint-plugin": "2.17.0-dev.15",
-    "@bentley/imodeljs-i18n": "2.17.0-dev.15",
->>>>>>> 19a86423
     "@bentley/units-schema": "^1.0.5",
     "@types/almost-equal": "1.1.0",
     "@types/benchmark": "^2.1.0",
