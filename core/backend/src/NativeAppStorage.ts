/*---------------------------------------------------------------------------------------------
* Copyright (c) Bentley Systems, Incorporated. All rights reserved.
* See LICENSE.md in the project root for license terms and full copyright notice.
*--------------------------------------------------------------------------------------------*/
import { join } from "path";
import { DbResult, IModelStatus } from "@bentley/bentleyjs-core";
import { IModelError, StorageValue } from "@bentley/imodeljs-common";
import { ECDb, ECDbOpenMode } from "./ECDb";
import { IModelHost } from "./IModelHost";
import { IModelJsFs } from "./IModelJsFs";
import { NativeHost } from "./NativeHost";

/**
 * A local file stored in the [[NativeHost.appSettingsCacheDir]] for storing key/value pairs.
 * @beta
 */
export class NativeAppStorage {
  private static readonly _ext = ".v1.ecdb";
  private static _storages = new Map<string, NativeAppStorage>();
  private static _init: boolean = false;

  private constructor(private _ecdb: ECDb, public readonly id: string) { }

<<<<<<< HEAD
=======
  /** Set the value for a key */
>>>>>>> 2a309fd3
  public setData(key: string, value: StorageValue): void {
    const rc = this._ecdb.withPreparedSqliteStatement("INSERT INTO app_cache(key,type,val)VALUES(?,?,?) ON CONFLICT(key) DO UPDATE SET type=excluded.type,val=excluded.val", (stmt) => {
      let type: string | undefined = value === null ? "null" : typeof value;
      if (type === "object") {
        if (value instanceof Uint8Array) {
          type = "Uint8Array";
        } else {
          type = undefined;
        }
      }
      if (!type) {
        throw new IModelError(DbResult.BE_SQLITE_ERROR, `Unsupported type for value for key='${key}'`);
      }
      stmt.bindValue(1, key);
      stmt.bindValue(2, type);
      stmt.bindValue(3, value);
      return stmt.step();
    });
    if (rc !== DbResult.BE_SQLITE_DONE)
      throw new IModelError(rc, "SQLite error");
    this._ecdb.saveChanges();
  }

  /** Get the value for a key from this Storage. If key is not present, return undefined. */
  public getData(key: string): StorageValue | undefined {
    return this._ecdb.withPreparedSqliteStatement("SELECT type,val FROM app_cache WHERE key=?", (stmt) => {
      stmt.bindValue(1, key);
      if (DbResult.BE_SQLITE_ROW !== stmt.step())
        return undefined;
      switch (stmt.getValue(0).getString()) {
        case "number":
          return stmt.getValue(1).getDouble();
        case "string":
          return stmt.getValue(1).getString();
        case "boolean":
          return Boolean(stmt.getValue(1).getInteger());
        case "Uint8Array":
          return stmt.getValue(1).getBlob();
        case "null":
          return null;
      }
      throw new IModelError(DbResult.BE_SQLITE_ERROR, "Unsupported type in cache");
    });
  }

<<<<<<< HEAD
  public valueExists(value: StorageValue | undefined): boolean {
    return value !== undefined;
  }
  public isValueUndefined(value: StorageValue | undefined): boolean {
    return value === undefined;
  }
  public isValueNull(value: StorageValue | undefined): boolean {
    return value === null;
  }
  public isValueNumber = (value: StorageValue | undefined): value is number => {
    return value !== undefined && typeof value === "number" && !Number.isNaN(value);
  };
  public isValueString = (value: StorageValue | undefined): value is string => {
    return value !== undefined && typeof value === "string";
  };
  public isValueBoolean = (value: StorageValue | undefined): value is boolean => {
    return value !== undefined && typeof value === "boolean";
  };

=======
  /** Get all key names in this Storage */
>>>>>>> 2a309fd3
  public getKeys(): string[] {
    const keys = new Array<string>();
    this._ecdb.withPreparedSqliteStatement("SELECT key FROM app_cache", (stmt) => {
      while (DbResult.BE_SQLITE_ROW === stmt.step()) {
        keys.push(stmt.getValue(0).getString());
      }
    });
    return keys;
  }

  /** Remove a key/value pair from this Storage */
  public removeData(key: string) {
    const rc = this._ecdb.withPreparedSqliteStatement("DELETE FROM app_cache WHERE key=?", (stmt) => {
      stmt.bindValue(1, key);
      return stmt.step();
    });
    if (rc !== DbResult.BE_SQLITE_DONE) {
      throw new IModelError(rc, "SQLite error");
    }
  }

  /** Remove all key/value pairs */
  public removeAll() {
    const rc = this._ecdb.withPreparedSqliteStatement("DELETE FROM app_cache", (stmt) => {
      return stmt.step();
    });
    if (rc !== DbResult.BE_SQLITE_DONE) {
      throw new IModelError(rc, "SQLite error");
    }
  }

  /** Close this Storage. */
  public close(deleteFile: boolean = false) {
    const storageFile = join(NativeHost.appSettingsCacheDir, this.id);
    this._ecdb.saveChanges();
    this._ecdb.closeDb();
    (this._ecdb as any) = undefined;
    if (deleteFile)
      IModelJsFs.removeSync(storageFile);
    NativeAppStorage._storages.delete(this.id);
  }
  private static init(ecdb: ECDb): DbResult {
    return ecdb.withPreparedSqliteStatement("CREATE TABLE app_cache(key PRIMARY KEY,type,val);", (stmt) => {
      return stmt.step();
    });
  }

  /** find and open storage by its name. */
  public static find(name: string): NativeAppStorage {
    const storage = this._storages.get(name);
    if (undefined === storage)
      throw new IModelError(IModelStatus.FileNotFound, `Storage ${name} not open`);
    return storage;
  }

  /** Close all opened Storages.
   * @internal
   */
  public static closeAll() {
    this._storages.forEach((value) => value.close());
    this._storages.clear();
  }
  /** @internal */
  public static getStorageNames(): string[] {
    return IModelJsFs.readdirSync(NativeHost.appSettingsCacheDir).filter((name) => name.endsWith(this._ext));
  }

  /** Open or find a Storage by name. */
  public static open(name: string): NativeAppStorage {
    if (!this._init) {
      IModelHost.onBeforeShutdown.addOnce(() => {
        this.closeAll();
      });
      this._init = true;
    }
    const fileName = name + this._ext;
    if (!IModelJsFs.existsSync(NativeHost.appSettingsCacheDir))
      IModelJsFs.recursiveMkDirSync(NativeHost.appSettingsCacheDir);

    const storageFile = join(NativeHost.appSettingsCacheDir, fileName);
    try {
      return this.find(fileName); // see if it's already open
    } catch (err) {
      const ecdb = new ECDb();
      if (IModelJsFs.existsSync(storageFile)) {
        ecdb.openDb(storageFile, ECDbOpenMode.ReadWrite);
      } else {
        ecdb.createDb(storageFile);
        const rc = this.init(ecdb);
        if (rc !== DbResult.BE_SQLITE_DONE)
          throw new IModelError(rc, "SQLite error");
        ecdb.saveChanges();
      }
      const storage = new NativeAppStorage(ecdb, fileName);
      this._storages.set(fileName, storage);
      return storage
    }
  }
}
<|MERGE_RESOLUTION|>--- conflicted
+++ resolved
@@ -1,194 +1,168 @@
-/*---------------------------------------------------------------------------------------------
-* Copyright (c) Bentley Systems, Incorporated. All rights reserved.
-* See LICENSE.md in the project root for license terms and full copyright notice.
-*--------------------------------------------------------------------------------------------*/
-import { join } from "path";
-import { DbResult, IModelStatus } from "@bentley/bentleyjs-core";
-import { IModelError, StorageValue } from "@bentley/imodeljs-common";
-import { ECDb, ECDbOpenMode } from "./ECDb";
-import { IModelHost } from "./IModelHost";
-import { IModelJsFs } from "./IModelJsFs";
-import { NativeHost } from "./NativeHost";
-
-/**
- * A local file stored in the [[NativeHost.appSettingsCacheDir]] for storing key/value pairs.
- * @beta
- */
-export class NativeAppStorage {
-  private static readonly _ext = ".v1.ecdb";
-  private static _storages = new Map<string, NativeAppStorage>();
-  private static _init: boolean = false;
-
-  private constructor(private _ecdb: ECDb, public readonly id: string) { }
-
-<<<<<<< HEAD
-=======
-  /** Set the value for a key */
->>>>>>> 2a309fd3
-  public setData(key: string, value: StorageValue): void {
-    const rc = this._ecdb.withPreparedSqliteStatement("INSERT INTO app_cache(key,type,val)VALUES(?,?,?) ON CONFLICT(key) DO UPDATE SET type=excluded.type,val=excluded.val", (stmt) => {
-      let type: string | undefined = value === null ? "null" : typeof value;
-      if (type === "object") {
-        if (value instanceof Uint8Array) {
-          type = "Uint8Array";
-        } else {
-          type = undefined;
-        }
-      }
-      if (!type) {
-        throw new IModelError(DbResult.BE_SQLITE_ERROR, `Unsupported type for value for key='${key}'`);
-      }
-      stmt.bindValue(1, key);
-      stmt.bindValue(2, type);
-      stmt.bindValue(3, value);
-      return stmt.step();
-    });
-    if (rc !== DbResult.BE_SQLITE_DONE)
-      throw new IModelError(rc, "SQLite error");
-    this._ecdb.saveChanges();
-  }
-
-  /** Get the value for a key from this Storage. If key is not present, return undefined. */
-  public getData(key: string): StorageValue | undefined {
-    return this._ecdb.withPreparedSqliteStatement("SELECT type,val FROM app_cache WHERE key=?", (stmt) => {
-      stmt.bindValue(1, key);
-      if (DbResult.BE_SQLITE_ROW !== stmt.step())
-        return undefined;
-      switch (stmt.getValue(0).getString()) {
-        case "number":
-          return stmt.getValue(1).getDouble();
-        case "string":
-          return stmt.getValue(1).getString();
-        case "boolean":
-          return Boolean(stmt.getValue(1).getInteger());
-        case "Uint8Array":
-          return stmt.getValue(1).getBlob();
-        case "null":
-          return null;
-      }
-      throw new IModelError(DbResult.BE_SQLITE_ERROR, "Unsupported type in cache");
-    });
-  }
-
-<<<<<<< HEAD
-  public valueExists(value: StorageValue | undefined): boolean {
-    return value !== undefined;
-  }
-  public isValueUndefined(value: StorageValue | undefined): boolean {
-    return value === undefined;
-  }
-  public isValueNull(value: StorageValue | undefined): boolean {
-    return value === null;
-  }
-  public isValueNumber = (value: StorageValue | undefined): value is number => {
-    return value !== undefined && typeof value === "number" && !Number.isNaN(value);
-  };
-  public isValueString = (value: StorageValue | undefined): value is string => {
-    return value !== undefined && typeof value === "string";
-  };
-  public isValueBoolean = (value: StorageValue | undefined): value is boolean => {
-    return value !== undefined && typeof value === "boolean";
-  };
-
-=======
-  /** Get all key names in this Storage */
->>>>>>> 2a309fd3
-  public getKeys(): string[] {
-    const keys = new Array<string>();
-    this._ecdb.withPreparedSqliteStatement("SELECT key FROM app_cache", (stmt) => {
-      while (DbResult.BE_SQLITE_ROW === stmt.step()) {
-        keys.push(stmt.getValue(0).getString());
-      }
-    });
-    return keys;
-  }
-
-  /** Remove a key/value pair from this Storage */
-  public removeData(key: string) {
-    const rc = this._ecdb.withPreparedSqliteStatement("DELETE FROM app_cache WHERE key=?", (stmt) => {
-      stmt.bindValue(1, key);
-      return stmt.step();
-    });
-    if (rc !== DbResult.BE_SQLITE_DONE) {
-      throw new IModelError(rc, "SQLite error");
-    }
-  }
-
-  /** Remove all key/value pairs */
-  public removeAll() {
-    const rc = this._ecdb.withPreparedSqliteStatement("DELETE FROM app_cache", (stmt) => {
-      return stmt.step();
-    });
-    if (rc !== DbResult.BE_SQLITE_DONE) {
-      throw new IModelError(rc, "SQLite error");
-    }
-  }
-
-  /** Close this Storage. */
-  public close(deleteFile: boolean = false) {
-    const storageFile = join(NativeHost.appSettingsCacheDir, this.id);
-    this._ecdb.saveChanges();
-    this._ecdb.closeDb();
-    (this._ecdb as any) = undefined;
-    if (deleteFile)
-      IModelJsFs.removeSync(storageFile);
-    NativeAppStorage._storages.delete(this.id);
-  }
-  private static init(ecdb: ECDb): DbResult {
-    return ecdb.withPreparedSqliteStatement("CREATE TABLE app_cache(key PRIMARY KEY,type,val);", (stmt) => {
-      return stmt.step();
-    });
-  }
-
-  /** find and open storage by its name. */
-  public static find(name: string): NativeAppStorage {
-    const storage = this._storages.get(name);
-    if (undefined === storage)
-      throw new IModelError(IModelStatus.FileNotFound, `Storage ${name} not open`);
-    return storage;
-  }
-
-  /** Close all opened Storages.
-   * @internal
-   */
-  public static closeAll() {
-    this._storages.forEach((value) => value.close());
-    this._storages.clear();
-  }
-  /** @internal */
-  public static getStorageNames(): string[] {
-    return IModelJsFs.readdirSync(NativeHost.appSettingsCacheDir).filter((name) => name.endsWith(this._ext));
-  }
-
-  /** Open or find a Storage by name. */
-  public static open(name: string): NativeAppStorage {
-    if (!this._init) {
-      IModelHost.onBeforeShutdown.addOnce(() => {
-        this.closeAll();
-      });
-      this._init = true;
-    }
-    const fileName = name + this._ext;
-    if (!IModelJsFs.existsSync(NativeHost.appSettingsCacheDir))
-      IModelJsFs.recursiveMkDirSync(NativeHost.appSettingsCacheDir);
-
-    const storageFile = join(NativeHost.appSettingsCacheDir, fileName);
-    try {
-      return this.find(fileName); // see if it's already open
-    } catch (err) {
-      const ecdb = new ECDb();
-      if (IModelJsFs.existsSync(storageFile)) {
-        ecdb.openDb(storageFile, ECDbOpenMode.ReadWrite);
-      } else {
-        ecdb.createDb(storageFile);
-        const rc = this.init(ecdb);
-        if (rc !== DbResult.BE_SQLITE_DONE)
-          throw new IModelError(rc, "SQLite error");
-        ecdb.saveChanges();
-      }
-      const storage = new NativeAppStorage(ecdb, fileName);
-      this._storages.set(fileName, storage);
-      return storage
-    }
-  }
-}
+/*---------------------------------------------------------------------------------------------
+* Copyright (c) Bentley Systems, Incorporated. All rights reserved.
+* See LICENSE.md in the project root for license terms and full copyright notice.
+*--------------------------------------------------------------------------------------------*/
+import { join } from "path";
+import { DbResult, IModelStatus } from "@bentley/bentleyjs-core";
+import { IModelError, StorageValue } from "@bentley/imodeljs-common";
+import { ECDb, ECDbOpenMode } from "./ECDb";
+import { IModelHost } from "./IModelHost";
+import { IModelJsFs } from "./IModelJsFs";
+import { NativeHost } from "./NativeHost";
+
+/**
+ * A local file stored in the [[NativeHost.appSettingsCacheDir]] for storing key/value pairs.
+ * @beta
+ */
+export class NativeAppStorage {
+  private static readonly _ext = ".v1.ecdb";
+  private static _storages = new Map<string, NativeAppStorage>();
+  private static _init: boolean = false;
+  private constructor(private _ecdb: ECDb, public readonly id: string) { }
+
+  /** Set the value for a key */
+  public setData(key: string, value: StorageValue): void {
+    const rc = this._ecdb.withPreparedSqliteStatement("INSERT INTO app_cache(key,type,val)VALUES(?,?,?) ON CONFLICT(key) DO UPDATE SET type=excluded.type,val=excluded.val", (stmt) => {
+      let type: string | undefined = value === null ? "null" : typeof value;
+      if (type === "object") {
+        if (value instanceof Uint8Array) {
+          type = "Uint8Array";
+        } else {
+          type = undefined;
+        }
+      }
+      if (!type) {
+        throw new IModelError(DbResult.BE_SQLITE_ERROR, `Unsupported type for value for key='${key}'`);
+      }
+      stmt.bindValue(1, key);
+      stmt.bindValue(2, type);
+      stmt.bindValue(3, value);
+      return stmt.step();
+    });
+    if (rc !== DbResult.BE_SQLITE_DONE)
+      throw new IModelError(rc, "SQLite error");
+    this._ecdb.saveChanges();
+  }
+
+  /** Get the value for a key from this Storage. If key is not present, return undefined. */
+  public getData(key: string): StorageValue | undefined {
+    return this._ecdb.withPreparedSqliteStatement("SELECT type,val FROM app_cache WHERE key=?", (stmt) => {
+      stmt.bindValue(1, key);
+      if (DbResult.BE_SQLITE_ROW !== stmt.step())
+        return undefined;
+      switch (stmt.getValue(0).getString()) {
+        case "number":
+          return stmt.getValue(1).getDouble();
+        case "string":
+          return stmt.getValue(1).getString();
+        case "boolean":
+          return Boolean(stmt.getValue(1).getInteger());
+        case "Uint8Array":
+          return stmt.getValue(1).getBlob();
+        case "null":
+          return null;
+      }
+      throw new IModelError(DbResult.BE_SQLITE_ERROR, "Unsupported type in cache");
+    });
+  }
+
+  /** Get all key names in this Storage */
+  public getKeys(): string[] {
+    const keys = new Array<string>();
+    this._ecdb.withPreparedSqliteStatement("SELECT key FROM app_cache", (stmt) => {
+      while (DbResult.BE_SQLITE_ROW === stmt.step()) {
+        keys.push(stmt.getValue(0).getString());
+      }
+    });
+    return keys;
+  }
+
+  /** Remove a key/value pair from this Storage */
+  public removeData(key: string) {
+    const rc = this._ecdb.withPreparedSqliteStatement("DELETE FROM app_cache WHERE key=?", (stmt) => {
+      stmt.bindValue(1, key);
+      return stmt.step();
+    });
+    if (rc !== DbResult.BE_SQLITE_DONE) {
+      throw new IModelError(rc, "SQLite error");
+    }
+  }
+
+  /** Remove all key/value pairs */
+  public removeAll() {
+    const rc = this._ecdb.withPreparedSqliteStatement("DELETE FROM app_cache", (stmt) => {
+      return stmt.step();
+    });
+    if (rc !== DbResult.BE_SQLITE_DONE) {
+      throw new IModelError(rc, "SQLite error");
+    }
+  }
+
+  /** Close this Storage. */
+  public close(deleteFile: boolean = false) {
+    const storageFile = join(NativeHost.appSettingsCacheDir, this.id);
+    this._ecdb.saveChanges();
+    this._ecdb.closeDb();
+    (this._ecdb as any) = undefined;
+    if (deleteFile)
+      IModelJsFs.removeSync(storageFile);
+    NativeAppStorage._storages.delete(this.id);
+  }
+  private static init(ecdb: ECDb): DbResult {
+    return ecdb.withPreparedSqliteStatement("CREATE TABLE app_cache(key PRIMARY KEY,type,val);", (stmt) => {
+      return stmt.step();
+    });
+  }
+
+  /** find and open storage by its name. */
+  public static find(name: string): NativeAppStorage {
+    const storage = this._storages.get(name);
+    if (undefined === storage)
+      throw new IModelError(IModelStatus.FileNotFound, `Storage ${name} not open`);
+    return storage;
+  }
+
+  /** Close all opened Storages.
+   * @internal
+   */
+  public static closeAll() {
+    this._storages.forEach((value) => value.close());
+    this._storages.clear();
+  }
+  /** @internal */
+  public static getStorageNames(): string[] {
+    return IModelJsFs.readdirSync(NativeHost.appSettingsCacheDir).filter((name) => name.endsWith(this._ext));
+  }
+
+  /** Open or find a Storage by name. */
+  public static open(name: string): NativeAppStorage {
+    if (!this._init) {
+      IModelHost.onBeforeShutdown.addOnce(() => {
+        this.closeAll();
+      });
+      this._init = true;
+    }
+    const fileName = name + this._ext;
+    if (!IModelJsFs.existsSync(NativeHost.appSettingsCacheDir))
+      IModelJsFs.recursiveMkDirSync(NativeHost.appSettingsCacheDir);
+
+    const storageFile = join(NativeHost.appSettingsCacheDir, fileName);
+    try {
+      return this.find(fileName); // see if it's already open
+    } catch (err) {
+      const ecdb = new ECDb();
+      if (IModelJsFs.existsSync(storageFile)) {
+        ecdb.openDb(storageFile, ECDbOpenMode.ReadWrite);
+      } else {
+        ecdb.createDb(storageFile);
+        const rc = this.init(ecdb);
+        if (rc !== DbResult.BE_SQLITE_DONE)
+          throw new IModelError(rc, "SQLite error");
+        ecdb.saveChanges();
+      }
+      const storage = new NativeAppStorage(ecdb, fileName);
+      this._storages.set(fileName, storage);
+      return storage
+    }
+  }
+}