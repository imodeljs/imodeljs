/*---------------------------------------------------------------------------------------------
* Copyright (c) Bentley Systems, Incorporated. All rights reserved.
* See LICENSE.md in the project root for license terms and full copyright notice.
*--------------------------------------------------------------------------------------------*/
/** @packageDocumentation
 * @module NativeApp
 */

import { ClientRequestContext, IModelStatus, Logger, LogLevel, OpenMode } from "@bentley/bentleyjs-core";
import {
  BriefcasePushAndPullNotifications, IModelChangeNotifications, IModelConnectionProps, IModelError, IModelRpcProps, IModelVersion, IModelVersionProps, IpcAppChannel, IpcAppFunctions,
  IpcInvokeReturn, IpcListener, IpcSocketBackend, iTwinChannel, OpenBriefcaseProps, RemoveFunction, StandaloneOpenOptions, TileTreeContentIds,
} from "@bentley/imodeljs-common";
import { IModelJsNative } from "@bentley/imodeljs-native";
import { AuthorizedClientRequestContext } from "@bentley/itwin-client";
import { BriefcaseDb, IModelDb, StandaloneDb } from "./IModelDb";
import { IModelHost, IModelHostConfiguration } from "./IModelHost";
import { cancelTileContentRequests } from "./rpc-impl/IModelTileRpcImpl";

/**
  * Options for [[IpcHost.startup]]
  * @beta
  */
export interface IpcHostOptions {
  /** The Ipc socket to use for communications with frontend. Allows undefined only for headless tests. */
  socket?: IpcSocketBackend;
}

/**
  * Used by applications that have a dedicated backend. IpcHosts may send messages to their corresponding IpcApp.
  * @note if either end terminates, the other must too.
  * @beta
 */
export class IpcHost {
  private static _ipc: IpcSocketBackend | undefined;
  /** Get the implementation of the [IpcSocketBackend]($common) interface. */
  private static get ipc(): IpcSocketBackend { return this._ipc!; }
  /** Determine whether Ipc is available for this backend. This will only be true if [[startup]] has been called on this class. */
  public static get isValid(): boolean { return undefined !== this._ipc; }

  /**
   * Send a message to the frontend over an Ipc channel.
   * @param channel the name of the channel matching the name registered with [[IpcApp.addListener]].
   * @param data The content of the message.
   */
  public static send(channel: string, ...data: any[]): void {
    this.ipc.send(iTwinChannel(channel), ...data);
  }

  /**
   * Establish a handler for an Ipc channel to receive [[Frontend.invoke]] calls
   * @param channel The name of the channel for this handler.
   * @param handler A function that supplies the implementation for `channel`
   * @note returns A function to call to remove the handler.
   */
  public static handle(channel: string, handler: (...args: any[]) => Promise<any>): RemoveFunction {
    return this.ipc.handle(iTwinChannel(channel), handler);
  }
  /**
   * Establish a handler to receive messages sent via [[IpcApp.send]].
   * @param channel The name of the channel for the messages.
   * @param listener A function called when messages are sent over `channel`
   * @note returns A function to call to remove the listener.
   */
  public static addListener(channel: string, listener: IpcListener): RemoveFunction {
    return this.ipc.addListener(iTwinChannel(channel), listener);
  }
  /**
   * Remove a previously registered listener
   * @param channel The name of the channel for the listener previously registered with [[addListener]]
   * @param listener The function passed to [[addListener]]
   */
  public static removeListener(channel: string, listener: IpcListener): void {
    this.ipc.removeListener(iTwinChannel(channel), listener);
  }

  private static notify(channel: string, briefcase: BriefcaseDb | StandaloneDb, methodName: string, ...args: any[]) {
    if (this.isValid)
      return this.send(`${channel}:${briefcase.key}`, methodName, ...args);
  }

  /** @internal */
  public static notifyIModelChanges<T extends keyof IModelChangeNotifications>(briefcase: BriefcaseDb | StandaloneDb, methodName: T, ...args: Parameters<IModelChangeNotifications[T]>) {
    this.notify(IpcAppChannel.IModelChanges, briefcase, methodName, ...args);
  }

  /** @internal */
  public static notifyPushAndPull<T extends keyof BriefcasePushAndPullNotifications>(briefcase: BriefcaseDb | StandaloneDb, methodName: T, ...args: Parameters<BriefcasePushAndPullNotifications[T]>) {
    this.notify(IpcAppChannel.PushPull, briefcase, methodName, ...args);
  }

  public static async startup(opt?: { ipcHost?: IpcHostOptions, iModelHost?: IModelHostConfiguration }): Promise<void> {
    this._ipc = opt?.ipcHost?.socket;
    if (this.isValid) // for tests, we use IpcHost but don't have a frontend
      IpcAppHandler.register();
    await IModelHost.startup(opt?.iModelHost);
  }

  public static async shutdown(): Promise<void> {
    this._ipc = undefined;
    await IModelHost.shutdown();
  }
}

/**
 * Base class for all implementations of an Ipc interface.
 *
 * Create a subclass to implement your Ipc interface. Your class should be declared like this:
 * ```ts
 * class MyHandler extends IpcHandler implements MyInterface
 * ```
 * to ensure all methods and signatures are correct.
 *
 * Then, call `MyClass.register` at startup to connect your class to your channel.
 * @beta
 */
export abstract class IpcHandler {
  /** All subclasses must implement this method to specify their channel name. */
  public abstract get channelName(): string;

  /**
   * Register this class as the handler for methods on its channel. This static method creates a new instance
   * that becomes the handler and is `this` when its methods are called.
   * @returns A function that can be called to remove the handler.
   * @note this method should only be called once per channel. If it is called multiple times, subsequent calls replace the previous ones.
   */
  public static register(): RemoveFunction {
    const impl = new (this as any)() as IpcHandler; // create an instance of subclass. "as any" is necessary because base class is abstract
    return IpcHost.handle(impl.channelName, async (_evt: Event, funcName: string, ...args: any[]): Promise<IpcInvokeReturn> => {
      try {
        const func = (impl as any)[funcName];
        if (typeof func !== "function")
          throw new IModelError(IModelStatus.FunctionNotFound, `Method "${impl.constructor.name}.${funcName}" not found on IpcHandler registered for channel: ${impl.channelName}`);

        return { result: await func.call(impl, ...args) };
      } catch (err) {
        return { error: { name: err.constructor.name, message: err.message ?? "", errorNumber: err.errorNumber ?? 0 } };
      }
    });
  }
}

/**
 * Implementation  of IpcAppFunctions
 */
class IpcAppHandler extends IpcHandler implements IpcAppFunctions {
  public get channelName() { return IpcAppChannel.Functions; }

  public async log(_timestamp: number, level: LogLevel, category: string, message: string, metaData?: any): Promise<void> {
    Logger.logRaw(level, category, message, () => metaData);
  }
  public async cancelTileContentRequests(tokenProps: IModelRpcProps, contentIds: TileTreeContentIds[]): Promise<void> {
    return cancelTileContentRequests(tokenProps, contentIds);
  }
  public async cancelElementGraphicsRequests(key: string, requestIds: string[]): Promise<void> {
    const iModel = IModelDb.findByKey(key);
    return iModel.nativeDb.cancelElementGraphicsRequests(requestIds);
  }
  private async createAuthorizedClientRequestContext(): Promise<AuthorizedClientRequestContext> {
    const accessToken = await IModelHost.authorizationClient?.getAccessToken();
    return new AuthorizedClientRequestContext(accessToken!, "", ClientRequestContext.current.applicationId, ClientRequestContext.current.applicationVersion, ClientRequestContext.current.sessionId);
  }
  public async openBriefcase(args: OpenBriefcaseProps): Promise<IModelConnectionProps> {
    const requestContext = args.readonly ? ClientRequestContext.current : await this.createAuthorizedClientRequestContext();
    const db = await BriefcaseDb.open(requestContext, args);
    requestContext.enter();
    return db.toJSON();
  }
  public async openStandalone(filePath: string, openMode: OpenMode, opts?: StandaloneOpenOptions): Promise<IModelConnectionProps> {
    return StandaloneDb.openFile(filePath, openMode, opts).getConnectionProps();
  }
  public async closeIModel(key: string): Promise<void> {
    IModelDb.findByKey(key).close();
  }
  public async saveChanges(key: string, description?: string): Promise<void> {
    IModelDb.findByKey(key).saveChanges(description);
  }
  public async hasPendingTxns(key: string): Promise<boolean> {
    return IModelDb.findByKey(key).nativeDb.hasPendingTxns();
  }
  public async pullAndMergeChanges(key: string, version?: IModelVersionProps): Promise<void> {
    const iModelDb = BriefcaseDb.findByKey(key);
<<<<<<< HEAD
    const requestContext = await this.createAuthorizedClientRequestContext();
    await iModelDb.pullAndMergeChanges(requestContext);
    return iModelDb.getConnectionProps();
=======
    const requestContext = ClientRequestContext.current as AuthorizedClientRequestContext;
    await iModelDb.pullAndMergeChanges(requestContext, version ? IModelVersion.fromJSON(version) : undefined);
>>>>>>> 986c561c
  }
  public async pushChanges(key: string, description: string): Promise<string> {
    const iModelDb = BriefcaseDb.findByKey(key);
    const requestContext = await this.createAuthorizedClientRequestContext();
    await iModelDb.pushChanges(requestContext, description);
    return iModelDb.changeSetId;
  }
  public async toggleInteractiveEditingSession(key: string, startSession: boolean): Promise<boolean> {
    const imodel = IModelDb.findByKey(key);
    const val: IModelJsNative.ErrorStatusOrResult<any, boolean> = imodel.nativeDb.setGeometricModelTrackingEnabled(startSession);
    if (val.error)
      throw new IModelError(val.error.status, "Failed to toggle interactive editing session");

    return val.result!;
  }
  public async isInteractiveEditingSupported(key: string): Promise<boolean> {
    const imodel = IModelDb.findByKey(key);
    return imodel.nativeDb.isGeometricModelTrackingSupported();
  }
  public async reverseSingleTxn(key: string): Promise<IModelStatus> {
    const imodel = IModelDb.findByKey(key);
    return imodel.nativeDb.reverseTxns(1);
  }
  public async reverseAllTxn(key: string): Promise<IModelStatus> {
    const imodel = IModelDb.findByKey(key);
    return imodel.nativeDb.reverseAll();
  }
  public async reinstateTxn(key: string): Promise<IModelStatus> {
    const imodel = IModelDb.findByKey(key);
    return imodel.nativeDb.reinstateTxn();
  }
<<<<<<< HEAD
}

=======

  public async queryConcurrency(pool: "io" | "cpu"): Promise<number> {
    return IModelJsNative.queryConcurrency(pool);
  }
}


>>>>>>> 986c561c
<|MERGE_RESOLUTION|>--- conflicted
+++ resolved
@@ -1,233 +1,220 @@
-/*---------------------------------------------------------------------------------------------
-* Copyright (c) Bentley Systems, Incorporated. All rights reserved.
-* See LICENSE.md in the project root for license terms and full copyright notice.
-*--------------------------------------------------------------------------------------------*/
-/** @packageDocumentation
- * @module NativeApp
- */
-
-import { ClientRequestContext, IModelStatus, Logger, LogLevel, OpenMode } from "@bentley/bentleyjs-core";
-import {
-  BriefcasePushAndPullNotifications, IModelChangeNotifications, IModelConnectionProps, IModelError, IModelRpcProps, IModelVersion, IModelVersionProps, IpcAppChannel, IpcAppFunctions,
-  IpcInvokeReturn, IpcListener, IpcSocketBackend, iTwinChannel, OpenBriefcaseProps, RemoveFunction, StandaloneOpenOptions, TileTreeContentIds,
-} from "@bentley/imodeljs-common";
-import { IModelJsNative } from "@bentley/imodeljs-native";
-import { AuthorizedClientRequestContext } from "@bentley/itwin-client";
-import { BriefcaseDb, IModelDb, StandaloneDb } from "./IModelDb";
-import { IModelHost, IModelHostConfiguration } from "./IModelHost";
-import { cancelTileContentRequests } from "./rpc-impl/IModelTileRpcImpl";
-
-/**
-  * Options for [[IpcHost.startup]]
-  * @beta
-  */
-export interface IpcHostOptions {
-  /** The Ipc socket to use for communications with frontend. Allows undefined only for headless tests. */
-  socket?: IpcSocketBackend;
-}
-
-/**
-  * Used by applications that have a dedicated backend. IpcHosts may send messages to their corresponding IpcApp.
-  * @note if either end terminates, the other must too.
-  * @beta
- */
-export class IpcHost {
-  private static _ipc: IpcSocketBackend | undefined;
-  /** Get the implementation of the [IpcSocketBackend]($common) interface. */
-  private static get ipc(): IpcSocketBackend { return this._ipc!; }
-  /** Determine whether Ipc is available for this backend. This will only be true if [[startup]] has been called on this class. */
-  public static get isValid(): boolean { return undefined !== this._ipc; }
-
-  /**
-   * Send a message to the frontend over an Ipc channel.
-   * @param channel the name of the channel matching the name registered with [[IpcApp.addListener]].
-   * @param data The content of the message.
-   */
-  public static send(channel: string, ...data: any[]): void {
-    this.ipc.send(iTwinChannel(channel), ...data);
-  }
-
-  /**
-   * Establish a handler for an Ipc channel to receive [[Frontend.invoke]] calls
-   * @param channel The name of the channel for this handler.
-   * @param handler A function that supplies the implementation for `channel`
-   * @note returns A function to call to remove the handler.
-   */
-  public static handle(channel: string, handler: (...args: any[]) => Promise<any>): RemoveFunction {
-    return this.ipc.handle(iTwinChannel(channel), handler);
-  }
-  /**
-   * Establish a handler to receive messages sent via [[IpcApp.send]].
-   * @param channel The name of the channel for the messages.
-   * @param listener A function called when messages are sent over `channel`
-   * @note returns A function to call to remove the listener.
-   */
-  public static addListener(channel: string, listener: IpcListener): RemoveFunction {
-    return this.ipc.addListener(iTwinChannel(channel), listener);
-  }
-  /**
-   * Remove a previously registered listener
-   * @param channel The name of the channel for the listener previously registered with [[addListener]]
-   * @param listener The function passed to [[addListener]]
-   */
-  public static removeListener(channel: string, listener: IpcListener): void {
-    this.ipc.removeListener(iTwinChannel(channel), listener);
-  }
-
-  private static notify(channel: string, briefcase: BriefcaseDb | StandaloneDb, methodName: string, ...args: any[]) {
-    if (this.isValid)
-      return this.send(`${channel}:${briefcase.key}`, methodName, ...args);
-  }
-
-  /** @internal */
-  public static notifyIModelChanges<T extends keyof IModelChangeNotifications>(briefcase: BriefcaseDb | StandaloneDb, methodName: T, ...args: Parameters<IModelChangeNotifications[T]>) {
-    this.notify(IpcAppChannel.IModelChanges, briefcase, methodName, ...args);
-  }
-
-  /** @internal */
-  public static notifyPushAndPull<T extends keyof BriefcasePushAndPullNotifications>(briefcase: BriefcaseDb | StandaloneDb, methodName: T, ...args: Parameters<BriefcasePushAndPullNotifications[T]>) {
-    this.notify(IpcAppChannel.PushPull, briefcase, methodName, ...args);
-  }
-
-  public static async startup(opt?: { ipcHost?: IpcHostOptions, iModelHost?: IModelHostConfiguration }): Promise<void> {
-    this._ipc = opt?.ipcHost?.socket;
-    if (this.isValid) // for tests, we use IpcHost but don't have a frontend
-      IpcAppHandler.register();
-    await IModelHost.startup(opt?.iModelHost);
-  }
-
-  public static async shutdown(): Promise<void> {
-    this._ipc = undefined;
-    await IModelHost.shutdown();
-  }
-}
-
-/**
- * Base class for all implementations of an Ipc interface.
- *
- * Create a subclass to implement your Ipc interface. Your class should be declared like this:
- * ```ts
- * class MyHandler extends IpcHandler implements MyInterface
- * ```
- * to ensure all methods and signatures are correct.
- *
- * Then, call `MyClass.register` at startup to connect your class to your channel.
- * @beta
- */
-export abstract class IpcHandler {
-  /** All subclasses must implement this method to specify their channel name. */
-  public abstract get channelName(): string;
-
-  /**
-   * Register this class as the handler for methods on its channel. This static method creates a new instance
-   * that becomes the handler and is `this` when its methods are called.
-   * @returns A function that can be called to remove the handler.
-   * @note this method should only be called once per channel. If it is called multiple times, subsequent calls replace the previous ones.
-   */
-  public static register(): RemoveFunction {
-    const impl = new (this as any)() as IpcHandler; // create an instance of subclass. "as any" is necessary because base class is abstract
-    return IpcHost.handle(impl.channelName, async (_evt: Event, funcName: string, ...args: any[]): Promise<IpcInvokeReturn> => {
-      try {
-        const func = (impl as any)[funcName];
-        if (typeof func !== "function")
-          throw new IModelError(IModelStatus.FunctionNotFound, `Method "${impl.constructor.name}.${funcName}" not found on IpcHandler registered for channel: ${impl.channelName}`);
-
-        return { result: await func.call(impl, ...args) };
-      } catch (err) {
-        return { error: { name: err.constructor.name, message: err.message ?? "", errorNumber: err.errorNumber ?? 0 } };
-      }
-    });
-  }
-}
-
-/**
- * Implementation  of IpcAppFunctions
- */
-class IpcAppHandler extends IpcHandler implements IpcAppFunctions {
-  public get channelName() { return IpcAppChannel.Functions; }
-
-  public async log(_timestamp: number, level: LogLevel, category: string, message: string, metaData?: any): Promise<void> {
-    Logger.logRaw(level, category, message, () => metaData);
-  }
-  public async cancelTileContentRequests(tokenProps: IModelRpcProps, contentIds: TileTreeContentIds[]): Promise<void> {
-    return cancelTileContentRequests(tokenProps, contentIds);
-  }
-  public async cancelElementGraphicsRequests(key: string, requestIds: string[]): Promise<void> {
-    const iModel = IModelDb.findByKey(key);
-    return iModel.nativeDb.cancelElementGraphicsRequests(requestIds);
-  }
-  private async createAuthorizedClientRequestContext(): Promise<AuthorizedClientRequestContext> {
-    const accessToken = await IModelHost.authorizationClient?.getAccessToken();
-    return new AuthorizedClientRequestContext(accessToken!, "", ClientRequestContext.current.applicationId, ClientRequestContext.current.applicationVersion, ClientRequestContext.current.sessionId);
-  }
-  public async openBriefcase(args: OpenBriefcaseProps): Promise<IModelConnectionProps> {
-    const requestContext = args.readonly ? ClientRequestContext.current : await this.createAuthorizedClientRequestContext();
-    const db = await BriefcaseDb.open(requestContext, args);
-    requestContext.enter();
-    return db.toJSON();
-  }
-  public async openStandalone(filePath: string, openMode: OpenMode, opts?: StandaloneOpenOptions): Promise<IModelConnectionProps> {
-    return StandaloneDb.openFile(filePath, openMode, opts).getConnectionProps();
-  }
-  public async closeIModel(key: string): Promise<void> {
-    IModelDb.findByKey(key).close();
-  }
-  public async saveChanges(key: string, description?: string): Promise<void> {
-    IModelDb.findByKey(key).saveChanges(description);
-  }
-  public async hasPendingTxns(key: string): Promise<boolean> {
-    return IModelDb.findByKey(key).nativeDb.hasPendingTxns();
-  }
-  public async pullAndMergeChanges(key: string, version?: IModelVersionProps): Promise<void> {
-    const iModelDb = BriefcaseDb.findByKey(key);
-<<<<<<< HEAD
-    const requestContext = await this.createAuthorizedClientRequestContext();
-    await iModelDb.pullAndMergeChanges(requestContext);
-    return iModelDb.getConnectionProps();
-=======
-    const requestContext = ClientRequestContext.current as AuthorizedClientRequestContext;
-    await iModelDb.pullAndMergeChanges(requestContext, version ? IModelVersion.fromJSON(version) : undefined);
->>>>>>> 986c561c
-  }
-  public async pushChanges(key: string, description: string): Promise<string> {
-    const iModelDb = BriefcaseDb.findByKey(key);
-    const requestContext = await this.createAuthorizedClientRequestContext();
-    await iModelDb.pushChanges(requestContext, description);
-    return iModelDb.changeSetId;
-  }
-  public async toggleInteractiveEditingSession(key: string, startSession: boolean): Promise<boolean> {
-    const imodel = IModelDb.findByKey(key);
-    const val: IModelJsNative.ErrorStatusOrResult<any, boolean> = imodel.nativeDb.setGeometricModelTrackingEnabled(startSession);
-    if (val.error)
-      throw new IModelError(val.error.status, "Failed to toggle interactive editing session");
-
-    return val.result!;
-  }
-  public async isInteractiveEditingSupported(key: string): Promise<boolean> {
-    const imodel = IModelDb.findByKey(key);
-    return imodel.nativeDb.isGeometricModelTrackingSupported();
-  }
-  public async reverseSingleTxn(key: string): Promise<IModelStatus> {
-    const imodel = IModelDb.findByKey(key);
-    return imodel.nativeDb.reverseTxns(1);
-  }
-  public async reverseAllTxn(key: string): Promise<IModelStatus> {
-    const imodel = IModelDb.findByKey(key);
-    return imodel.nativeDb.reverseAll();
-  }
-  public async reinstateTxn(key: string): Promise<IModelStatus> {
-    const imodel = IModelDb.findByKey(key);
-    return imodel.nativeDb.reinstateTxn();
-  }
-<<<<<<< HEAD
-}
-
-=======
-
-  public async queryConcurrency(pool: "io" | "cpu"): Promise<number> {
-    return IModelJsNative.queryConcurrency(pool);
-  }
-}
-
-
->>>>>>> 986c561c
+/*---------------------------------------------------------------------------------------------
+* Copyright (c) Bentley Systems, Incorporated. All rights reserved.
+* See LICENSE.md in the project root for license terms and full copyright notice.
+*--------------------------------------------------------------------------------------------*/
+/** @packageDocumentation
+ * @module NativeApp
+ */
+
+import { ClientRequestContext, IModelStatus, Logger, LogLevel, OpenMode } from "@bentley/bentleyjs-core";
+import {
+  BriefcasePushAndPullNotifications, IModelChangeNotifications, IModelConnectionProps, IModelError, IModelRpcProps, IModelVersion, IModelVersionProps, IpcAppChannel, IpcAppFunctions,
+  IpcInvokeReturn, IpcListener, IpcSocketBackend, iTwinChannel, OpenBriefcaseProps, RemoveFunction, StandaloneOpenOptions, TileTreeContentIds,
+} from "@bentley/imodeljs-common";
+import { IModelJsNative } from "@bentley/imodeljs-native";
+import { AuthorizedClientRequestContext } from "@bentley/itwin-client";
+import { BriefcaseDb, IModelDb, StandaloneDb } from "./IModelDb";
+import { IModelHost, IModelHostConfiguration } from "./IModelHost";
+import { cancelTileContentRequests } from "./rpc-impl/IModelTileRpcImpl";
+
+/**
+  * Options for [[IpcHost.startup]]
+  * @beta
+  */
+export interface IpcHostOptions {
+  /** The Ipc socket to use for communications with frontend. Allows undefined only for headless tests. */
+  socket?: IpcSocketBackend;
+}
+
+/**
+  * Used by applications that have a dedicated backend. IpcHosts may send messages to their corresponding IpcApp.
+  * @note if either end terminates, the other must too.
+  * @beta
+ */
+export class IpcHost {
+  private static _ipc: IpcSocketBackend | undefined;
+  /** Get the implementation of the [IpcSocketBackend]($common) interface. */
+  private static get ipc(): IpcSocketBackend { return this._ipc!; }
+  /** Determine whether Ipc is available for this backend. This will only be true if [[startup]] has been called on this class. */
+  public static get isValid(): boolean { return undefined !== this._ipc; }
+
+  /**
+   * Send a message to the frontend over an Ipc channel.
+   * @param channel the name of the channel matching the name registered with [[IpcApp.addListener]].
+   * @param data The content of the message.
+   */
+  public static send(channel: string, ...data: any[]): void {
+    this.ipc.send(iTwinChannel(channel), ...data);
+  }
+
+  /**
+   * Establish a handler for an Ipc channel to receive [[Frontend.invoke]] calls
+   * @param channel The name of the channel for this handler.
+   * @param handler A function that supplies the implementation for `channel`
+   * @note returns A function to call to remove the handler.
+   */
+  public static handle(channel: string, handler: (...args: any[]) => Promise<any>): RemoveFunction {
+    return this.ipc.handle(iTwinChannel(channel), handler);
+  }
+  /**
+   * Establish a handler to receive messages sent via [[IpcApp.send]].
+   * @param channel The name of the channel for the messages.
+   * @param listener A function called when messages are sent over `channel`
+   * @note returns A function to call to remove the listener.
+   */
+  public static addListener(channel: string, listener: IpcListener): RemoveFunction {
+    return this.ipc.addListener(iTwinChannel(channel), listener);
+  }
+  /**
+   * Remove a previously registered listener
+   * @param channel The name of the channel for the listener previously registered with [[addListener]]
+   * @param listener The function passed to [[addListener]]
+   */
+  public static removeListener(channel: string, listener: IpcListener): void {
+    this.ipc.removeListener(iTwinChannel(channel), listener);
+  }
+
+  private static notify(channel: string, briefcase: BriefcaseDb | StandaloneDb, methodName: string, ...args: any[]) {
+    if (this.isValid)
+      return this.send(`${channel}:${briefcase.key}`, methodName, ...args);
+  }
+
+  /** @internal */
+  public static notifyIModelChanges<T extends keyof IModelChangeNotifications>(briefcase: BriefcaseDb | StandaloneDb, methodName: T, ...args: Parameters<IModelChangeNotifications[T]>) {
+    this.notify(IpcAppChannel.IModelChanges, briefcase, methodName, ...args);
+  }
+
+  /** @internal */
+  public static notifyPushAndPull<T extends keyof BriefcasePushAndPullNotifications>(briefcase: BriefcaseDb | StandaloneDb, methodName: T, ...args: Parameters<BriefcasePushAndPullNotifications[T]>) {
+    this.notify(IpcAppChannel.PushPull, briefcase, methodName, ...args);
+  }
+
+  public static async startup(opt?: { ipcHost?: IpcHostOptions, iModelHost?: IModelHostConfiguration }): Promise<void> {
+    this._ipc = opt?.ipcHost?.socket;
+    if (this.isValid) // for tests, we use IpcHost but don't have a frontend
+      IpcAppHandler.register();
+    await IModelHost.startup(opt?.iModelHost);
+  }
+
+  public static async shutdown(): Promise<void> {
+    this._ipc = undefined;
+    await IModelHost.shutdown();
+  }
+}
+
+/**
+ * Base class for all implementations of an Ipc interface.
+ *
+ * Create a subclass to implement your Ipc interface. Your class should be declared like this:
+ * ```ts
+ * class MyHandler extends IpcHandler implements MyInterface
+ * ```
+ * to ensure all methods and signatures are correct.
+ *
+ * Then, call `MyClass.register` at startup to connect your class to your channel.
+ * @beta
+ */
+export abstract class IpcHandler {
+  /** All subclasses must implement this method to specify their channel name. */
+  public abstract get channelName(): string;
+
+  /**
+   * Register this class as the handler for methods on its channel. This static method creates a new instance
+   * that becomes the handler and is `this` when its methods are called.
+   * @returns A function that can be called to remove the handler.
+   * @note this method should only be called once per channel. If it is called multiple times, subsequent calls replace the previous ones.
+   */
+  public static register(): RemoveFunction {
+    const impl = new (this as any)() as IpcHandler; // create an instance of subclass. "as any" is necessary because base class is abstract
+    return IpcHost.handle(impl.channelName, async (_evt: Event, funcName: string, ...args: any[]): Promise<IpcInvokeReturn> => {
+      try {
+        const func = (impl as any)[funcName];
+        if (typeof func !== "function")
+          throw new IModelError(IModelStatus.FunctionNotFound, `Method "${impl.constructor.name}.${funcName}" not found on IpcHandler registered for channel: ${impl.channelName}`);
+
+        return { result: await func.call(impl, ...args) };
+      } catch (err) {
+        return { error: { name: err.constructor.name, message: err.message ?? "", errorNumber: err.errorNumber ?? 0 } };
+      }
+    });
+  }
+}
+
+/**
+ * Implementation  of IpcAppFunctions
+ */
+class IpcAppHandler extends IpcHandler implements IpcAppFunctions {
+  public get channelName() { return IpcAppChannel.Functions; }
+
+  public async log(_timestamp: number, level: LogLevel, category: string, message: string, metaData?: any): Promise<void> {
+    Logger.logRaw(level, category, message, () => metaData);
+  }
+  public async cancelTileContentRequests(tokenProps: IModelRpcProps, contentIds: TileTreeContentIds[]): Promise<void> {
+    return cancelTileContentRequests(tokenProps, contentIds);
+  }
+  public async cancelElementGraphicsRequests(key: string, requestIds: string[]): Promise<void> {
+    const iModel = IModelDb.findByKey(key);
+    return iModel.nativeDb.cancelElementGraphicsRequests(requestIds);
+  }
+  private async createAuthorizedClientRequestContext(): Promise<AuthorizedClientRequestContext> {
+    const accessToken = await IModelHost.authorizationClient?.getAccessToken();
+    return new AuthorizedClientRequestContext(accessToken!, "", ClientRequestContext.current.applicationId, ClientRequestContext.current.applicationVersion, ClientRequestContext.current.sessionId);
+  }
+  public async openBriefcase(args: OpenBriefcaseProps): Promise<IModelConnectionProps> {
+    const requestContext = args.readonly ? ClientRequestContext.current : await this.createAuthorizedClientRequestContext();
+    const db = await BriefcaseDb.open(requestContext, args);
+    requestContext.enter();
+    return db.toJSON();
+  }
+  public async openStandalone(filePath: string, openMode: OpenMode, opts?: StandaloneOpenOptions): Promise<IModelConnectionProps> {
+    return StandaloneDb.openFile(filePath, openMode, opts).getConnectionProps();
+  }
+  public async closeIModel(key: string): Promise<void> {
+    IModelDb.findByKey(key).close();
+  }
+  public async saveChanges(key: string, description?: string): Promise<void> {
+    IModelDb.findByKey(key).saveChanges(description);
+  }
+  public async hasPendingTxns(key: string): Promise<boolean> {
+    return IModelDb.findByKey(key).nativeDb.hasPendingTxns();
+  }
+  public async pullAndMergeChanges(key: string, version?: IModelVersionProps): Promise<void> {
+    const iModelDb = BriefcaseDb.findByKey(key);
+    const requestContext = await this.createAuthorizedClientRequestContext();
+    await iModelDb.pullAndMergeChanges(requestContext, version ? IModelVersion.fromJSON(version) : undefined);
+  }
+  public async pushChanges(key: string, description: string): Promise<string> {
+    const iModelDb = BriefcaseDb.findByKey(key);
+    const requestContext = await this.createAuthorizedClientRequestContext();
+    await iModelDb.pushChanges(requestContext, description);
+    return iModelDb.changeSetId;
+  }
+  public async toggleInteractiveEditingSession(key: string, startSession: boolean): Promise<boolean> {
+    const imodel = IModelDb.findByKey(key);
+    const val: IModelJsNative.ErrorStatusOrResult<any, boolean> = imodel.nativeDb.setGeometricModelTrackingEnabled(startSession);
+    if (val.error)
+      throw new IModelError(val.error.status, "Failed to toggle interactive editing session");
+
+    return val.result!;
+  }
+  public async isInteractiveEditingSupported(key: string): Promise<boolean> {
+    const imodel = IModelDb.findByKey(key);
+    return imodel.nativeDb.isGeometricModelTrackingSupported();
+  }
+  public async reverseSingleTxn(key: string): Promise<IModelStatus> {
+    const imodel = IModelDb.findByKey(key);
+    return imodel.nativeDb.reverseTxns(1);
+  }
+  public async reverseAllTxn(key: string): Promise<IModelStatus> {
+    const imodel = IModelDb.findByKey(key);
+    return imodel.nativeDb.reverseAll();
+  }
+  public async reinstateTxn(key: string): Promise<IModelStatus> {
+    const imodel = IModelDb.findByKey(key);
+    return imodel.nativeDb.reinstateTxn();
+  }
+
+  public async queryConcurrency(pool: "io" | "cpu"): Promise<number> {
+    return IModelJsNative.queryConcurrency(pool);
+  }
+}