/*---------------------------------------------------------------------------------------------
* Copyright (c) Bentley Systems, Incorporated. All rights reserved.
* See LICENSE.md in the project root for license terms and full copyright notice.
*--------------------------------------------------------------------------------------------*/
export * from "./BriefcaseManager";
export * from "./Category";
export * from "./ChangeSummaryManager";
export * from "./CheckpointManager";
export * from "./ClassRegistry";
export * from "./CodeSpecs";
export * from "./ConcurrencyControl";
export * from "./Deprecated";
export * from "./ECDb";
export * from "./ECSchemaXmlContext";
export * from "./ECSqlStatement";
export * from "./Element";
export * from "./ElementAspect";
export * from "./Entity";
export * from "./ExportGraphics";
export * from "./IModelJsFs";
export * from "./Relationship";
export * from "./Texture";
export * from "./TxnManager";
export * from "./LineStyle";
export * from "./BackendLoggerCategory";
export * from "./Material";
export * from "./Model";
export * from "./NavigationRelationship";
export * from "./Schema";
export * from "./SqliteStatement";
export * from "./ViewDefinition";
export * from "./BisCoreSchema";
export * from "./ChangedElementsDb";
export * from "./domains/FunctionalSchema";
export * from "./domains/FunctionalElements";
export * from "./domains/GenericSchema";
export * from "./domains/GenericElements";
export { IModelJsNative, NativeLoggerCategory } from "@bentley/imodeljs-native";
export * from "./IModelCloneContext";
export * from "./IModelHost";
<<<<<<< HEAD
export * from "./IpcHost";
export * from "./NativeAppStorage";
export * from "./NativeHost";
=======
>>>>>>> 2a309fd3
export * from "./IModelExporter";
export * from "./IModelImporter";
export * from "./IModelSchemaLoader";
export * from "./IModelTransformer";
export * from "./IpcHost";
export * from "./NativeAppStorage";
export * from "./NativeHost";
export * from "./AutoPush";
export * from "./BackendRequestContext";
export * from "./CloudStorageBackend";
export * from "./AliCloudStorageService";
export * from "./DevTools";
export * from "./usage-logging/UsageLoggingUtilities";
export * from "./LocalhostIpcHost";
export * from "./IModelDb"; // must be last

/** @docs-package-description
 * The imodeljs-backend package always runs on the computer with a local Briefcase.
 *
 * It contains classes that [backend code]($docs/learning/backend/index.md) can use to work with directly with iModels.
 */
/**
 * @docs-group-description IModelHost
 * Classes for configuring and administering the backend [host]($docs/learning/backend/IModelHost.md).
 * See [the learning article]($docs/learning/backend/IModelHost.md).
 */
/**
 * @docs-group-description iModels
 * Classes for working with [iModels]($docs/learning/iModels.md).
 * See [the learning article]($docs/learning/backend/index.md).
 */
/**
 * @docs-group-description Schema
 * Classes for working with [ECSchemas]($docs/learning/backend/SchemasAndElementsInTypeScript.md)
 */
/**
 * @docs-group-description Models
 * Subclasses of [Models]($docs/BIS/intro/model-fundamentals.md).
 * See [the learning articles]($docs/learning/backend/index.md).
 */
/**
 * @docs-group-description Elements
 * Subclasses of [Elements]($docs/BIS/intro/element-fundamentals.md).
 * See [the learning articles]($docs/learning/backend/index.md).
 */
/**
 * @docs-group-description Codes
 * Classes for working with [Codes]($docs/BIS/intro/codes.md).
 * See [the learning articles]($docs/learning/backend/index.md).
 */
/**
 * @docs-group-description ViewDefinitions
 * Classes for working with elements that define what appears in [views]($docs/learning/frontend/views.md).
 * See [the learning articles]($docs/learning/backend/createelements/#orthographicviewdefinition).
 */
/**
 * @docs-group-description Relationships
 * Classes that describe the [relationships]($docs/bis/intro/relationship-fundamentals.md) between elements.
 */
/**
 * @docs-group-description ElementAspects
 * Subclasses of [ElementAspects]($docs/bis/intro/elementaspect-fundamentals.md).
 * See [the learning articles]($docs/learning/backend/index.md).
 */
/**
 * @docs-group-description Categories
 * Classes for [Categories]($docs/bis/intro/categories.md).
 */
/**
 * @docs-group-description Symbology
 * Classes for defining the appearance of element geometry
 */
/**
 * @docs-group-description ECDb
 * Classes for working with ECDb.
 */
/**
 * @docs-group-description NativeApp
 * Classes for working with Mobile/Desktop Application.
 */
/**
 * @docs-group-description ECSQL
 * Classes for working with [ECSQL]($docs/learning/ECSQL.md)
 */
/**
 * @docs-group-description Portability
 * Classes to help write [portable apps]($docs/learning/Portability.md) and libraries that will run on any platform, including web apps, node services, Electron desktops apps, and mobile apps.
 */
/**
 * @docs-group-description Utils
 * Miscellaneous utility classes.
 */
/**
 * @docs-group-description Logging
 * Logger categories used by this package.
 */
/**
 * @docs-group-description RpcInterface
 * Classes for working with [RpcInterfaces]($docs/learning/RpcInterface.md).
 */
/**
 * @docs-group-description CloudStorageBackend
 * Classes for working with cloud storage.
 */
/**
 * @docs-group-description AliCloudStorageService
 * Classes for working with cloud storage using AliCloud.
 */
/**
 * @docs-group-description Authentication
 * Classes for working with Authentication.
 */
<|MERGE_RESOLUTION|>--- conflicted
+++ resolved
@@ -38,12 +38,6 @@
 export { IModelJsNative, NativeLoggerCategory } from "@bentley/imodeljs-native";
 export * from "./IModelCloneContext";
 export * from "./IModelHost";
-<<<<<<< HEAD
-export * from "./IpcHost";
-export * from "./NativeAppStorage";
-export * from "./NativeHost";
-=======
->>>>>>> 2a309fd3
 export * from "./IModelExporter";
 export * from "./IModelImporter";
 export * from "./IModelSchemaLoader";
