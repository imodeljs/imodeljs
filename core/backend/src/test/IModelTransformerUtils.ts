/*---------------------------------------------------------------------------------------------
* Copyright (c) Bentley Systems, Incorporated. All rights reserved.
* See LICENSE.md in the project root for license terms and full copyright notice.
*--------------------------------------------------------------------------------------------*/
import { assert } from "chai";
import * as path from "path";
import { DbResult, Guid, GuidString, Id64, Id64Set, Id64String } from "@bentley/bentleyjs-core";
import { Schema } from "@bentley/ecschema-metadata";
import {
  Box, Cone, LineString3d, Point2d, Point3d, Range2d, Range3d, StandardViewIndex, Transform, Vector3d, YawPitchRollAngles,
} from "@bentley/geometry-core";
import {
  AuxCoordSystem2dProps, Base64EncodedString, BisCodeSpec, CategorySelectorProps, Code, CodeScopeSpec, CodeSpec, ColorDef, ElementAspectProps,
<<<<<<< HEAD
  ElementProps, ExternalSourceProps, FontProps, FontType, GeometricElement2dProps, GeometricElement3dProps, GeometryParams, GeometryPartProps,
  GeometryStreamBuilder, GeometryStreamIterator, GeometryStreamProps, ImageSourceFormat, IModel, ModelProps, ModelSelectorProps, PhysicalElementProps,
  Placement3d, PlanProjectionSettings, RelatedElement, RepositoryLinkProps, SkyBoxImageType, SpatialViewDefinitionProps, SubCategoryAppearance,
  SubCategoryOverride, SubjectProps, TextureFlags,
} from "@bentley/imodeljs-common";
import { AuthorizedClientRequestContext } from "@bentley/itwin-client";
import {
  AuxCoordSystem, AuxCoordSystem2d, BackendLoggerCategory, BackendRequestContext, CategorySelector, DefinitionModel, DefinitionPartition,
  DisplayStyle2d, DisplayStyle3d, DocumentListModel, Drawing, DrawingCategory, DrawingGraphic, DrawingGraphicRepresentsElement, DrawingModel,
  DrawingViewDefinition, ECSqlStatement, Element, ElementAspect, ElementMultiAspect, ElementOwnsChildElements, ElementOwnsMultiAspects,
  ElementOwnsUniqueAspect, ElementRefersToElements, ElementUniqueAspect, ExternalSource, ExternalSourceAspect, ExternalSourceIsInRepository,
  FunctionalModel, FunctionalSchema, GeometricElement3d, GeometryPart, GroupModel, IModelDb, IModelExporter, IModelExportHandler, IModelImporter,
  IModelJsFs, IModelTransformer, InformationPartitionElement, InformationRecordModel, LinkElement, Model, ModelSelector, OrthographicViewDefinition,
  PhysicalElement, PhysicalModel, PhysicalObject, PhysicalPartition, Platform, Relationship, RelationshipProps, RenderMaterialElement, RepositoryLink,
  SnapshotDb, SpatialCategory, SpatialLocationModel, SpatialViewDefinition, SubCategory, Subject, TemplateRecipe2d, TemplateRecipe3d, Texture,
  ViewDefinition,
=======
  ElementProps, FontProps, FontType, GeometricElement2dProps, GeometricElement3dProps, GeometryParams, GeometryPartProps, GeometryStreamBuilder,
  GeometryStreamIterator, GeometryStreamProps, ImageSourceFormat, IModel, ModelProps, ModelSelectorProps, PhysicalElementProps, Placement3d,
  PlanProjectionSettings, RelatedElement, SkyBoxImageType, SpatialViewDefinitionProps, SubCategoryAppearance, SubCategoryOverride, SubjectProps,
  TextureFlags,
} from "@bentley/imodeljs-common";
import { AuthorizedClientRequestContext } from "@bentley/itwin-client";
import {
  AuxCoordSystem, AuxCoordSystem2d, BackendRequestContext, CategorySelector, DefinitionModel, DefinitionPartition, DisplayStyle2d, DisplayStyle3d,
  DocumentListModel, Drawing, DrawingCategory, DrawingGraphic, DrawingGraphicRepresentsElement, DrawingModel, DrawingViewDefinition, ECSqlStatement,
  Element, ElementAspect, ElementMultiAspect, ElementOwnsChildElements, ElementOwnsMultiAspects, ElementOwnsUniqueAspect, ElementRefersToElements,
  ElementUniqueAspect, ExternalSourceAspect, FunctionalModel, FunctionalSchema, GeometricElement3d, GeometryPart, GroupModel, IModelDb,
  IModelExporter, IModelExportHandler, IModelImporter, IModelJsFs, IModelTransformer, InformationPartitionElement, InformationRecordModel, Model,
  ModelSelector, OrthographicViewDefinition, PhysicalElement, PhysicalModel, PhysicalObject, PhysicalPartition, Platform, Relationship,
  RelationshipProps, RenderMaterialElement, SnapshotDb, SpatialCategory, SpatialLocationModel, SpatialViewDefinition, SubCategory, Subject,
  TemplateRecipe2d, TemplateRecipe3d, Texture, ViewDefinition,
>>>>>>> 0562513d
} from "../imodeljs-backend";
import { KnownTestLocations } from "./KnownTestLocations";

/** IModelTransformer utilities shared by both standalone and integration tests. */
export namespace IModelTransformerUtils {

  const uniqueAspectGuid: GuidString = Guid.createValue();
  const federationGuid3: GuidString = Guid.createValue();

  export async function prepareSourceDb(sourceDb: IModelDb): Promise<void> {
    // Import desired schemas
    const requestContext = new BackendRequestContext();
    const sourceSchemaFileName: string = path.join(KnownTestLocations.assetsDir, "TestTransformerSource.ecschema.xml");
    await sourceDb.importSchemas(requestContext, [FunctionalSchema.schemaFilePath, sourceSchemaFileName]);
    FunctionalSchema.registerSchema();
  }

  export function populateSourceDb(sourceDb: IModelDb): void {
    // Embed font
    if (Platform.platformName.startsWith("win")) {
      sourceDb.embedFont({ id: 1, type: FontType.TrueType, name: "Arial" });
      assert.exists(sourceDb.fontMap.getFont("Arial"));
      assert.exists(sourceDb.fontMap.getFont(1));
    }
    // Initialize project extents
    const projectExtents = new Range3d(-1000, -1000, -1000, 1000, 1000, 1000);
    sourceDb.updateProjectExtents(projectExtents);
    // Insert CodeSpecs
    const codeSpecId1: Id64String = sourceDb.codeSpecs.insert("SourceCodeSpec", CodeScopeSpec.Type.Model);
    const codeSpecId2: Id64String = sourceDb.codeSpecs.insert("ExtraCodeSpec", CodeScopeSpec.Type.ParentElement);
    const codeSpecId3: Id64String = sourceDb.codeSpecs.insert("InformationRecords", CodeScopeSpec.Type.Model);
    assert.isTrue(Id64.isValidId64(codeSpecId1));
    assert.isTrue(Id64.isValidId64(codeSpecId2));
    assert.isTrue(Id64.isValidId64(codeSpecId3));
    // Insert RepositoryModel structure
    const subjectId = Subject.insert(sourceDb, IModel.rootSubjectId, "Subject", "Subject Description");
    assert.isTrue(Id64.isValidId64(subjectId));
    const sourceOnlySubjectId = Subject.insert(sourceDb, IModel.rootSubjectId, "Only in Source");
    assert.isTrue(Id64.isValidId64(sourceOnlySubjectId));
    const definitionModelId = DefinitionModel.insert(sourceDb, subjectId, "Definition");
    assert.isTrue(Id64.isValidId64(definitionModelId));
    const informationModelId = InformationRecordModel.insert(sourceDb, subjectId, "Information");
    assert.isTrue(Id64.isValidId64(informationModelId));
    const groupModelId = GroupModel.insert(sourceDb, subjectId, "Group");
    assert.isTrue(Id64.isValidId64(groupModelId));
    const physicalModelId = PhysicalModel.insert(sourceDb, subjectId, "Physical");
    assert.isTrue(Id64.isValidId64(physicalModelId));
    const spatialLocationModelId = SpatialLocationModel.insert(sourceDb, subjectId, "SpatialLocation", true);
    assert.isTrue(Id64.isValidId64(spatialLocationModelId));
    const functionalModelId = FunctionalModel.insert(sourceDb, subjectId, "Functional");
    assert.isTrue(Id64.isValidId64(functionalModelId));
    const documentListModelId = DocumentListModel.insert(sourceDb, subjectId, "Document");
    assert.isTrue(Id64.isValidId64(documentListModelId));
    const drawingId = Drawing.insert(sourceDb, documentListModelId, "Drawing");
    assert.isTrue(Id64.isValidId64(drawingId));
    // Insert DefinitionElements
    const modelSelectorId = ModelSelector.insert(sourceDb, definitionModelId, "SpatialModels", [physicalModelId, spatialLocationModelId]);
    assert.isTrue(Id64.isValidId64(modelSelectorId));
    const spatialCategoryId = insertSpatialCategory(sourceDb, definitionModelId, "SpatialCategory", ColorDef.green);
    assert.isTrue(Id64.isValidId64(spatialCategoryId));
    const sourcePhysicalCategoryId = insertSpatialCategory(sourceDb, definitionModelId, "SourcePhysicalCategory", ColorDef.blue);
    assert.isTrue(Id64.isValidId64(sourcePhysicalCategoryId));
    const subCategoryId = SubCategory.insert(sourceDb, spatialCategoryId, "SubCategory", { color: ColorDef.blue.toJSON() });
    assert.isTrue(Id64.isValidId64(subCategoryId));
    const filteredSubCategoryId = SubCategory.insert(sourceDb, spatialCategoryId, "FilteredSubCategory", { color: ColorDef.green.toJSON() });
    assert.isTrue(Id64.isValidId64(filteredSubCategoryId));
    const drawingCategoryId = DrawingCategory.insert(sourceDb, definitionModelId, "DrawingCategory", new SubCategoryAppearance());
    assert.isTrue(Id64.isValidId64(drawingCategoryId));
    const spatialCategorySelectorId = CategorySelector.insert(sourceDb, definitionModelId, "SpatialCategories", [spatialCategoryId, sourcePhysicalCategoryId]);
    assert.isTrue(Id64.isValidId64(spatialCategorySelectorId));
    const drawingCategorySelectorId = CategorySelector.insert(sourceDb, definitionModelId, "DrawingCategories", [drawingCategoryId]);
    assert.isTrue(Id64.isValidId64(drawingCategorySelectorId));
    const auxCoordSystemProps: AuxCoordSystem2dProps = {
      classFullName: AuxCoordSystem2d.classFullName,
      model: definitionModelId,
      code: AuxCoordSystem2d.createCode(sourceDb, definitionModelId, "AuxCoordSystem2d"),
    };
    const auxCoordSystemId = sourceDb.elements.insertElement(auxCoordSystemProps);
    assert.isTrue(Id64.isValidId64(auxCoordSystemId));
    const textureId = insertTextureElement(sourceDb, definitionModelId, "Texture");
    assert.isTrue(Id64.isValidId64(textureId));
    const renderMaterialId = RenderMaterialElement.insert(sourceDb, definitionModelId, "RenderMaterial", new RenderMaterialElement.Params("PaletteName"));
    assert.isTrue(Id64.isValidId64(renderMaterialId));
    const geometryPartProps: GeometryPartProps = {
      classFullName: GeometryPart.classFullName,
      model: definitionModelId,
      code: GeometryPart.createCode(sourceDb, definitionModelId, "GeometryPart"),
      geom: createBox(Point3d.create(3, 3, 3)),
    };
    const geometryPartId = sourceDb.elements.insertElement(geometryPartProps);
    assert.isTrue(Id64.isValidId64(geometryPartId));
    // Insert InformationRecords
    const informationRecordProps1: any = {
      classFullName: "TestTransformerSource:SourceInformationRecord",
      model: informationModelId,
      code: { spec: codeSpecId3, scope: informationModelId, value: "InformationRecord1" },
      commonString: "Common1",
      sourceString: "One",
    };
    const informationRecordId1: Id64String = sourceDb.elements.insertElement(informationRecordProps1);
    assert.isTrue(Id64.isValidId64(informationRecordId1));
    const informationRecordProps2: any = {
      classFullName: "TestTransformerSource:SourceInformationRecord",
      model: informationModelId,
      code: { spec: codeSpecId3, scope: informationModelId, value: "InformationRecord2" },
      commonString: "Common2",
      sourceString: "Two",
    };
    const informationRecordId2: Id64String = sourceDb.elements.insertElement(informationRecordProps2);
    assert.isTrue(Id64.isValidId64(informationRecordId2));
    const informationRecordProps3: any = {
      classFullName: "TestTransformerSource:SourceInformationRecord",
      model: informationModelId,
      code: { spec: codeSpecId3, scope: informationModelId, value: "InformationRecord3" },
      commonString: "Common3",
      sourceString: "Three",
    };
    const informationRecordId3: Id64String = sourceDb.elements.insertElement(informationRecordProps3);
    assert.isTrue(Id64.isValidId64(informationRecordId3));
    // Insert PhysicalObject1
    const physicalObjectProps1: PhysicalElementProps = {
      classFullName: PhysicalObject.classFullName,
      model: physicalModelId,
      category: spatialCategoryId,
      code: Code.createEmpty(),
      userLabel: "PhysicalObject1",
      geom: createBox(Point3d.create(1, 1, 1), spatialCategoryId, subCategoryId, renderMaterialId, geometryPartId),
      placement: {
        origin: Point3d.create(1, 1, 1),
        angles: YawPitchRollAngles.createDegrees(0, 0, 0),
      },
    };
    const physicalObjectId1: Id64String = sourceDb.elements.insertElement(physicalObjectProps1);
    assert.isTrue(Id64.isValidId64(physicalObjectId1));
    // Insert PhysicalObject1 children
    const childObjectProps1A: PhysicalElementProps = physicalObjectProps1;
    childObjectProps1A.userLabel = "ChildObject1A";
    childObjectProps1A.parent = new ElementOwnsChildElements(physicalObjectId1);
    childObjectProps1A.placement!.origin = Point3d.create(0, 1, 1);
    const childObjectId1A: Id64String = sourceDb.elements.insertElement(childObjectProps1A);
    assert.isTrue(Id64.isValidId64(childObjectId1A));
    const childObjectProps1B: PhysicalElementProps = childObjectProps1A;
    childObjectProps1B.userLabel = "ChildObject1B";
    childObjectProps1B.placement!.origin = Point3d.create(1, 0, 1);
    const childObjectId1B: Id64String = sourceDb.elements.insertElement(childObjectProps1B);
    assert.isTrue(Id64.isValidId64(childObjectId1B));
    // Insert PhysicalObject2
    const physicalObjectProps2: PhysicalElementProps = {
      classFullName: PhysicalObject.classFullName,
      model: physicalModelId,
      category: sourcePhysicalCategoryId,
      code: Code.createEmpty(),
      userLabel: "PhysicalObject2",
      geom: createBox(Point3d.create(2, 2, 2)),
      placement: {
        origin: Point3d.create(2, 2, 2),
        angles: YawPitchRollAngles.createDegrees(0, 0, 0),
      },
    };
    const physicalObjectId2: Id64String = sourceDb.elements.insertElement(physicalObjectProps2);
    assert.isTrue(Id64.isValidId64(physicalObjectId2));
    // Insert PhysicalObject3
    const physicalObjectProps3: PhysicalElementProps = {
      classFullName: PhysicalObject.classFullName,
      model: physicalModelId,
      category: sourcePhysicalCategoryId,
      code: Code.createEmpty(),
      federationGuid: federationGuid3,
      userLabel: "PhysicalObject3",
    };
    const physicalObjectId3: Id64String = sourceDb.elements.insertElement(physicalObjectProps3);
    assert.isTrue(Id64.isValidId64(physicalObjectId3));
    // Insert PhysicalObject4
    const physicalObjectProps4: PhysicalElementProps = {
      classFullName: PhysicalObject.classFullName,
      model: physicalModelId,
      category: spatialCategoryId,
      code: Code.createEmpty(),
      userLabel: "PhysicalObject4",
      geom: createBoxes([subCategoryId, filteredSubCategoryId]),
      placement: {
        origin: Point3d.create(4, 4, 4),
        angles: YawPitchRollAngles.createDegrees(0, 0, 0),
      },
    };
    const physicalObjectId4: Id64String = sourceDb.elements.insertElement(physicalObjectProps4);
    assert.isTrue(Id64.isValidId64(physicalObjectId4));
    // Insert PhysicalElement1
    const sourcePhysicalElementProps: PhysicalElementProps = {
      classFullName: "TestTransformerSource:SourcePhysicalElement",
      model: physicalModelId,
      category: sourcePhysicalCategoryId,
      code: Code.createEmpty(),
      userLabel: "PhysicalElement1",
      geom: createBox(Point3d.create(2, 2, 2)),
      placement: {
        origin: Point3d.create(4, 4, 4),
        angles: YawPitchRollAngles.createDegrees(0, 0, 0),
      },
      sourceString: "S1",
      sourceDouble: 1.1,
      sourceNavigation: { id: sourcePhysicalCategoryId, relClassName: "TestTransformerSource:SourcePhysicalElementUsesSourceDefinition" },
      commonNavigation: { id: sourcePhysicalCategoryId },
      commonString: "Common",
      commonDouble: 7.3,
      sourceBinary: new Uint8Array([1, 3, 5, 7]),
      commonBinary: Base64EncodedString.fromUint8Array(new Uint8Array([2, 4, 6, 8])),
      extraString: "Extra",
    } as PhysicalElementProps;
    const sourcePhysicalElementId: Id64String = sourceDb.elements.insertElement(sourcePhysicalElementProps);
    assert.isTrue(Id64.isValidId64(sourcePhysicalElementId));
    assert.doesNotThrow(() => sourceDb.elements.getElement(sourcePhysicalElementId));
    // Insert ElementAspects
    sourceDb.elements.insertAspect({
      classFullName: "TestTransformerSource:SourceUniqueAspect",
      element: new ElementOwnsUniqueAspect(physicalObjectId1),
      commonDouble: 1.1,
      commonString: "Unique",
      commonLong: physicalObjectId1,
      commonBinary: Base64EncodedString.fromUint8Array(new Uint8Array([2, 4, 6, 8])),
      sourceDouble: 11.1,
      sourceString: "UniqueAspect",
      sourceLong: physicalObjectId1,
      sourceGuid: uniqueAspectGuid,
      extraString: "Extra",
    } as ElementAspectProps);
    const sourceUniqueAspect: ElementUniqueAspect = sourceDb.elements.getAspects(physicalObjectId1, "TestTransformerSource:SourceUniqueAspect")[0];
    assert.equal(sourceUniqueAspect.asAny.commonDouble, 1.1);
    assert.equal(sourceUniqueAspect.asAny.commonString, "Unique");
    assert.equal(sourceUniqueAspect.asAny.commonLong, physicalObjectId1);
    assert.equal(sourceUniqueAspect.asAny.sourceDouble, 11.1);
    assert.equal(sourceUniqueAspect.asAny.sourceString, "UniqueAspect");
    assert.equal(sourceUniqueAspect.asAny.sourceLong, physicalObjectId1);
    assert.equal(sourceUniqueAspect.asAny.sourceGuid, uniqueAspectGuid);
    assert.equal(sourceUniqueAspect.asAny.extraString, "Extra");
    sourceDb.elements.insertAspect({
      classFullName: "TestTransformerSource:SourceMultiAspect",
      element: new ElementOwnsMultiAspects(physicalObjectId1),
      commonDouble: 2.2,
      commonString: "Multi",
      commonLong: physicalObjectId1,
      sourceDouble: 22.2,
      sourceString: "MultiAspect",
      sourceLong: physicalObjectId1,
      sourceGuid: Guid.createValue(),
      extraString: "Extra",
    } as ElementAspectProps);
    sourceDb.elements.insertAspect({
      classFullName: "TestTransformerSource:SourceMultiAspect",
      element: new ElementOwnsMultiAspects(physicalObjectId1),
      commonDouble: 3.3,
      commonString: "Multi",
      commonLong: physicalObjectId1,
      sourceDouble: 33.3,
      sourceString: "MultiAspect",
      sourceLong: physicalObjectId1,
      sourceGuid: Guid.createValue(),
      extraString: "Extra",
    } as ElementAspectProps);
    sourceDb.elements.insertAspect({
      classFullName: "TestTransformerSource:SourceUniqueAspectToExclude",
      element: new ElementOwnsUniqueAspect(physicalObjectId1),
      description: "SourceUniqueAspect1",
    } as ElementAspectProps);
    sourceDb.elements.insertAspect({
      classFullName: "TestTransformerSource:SourceMultiAspectToExclude",
      element: new ElementOwnsMultiAspects(physicalObjectId1),
      description: "SourceMultiAspect1",
    } as ElementAspectProps);
    // Insert DrawingGraphics
    const drawingGraphicProps1: GeometricElement2dProps = {
      classFullName: DrawingGraphic.classFullName,
      model: drawingId,
      category: drawingCategoryId,
      code: Code.createEmpty(),
      userLabel: "DrawingGraphic1",
      geom: createRectangle(Point2d.create(1, 1)),
      placement: { origin: Point2d.create(2, 2), angle: 0 },
    };
    const drawingGraphicId1: Id64String = sourceDb.elements.insertElement(drawingGraphicProps1);
    assert.isTrue(Id64.isValidId64(drawingGraphicId1));
    const drawingGraphicRepresentsId1: Id64String = DrawingGraphicRepresentsElement.insert(sourceDb, drawingGraphicId1, physicalObjectId1);
    assert.isTrue(Id64.isValidId64(drawingGraphicRepresentsId1));
    const drawingGraphicProps2: GeometricElement2dProps = {
      classFullName: DrawingGraphic.classFullName,
      model: drawingId,
      category: drawingCategoryId,
      code: Code.createEmpty(),
      userLabel: "DrawingGraphic2",
      geom: createRectangle(Point2d.create(1, 1)),
      placement: { origin: Point2d.create(3, 3), angle: 0 },
    };
    const drawingGraphicId2: Id64String = sourceDb.elements.insertElement(drawingGraphicProps2);
    assert.isTrue(Id64.isValidId64(drawingGraphicId2));
    const drawingGraphicRepresentsId2: Id64String = DrawingGraphicRepresentsElement.insert(sourceDb, drawingGraphicId2, physicalObjectId1);
    assert.isTrue(Id64.isValidId64(drawingGraphicRepresentsId2));
    // Insert DisplayStyles
    const displayStyle2dId: Id64String = DisplayStyle2d.insert(sourceDb, definitionModelId, "DisplayStyle2d");
    assert.isTrue(Id64.isValidId64(displayStyle2dId));
    const displayStyle3d: DisplayStyle3d = DisplayStyle3d.create(sourceDb, definitionModelId, "DisplayStyle3d");
    const subCategoryOverride: SubCategoryOverride = SubCategoryOverride.fromJSON({ color: ColorDef.from(1, 2, 3).toJSON() });
    displayStyle3d.settings.overrideSubCategory(subCategoryId, subCategoryOverride);
    displayStyle3d.settings.addExcludedElements(physicalObjectId1);
    displayStyle3d.settings.setPlanProjectionSettings(spatialLocationModelId, new PlanProjectionSettings({ elevation: 10.0 }));
    displayStyle3d.settings.environment = {
      sky: {
        image: {
          type: SkyBoxImageType.Spherical,
          texture: textureId,
        },
      },
    };
    const displayStyle3dId: Id64String = displayStyle3d.insert();
    assert.isTrue(Id64.isValidId64(displayStyle3dId));
    // Insert ViewDefinitions
    const viewId = OrthographicViewDefinition.insert(sourceDb, definitionModelId, "Orthographic View", modelSelectorId, spatialCategorySelectorId, displayStyle3dId, projectExtents, StandardViewIndex.Iso);
    assert.isTrue(Id64.isValidId64(viewId));
    sourceDb.views.setDefaultViewId(viewId);
    const drawingViewRange = new Range2d(0, 0, 100, 100);
    const drawingViewId = DrawingViewDefinition.insert(sourceDb, definitionModelId, "Drawing View", drawingId, drawingCategorySelectorId, displayStyle2dId, drawingViewRange);
    assert.isTrue(Id64.isValidId64(drawingViewId));
    // Insert instance of SourceRelToExclude to test relationship exclusion by class
    const relationship1: Relationship = sourceDb.relationships.createInstance({
      classFullName: "TestTransformerSource:SourceRelToExclude",
      sourceId: spatialCategorySelectorId,
      targetId: drawingCategorySelectorId,
    });
    const relationshipId1: Id64String = sourceDb.relationships.insertInstance(relationship1);
    assert.isTrue(Id64.isValidId64(relationshipId1));
    // Insert instance of RelWithProps to test relationship property remapping
    const relationship2: Relationship = sourceDb.relationships.createInstance({
      classFullName: "TestTransformerSource:SourceRelWithProps",
      sourceId: spatialCategorySelectorId,
      targetId: drawingCategorySelectorId,
      sourceString: "One",
      sourceDouble: 1.1,
      sourceLong: spatialCategoryId,
      sourceGuid: Guid.createValue(),
    } as any);
    const relationshipId2: Id64String = sourceDb.relationships.insertInstance(relationship2);
    assert.isTrue(Id64.isValidId64(relationshipId2));
  }

  export function updateSourceDb(sourceDb: IModelDb): void {
    // Update Subject element
    const subjectId = sourceDb.elements.queryElementIdByCode(Subject.createCode(sourceDb, IModel.rootSubjectId, "Subject"))!;
    assert.isTrue(Id64.isValidId64(subjectId));
    const subject: Subject = sourceDb.elements.getElement<Subject>(subjectId);
    subject.description = "Subject description (Updated)";
    sourceDb.elements.updateElement(subject);
    // Update spatialCategory element
    const definitionModelId = sourceDb.elements.queryElementIdByCode(InformationPartitionElement.createCode(sourceDb, subjectId, "Definition"))!;
    assert.isTrue(Id64.isValidId64(definitionModelId));
    const spatialCategoryId = sourceDb.elements.queryElementIdByCode(SpatialCategory.createCode(sourceDb, definitionModelId, "SpatialCategory"))!;
    assert.isTrue(Id64.isValidId64(spatialCategoryId));
    const spatialCategory: SpatialCategory = sourceDb.elements.getElement<SpatialCategory>(spatialCategoryId);
    spatialCategory.federationGuid = Guid.createValue();
    sourceDb.elements.updateElement(spatialCategory);
    // Update relationship properties
    const spatialCategorySelectorId = sourceDb.elements.queryElementIdByCode(CategorySelector.createCode(sourceDb, definitionModelId, "SpatialCategories"))!;
    assert.isTrue(Id64.isValidId64(spatialCategorySelectorId));
    const drawingCategorySelectorId = sourceDb.elements.queryElementIdByCode(CategorySelector.createCode(sourceDb, definitionModelId, "DrawingCategories"))!;
    assert.isTrue(Id64.isValidId64(drawingCategorySelectorId));
    const relWithProps: any = sourceDb.relationships.getInstanceProps(
      "TestTransformerSource:SourceRelWithProps",
      { sourceId: spatialCategorySelectorId, targetId: drawingCategorySelectorId },
    );
    assert.equal(relWithProps.sourceString, "One");
    assert.equal(relWithProps.sourceDouble, 1.1);
    relWithProps.sourceString += "-Updated";
    relWithProps.sourceDouble = 1.2;
    sourceDb.relationships.updateInstance(relWithProps);
    // Update ElementAspect properties
    const physicalObjectId1: Id64String = queryByUserLabel(sourceDb, "PhysicalObject1");
    const sourceUniqueAspects: ElementAspect[] = sourceDb.elements.getAspects(physicalObjectId1, "TestTransformerSource:SourceUniqueAspect");
    assert.equal(sourceUniqueAspects.length, 1);
    sourceUniqueAspects[0].asAny.commonString += "-Updated";
    sourceUniqueAspects[0].asAny.sourceString += "-Updated";
    sourceDb.elements.updateAspect(sourceUniqueAspects[0]);
    const sourceMultiAspects: ElementAspect[] = sourceDb.elements.getAspects(physicalObjectId1, "TestTransformerSource:SourceMultiAspect");
    assert.equal(sourceMultiAspects.length, 2);
    sourceMultiAspects[1].asAny.commonString += "-Updated";
    sourceMultiAspects[1].asAny.sourceString += "-Updated";
    sourceDb.elements.updateAspect(sourceMultiAspects[1]);
    // clear NavigationProperty of PhysicalElement1
    const physicalElementId1: Id64String = queryByUserLabel(sourceDb, "PhysicalElement1");
    let physicalElement1: PhysicalElement = sourceDb.elements.getElement(physicalElementId1);
    physicalElement1.asAny.commonNavigation = RelatedElement.none;
    physicalElement1.update();
    physicalElement1 = sourceDb.elements.getElement(physicalElementId1);
    assert.isUndefined(physicalElement1.asAny.commonNavigation);
    // delete PhysicalObject3
    const physicalObjectId3: Id64String = queryByUserLabel(sourceDb, "PhysicalObject3");
    assert.isTrue(Id64.isValidId64(physicalObjectId3));
    sourceDb.elements.deleteElement(physicalObjectId3);
    assert.equal(Id64.invalid, queryByUserLabel(sourceDb, "PhysicalObject3"));
    // Insert PhysicalObject5
    const physicalObjectProps5: PhysicalElementProps = {
      classFullName: PhysicalObject.classFullName,
      model: physicalElement1.model,
      category: spatialCategoryId,
      code: Code.createEmpty(),
      userLabel: "PhysicalObject5",
      geom: createBox(Point3d.create(1, 1, 1)),
      placement: {
        origin: Point3d.create(5, 5, 5),
        angles: YawPitchRollAngles.createDegrees(0, 0, 0),
      },
    };
    const physicalObjectId5: Id64String = sourceDb.elements.insertElement(physicalObjectProps5);
    assert.isTrue(Id64.isValidId64(physicalObjectId5));
    // delete relationship
    const drawingGraphicId1: Id64String = queryByUserLabel(sourceDb, "DrawingGraphic1");
    const drawingGraphicId2: Id64String = queryByUserLabel(sourceDb, "DrawingGraphic2");
    const relationship: Relationship = sourceDb.relationships.getInstance(DrawingGraphicRepresentsElement.classFullName, { sourceId: drawingGraphicId2, targetId: physicalObjectId1 });
    relationship.delete();
    // insert relationships
    DrawingGraphicRepresentsElement.insert(sourceDb, drawingGraphicId1, physicalObjectId5);
    DrawingGraphicRepresentsElement.insert(sourceDb, drawingGraphicId2, physicalObjectId5);
    // update InformationRecord2
    const informationRecordCodeSpec: CodeSpec = sourceDb.codeSpecs.getByName("InformationRecords");
    const informationModelId = sourceDb.elements.queryElementIdByCode(InformationPartitionElement.createCode(sourceDb, subjectId, "Information"))!;
    const informationRecodeCode2: Code = new Code({ spec: informationRecordCodeSpec.id, scope: informationModelId, value: "InformationRecord2" });
    const informationRecordId2: Id64String = sourceDb.elements.queryElementIdByCode(informationRecodeCode2)!;
    assert.isTrue(Id64.isValidId64(informationRecordId2));
    const informationRecord2: any = sourceDb.elements.getElement(informationRecordId2);
    informationRecord2.commonString = `${informationRecord2.commonString}-Updated`;
    informationRecord2.sourceString = `${informationRecord2.sourceString}-Updated`;
    informationRecord2.update();
    // delete InformationRecord3
    const informationRecodeCode3: Code = new Code({ spec: informationRecordCodeSpec.id, scope: informationModelId, value: "InformationRecord3" });
    const informationRecordId3: Id64String = sourceDb.elements.queryElementIdByCode(informationRecodeCode3)!;
    assert.isTrue(Id64.isValidId64(informationRecordId3));
    sourceDb.elements.deleteElement(informationRecordId3);
  }

  export async function prepareTargetDb(targetDb: IModelDb): Promise<void> {
    // Import desired target schemas
    const requestContext = new BackendRequestContext();
    const targetSchemaFileName: string = path.join(KnownTestLocations.assetsDir, "TestTransformerTarget.ecschema.xml");
    await targetDb.importSchemas(requestContext, [targetSchemaFileName]);
    // Insert a target-only CodeSpec to test remapping
    const targetCodeSpecId: Id64String = targetDb.codeSpecs.insert("TargetCodeSpec", CodeScopeSpec.Type.Model);
    assert.isTrue(Id64.isValidId64(targetCodeSpecId));
    // Insert some elements to avoid getting same IDs for sourceDb and targetDb
    const subjectId = Subject.insert(targetDb, IModel.rootSubjectId, "Only in Target");
    Subject.insert(targetDb, subjectId, "S1");
    Subject.insert(targetDb, subjectId, "S2");
    Subject.insert(targetDb, subjectId, "S3");
    Subject.insert(targetDb, subjectId, "S4");
    const targetPhysicalCategoryId = insertSpatialCategory(targetDb, IModel.dictionaryId, "TargetPhysicalCategory", ColorDef.red);
    assert.isTrue(Id64.isValidId64(targetPhysicalCategoryId));
  }

  export function assertTargetDbContents(sourceDb: IModelDb, targetDb: IModelDb, targetSubjectName: string = "Subject"): void {
    // CodeSpec
    assert.isTrue(targetDb.codeSpecs.hasName("TargetCodeSpec"));
    assert.isTrue(targetDb.codeSpecs.hasName("InformationRecords"));
    assert.isFalse(targetDb.codeSpecs.hasName("SourceCodeSpec"));
    assert.isFalse(targetDb.codeSpecs.hasName("ExtraCodeSpec"));
    // Font
    if (Platform.platformName.startsWith("win")) {
      assert.exists(targetDb.fontMap.getFont("Arial"));
    }
    // Subject
    const subjectId: Id64String = targetDb.elements.queryElementIdByCode(Subject.createCode(targetDb, IModel.rootSubjectId, targetSubjectName))!;
    assert.isTrue(Id64.isValidId64(subjectId));
    const subjectProps: SubjectProps = targetDb.elements.getElementProps(subjectId);
    assert.equal(subjectProps.description, `${targetSubjectName} Description`);
    const sourceOnlySubjectId = targetDb.elements.queryElementIdByCode(Subject.createCode(targetDb, IModel.rootSubjectId, "Only in Source"));
    assert.equal(undefined, sourceOnlySubjectId);
    const targetOnlySubjectId = targetDb.elements.queryElementIdByCode(Subject.createCode(targetDb, IModel.rootSubjectId, "Only in Target"))!;
    assert.isTrue(Id64.isValidId64(targetOnlySubjectId));
    // Partitions / Models
    const definitionModelId = targetDb.elements.queryElementIdByCode(InformationPartitionElement.createCode(targetDb, subjectId, "Definition"))!;
    const informationModelId = targetDb.elements.queryElementIdByCode(InformationPartitionElement.createCode(targetDb, subjectId, "Information"))!;
    const groupModelId = targetDb.elements.queryElementIdByCode(InformationPartitionElement.createCode(targetDb, subjectId, "Group"))!;
    const physicalModelId = targetDb.elements.queryElementIdByCode(InformationPartitionElement.createCode(targetDb, subjectId, "Physical"))!;
    const spatialLocationModelId = targetDb.elements.queryElementIdByCode(InformationPartitionElement.createCode(targetDb, subjectId, "SpatialLocation"))!;
    const documentListModelId = targetDb.elements.queryElementIdByCode(InformationPartitionElement.createCode(targetDb, subjectId, "Document"))!;
    assertTargetElement(sourceDb, targetDb, definitionModelId);
    assertTargetElement(sourceDb, targetDb, informationModelId);
    assertTargetElement(sourceDb, targetDb, groupModelId);
    assertTargetElement(sourceDb, targetDb, physicalModelId);
    assertTargetElement(sourceDb, targetDb, spatialLocationModelId);
    assertTargetElement(sourceDb, targetDb, documentListModelId);
    const physicalModel: PhysicalModel = targetDb.models.getModel<PhysicalModel>(physicalModelId);
    const spatialLocationModel: SpatialLocationModel = targetDb.models.getModel<SpatialLocationModel>(spatialLocationModelId);
    assert.isFalse(physicalModel.isPlanProjection);
    assert.isTrue(spatialLocationModel.isPlanProjection);
    // SpatialCategory
    const spatialCategoryId = targetDb.elements.queryElementIdByCode(SpatialCategory.createCode(targetDb, definitionModelId, "SpatialCategory"))!;
    assertTargetElement(sourceDb, targetDb, spatialCategoryId);
    const spatialCategoryProps = targetDb.elements.getElementProps(spatialCategoryId);
    assert.equal(definitionModelId, spatialCategoryProps.model);
    assert.equal(definitionModelId, spatialCategoryProps.code.scope);
    assert.equal(undefined, targetDb.elements.queryElementIdByCode(SpatialCategory.createCode(targetDb, definitionModelId, "SourcePhysicalCategory")), "Should have been remapped");
    const targetPhysicalCategoryId = targetDb.elements.queryElementIdByCode(SpatialCategory.createCode(targetDb, IModel.dictionaryId, "TargetPhysicalCategory"))!;
    assert.isTrue(Id64.isValidId64(targetPhysicalCategoryId));
    // SubCategory
    const subCategoryId = targetDb.elements.queryElementIdByCode(SubCategory.createCode(targetDb, spatialCategoryId, "SubCategory"))!;
    assertTargetElement(sourceDb, targetDb, subCategoryId);
    const filteredSubCategoryId = targetDb.elements.queryElementIdByCode(SubCategory.createCode(targetDb, spatialCategoryId, "FilteredSubCategory"));
    assert.isUndefined(filteredSubCategoryId);
    // DrawingCategory
    const drawingCategoryId = targetDb.elements.queryElementIdByCode(DrawingCategory.createCode(targetDb, definitionModelId, "DrawingCategory"))!;
    assertTargetElement(sourceDb, targetDb, drawingCategoryId);
    const drawingCategoryProps = targetDb.elements.getElementProps(drawingCategoryId);
    assert.equal(definitionModelId, drawingCategoryProps.model);
    assert.equal(definitionModelId, drawingCategoryProps.code.scope);
    // Spatial CategorySelector
    const spatialCategorySelectorId = targetDb.elements.queryElementIdByCode(CategorySelector.createCode(targetDb, definitionModelId, "SpatialCategories"))!;
    assertTargetElement(sourceDb, targetDb, spatialCategorySelectorId);
    const spatialCategorySelectorProps = targetDb.elements.getElementProps<CategorySelectorProps>(spatialCategorySelectorId);
    assert.isTrue(spatialCategorySelectorProps.categories.includes(spatialCategoryId));
    assert.isTrue(spatialCategorySelectorProps.categories.includes(targetPhysicalCategoryId), "SourcePhysicalCategory should have been remapped to TargetPhysicalCategory");
    // Drawing CategorySelector
    const drawingCategorySelectorId = targetDb.elements.queryElementIdByCode(CategorySelector.createCode(targetDb, definitionModelId, "DrawingCategories"))!;
    assertTargetElement(sourceDb, targetDb, drawingCategorySelectorId);
    const drawingCategorySelectorProps = targetDb.elements.getElementProps<CategorySelectorProps>(drawingCategorySelectorId);
    assert.isTrue(drawingCategorySelectorProps.categories.includes(drawingCategoryId));
    // ModelSelector
    const modelSelectorId = targetDb.elements.queryElementIdByCode(ModelSelector.createCode(targetDb, definitionModelId, "SpatialModels"))!;
    assertTargetElement(sourceDb, targetDb, modelSelectorId);
    const modelSelectorProps = targetDb.elements.getElementProps<ModelSelectorProps>(modelSelectorId);
    assert.isTrue(modelSelectorProps.models.includes(physicalModelId));
    assert.isTrue(modelSelectorProps.models.includes(spatialLocationModelId));
    // Texture
    const textureId = targetDb.elements.queryElementIdByCode(Texture.createCode(targetDb, definitionModelId, "Texture"))!;
    assert.isTrue(Id64.isValidId64(textureId));
    // RenderMaterial
    const renderMaterialId = targetDb.elements.queryElementIdByCode(RenderMaterialElement.createCode(targetDb, definitionModelId, "RenderMaterial"))!;
    assert.isTrue(Id64.isValidId64(renderMaterialId));
    // GeometryPart
    const geometryPartId = targetDb.elements.queryElementIdByCode(GeometryPart.createCode(targetDb, definitionModelId, "GeometryPart"))!;
    assert.isTrue(Id64.isValidId64(geometryPartId));
    // PhysicalElement
    const physicalObjectId1: Id64String = queryByUserLabel(targetDb, "PhysicalObject1");
    const physicalObjectId2: Id64String = queryByUserLabel(targetDb, "PhysicalObject2");
    const physicalObjectId3: Id64String = queryByUserLabel(targetDb, "PhysicalObject3");
    const physicalObjectId4: Id64String = queryByUserLabel(targetDb, "PhysicalObject4");
    const physicalElementId1: Id64String = queryByUserLabel(targetDb, "PhysicalElement1");
    const childObjectId1A: Id64String = queryByUserLabel(targetDb, "ChildObject1A");
    const childObjectId1B: Id64String = queryByUserLabel(targetDb, "ChildObject1B");
    assertTargetElement(sourceDb, targetDb, physicalObjectId1);
    assertTargetElement(sourceDb, targetDb, physicalObjectId2);
    assertTargetElement(sourceDb, targetDb, physicalObjectId3);
    assertTargetElement(sourceDb, targetDb, physicalObjectId4);
    assertTargetElement(sourceDb, targetDb, physicalElementId1);
    assertTargetElement(sourceDb, targetDb, childObjectId1A);
    assertTargetElement(sourceDb, targetDb, childObjectId1B);
    const physicalObject1: PhysicalObject = targetDb.elements.getElement<PhysicalObject>({ id: physicalObjectId1, wantGeometry: true });
    const physicalObject2: PhysicalObject = targetDb.elements.getElement<PhysicalObject>(physicalObjectId2);
    const physicalObject3: PhysicalObject = targetDb.elements.getElement<PhysicalObject>(physicalObjectId3);
    const physicalObject4: PhysicalObject = targetDb.elements.getElement<PhysicalObject>({ id: physicalObjectId4, wantGeometry: true });
    const physicalElement1: PhysicalElement = targetDb.elements.getElement<PhysicalElement>(physicalElementId1);
    const childObject1A: PhysicalObject = targetDb.elements.getElement<PhysicalObject>(childObjectId1A);
    const childObject1B: PhysicalObject = targetDb.elements.getElement<PhysicalObject>(childObjectId1B);
    assert.equal(physicalObject1.category, spatialCategoryId, "SpatialCategory should have been imported");
    assert.isDefined(physicalObject1.geom);
    let index1 = 0;
    for (const entry of new GeometryStreamIterator(physicalObject1.geom!)) {
      if (0 === index1) {
        assert.equal(entry.primitive.type, "geometryQuery");
        assert.equal(entry.geomParams.subCategoryId, subCategoryId);
        assert.equal(entry.geomParams.materialId, renderMaterialId);
      } else if (1 === index1) {
        assert.equal(entry.primitive.type, "partReference");
        assert.equal(entry.geomParams.subCategoryId, subCategoryId);
        assert.equal(entry.geomParams.materialId, renderMaterialId);
        if (entry.primitive.type === "partReference")
          assert.equal(entry.primitive.part.id, geometryPartId);
      } else {
        assert.fail(undefined, undefined, "Only expected 2 entries");
      }
      index1++;
    }
    assert.equal(physicalObject2.category, targetPhysicalCategoryId, "SourcePhysicalCategory should have been remapped to TargetPhysicalCategory");
    assert.equal(physicalObject3.federationGuid, federationGuid3, "Source FederationGuid should have been transferred to target element");
    assert.equal(physicalObject4.category, spatialCategoryId);
    let index4 = 0;
    for (const entry of new GeometryStreamIterator(physicalObject4.geom!)) {
      assert.equal(entry.primitive.type, "geometryQuery");
      if (0 === index4) {
        assert.notEqual(entry.geomParams.subCategoryId, subCategoryId, "Expect the default SubCategory");
      } else if (1 === index4) {
        assert.equal(entry.geomParams.subCategoryId, subCategoryId);
      }
      index4++;
    }
    assert.equal(index4, 2, "Expect 2 remaining boxes since 1 was filtered out");
    assert.equal(physicalElement1.category, targetPhysicalCategoryId, "SourcePhysicalCategory should have been remapped to TargetPhysicalCategory");
    assert.equal(physicalElement1.classFullName, "TestTransformerTarget:TargetPhysicalElement", "Class should have been remapped");
    assert.equal(physicalElement1.asAny.targetString, "S1", "Property should have been remapped by onTransformElement override");
    assert.equal(physicalElement1.asAny.targetDouble, 1.1, "Property should have been remapped by onTransformElement override");
    assert.equal(physicalElement1.asAny.targetNavigation.id, targetPhysicalCategoryId, "Property should have been remapped by onTransformElement override");
    assert.equal(physicalElement1.asAny.commonNavigation.id, targetPhysicalCategoryId, "Property should have been automatically remapped (same name)");
    assert.equal(physicalElement1.asAny.commonString, "Common", "Property should have been automatically remapped (same name)");
    assert.equal(physicalElement1.asAny.commonDouble, 7.3, "Property should have been automatically remapped (same name)");
    assert.equal(Base64EncodedString.fromUint8Array(physicalElement1.asAny.targetBinary), Base64EncodedString.fromUint8Array(new Uint8Array([1, 3, 5, 7])), "Property should have been remapped by onTransformElement override");
    assert.equal(Base64EncodedString.fromUint8Array(physicalElement1.asAny.commonBinary), Base64EncodedString.fromUint8Array(new Uint8Array([2, 4, 6, 8])), "Property should have been automatically remapped (same name)");
    assert.notExists(physicalElement1.asAny.extraString, "Property should have been dropped during transformation");
    assert.equal(childObject1A.parent!.id, physicalObjectId1);
    assert.equal(childObject1B.parent!.id, physicalObjectId1);
    // ElementUniqueAspects
    const targetUniqueAspects: ElementAspect[] = targetDb.elements.getAspects(physicalObjectId1, "TestTransformerTarget:TargetUniqueAspect");
    assert.equal(targetUniqueAspects.length, 1);
    assert.equal(targetUniqueAspects[0].asAny.commonDouble, 1.1);
    assert.equal(targetUniqueAspects[0].asAny.commonString, "Unique");
    assert.equal(targetUniqueAspects[0].asAny.commonLong, physicalObjectId1, "Id should have been remapped");
    assert.equal(Base64EncodedString.fromUint8Array(targetUniqueAspects[0].asAny.commonBinary), Base64EncodedString.fromUint8Array(new Uint8Array([2, 4, 6, 8])));
    assert.equal(targetUniqueAspects[0].asAny.targetDouble, 11.1);
    assert.equal(targetUniqueAspects[0].asAny.targetString, "UniqueAspect");
    assert.equal(targetUniqueAspects[0].asAny.targetLong, physicalObjectId1, "Id should have been remapped");
    assert.isTrue(Guid.isV4Guid(targetUniqueAspects[0].asAny.targetGuid));
    assert.equal(uniqueAspectGuid, targetUniqueAspects[0].asAny.targetGuid);
    // ElementMultiAspects
    const targetMultiAspects: ElementAspect[] = targetDb.elements.getAspects(physicalObjectId1, "TestTransformerTarget:TargetMultiAspect");
    assert.equal(targetMultiAspects.length, 2);
    assert.equal(targetMultiAspects[0].asAny.commonDouble, 2.2);
    assert.equal(targetMultiAspects[0].asAny.commonString, "Multi");
    assert.equal(targetMultiAspects[0].asAny.commonLong, physicalObjectId1, "Id should have been remapped");
    assert.equal(targetMultiAspects[0].asAny.targetDouble, 22.2);
    assert.equal(targetMultiAspects[0].asAny.targetString, "MultiAspect");
    assert.equal(targetMultiAspects[0].asAny.targetLong, physicalObjectId1, "Id should have been remapped");
    assert.isTrue(Guid.isV4Guid(targetMultiAspects[0].asAny.targetGuid));
    assert.equal(targetMultiAspects[1].asAny.commonDouble, 3.3);
    assert.equal(targetMultiAspects[1].asAny.commonString, "Multi");
    assert.equal(targetMultiAspects[1].asAny.commonLong, physicalObjectId1, "Id should have been remapped");
    assert.equal(targetMultiAspects[1].asAny.targetDouble, 33.3);
    assert.equal(targetMultiAspects[1].asAny.targetString, "MultiAspect");
    assert.equal(targetMultiAspects[1].asAny.targetLong, physicalObjectId1, "Id should have been remapped");
    assert.isTrue(Guid.isV4Guid(targetMultiAspects[1].asAny.targetGuid));
    // InformationRecords
    const informationRecordCodeSpec: CodeSpec = targetDb.codeSpecs.getByName("InformationRecords");
    assert.isTrue(Id64.isValidId64(informationRecordCodeSpec.id));
    const informationRecordId1 = targetDb.elements.queryElementIdByCode(new Code({ spec: informationRecordCodeSpec.id, scope: informationModelId, value: "InformationRecord1" }));
    const informationRecordId2 = targetDb.elements.queryElementIdByCode(new Code({ spec: informationRecordCodeSpec.id, scope: informationModelId, value: "InformationRecord2" }));
    const informationRecordId3 = targetDb.elements.queryElementIdByCode(new Code({ spec: informationRecordCodeSpec.id, scope: informationModelId, value: "InformationRecord3" }));
    assert.isTrue(Id64.isValidId64(informationRecordId1!));
    assert.isTrue(Id64.isValidId64(informationRecordId2!));
    assert.isTrue(Id64.isValidId64(informationRecordId3!));
    const informationRecord2: any = targetDb.elements.getElement(informationRecordId2!);
    assert.equal(informationRecord2.commonString, "Common2");
    assert.equal(informationRecord2.targetString, "Two");
    // DisplayStyle
    const displayStyle3dId = targetDb.elements.queryElementIdByCode(DisplayStyle3d.createCode(targetDb, definitionModelId, "DisplayStyle3d"))!;
    assertTargetElement(sourceDb, targetDb, displayStyle3dId);
    const displayStyle3d = targetDb.elements.getElement<DisplayStyle3d>(displayStyle3dId);
    assert.isTrue(displayStyle3d.settings.hasSubCategoryOverride);
    assert.equal(displayStyle3d.settings.subCategoryOverrides.size, 1);
    assert.exists(displayStyle3d.settings.getSubCategoryOverride(subCategoryId), "Expect subCategoryOverrides to have been remapped");
    assert.isTrue(displayStyle3d.settings.excludedElements.has(physicalObjectId1), "Expect excludedElements to be remapped"); // eslint-disable-line deprecation/deprecation
    assert.equal(displayStyle3d.settings.environment.sky?.image?.type, SkyBoxImageType.Spherical);
    assert.equal(displayStyle3d.settings.environment.sky?.image?.texture, textureId);
    assert.equal(displayStyle3d.settings.getPlanProjectionSettings(spatialLocationModelId)?.elevation, 10.0);
    // ViewDefinition
    const viewId = targetDb.elements.queryElementIdByCode(OrthographicViewDefinition.createCode(targetDb, definitionModelId, "Orthographic View"))!;
    assertTargetElement(sourceDb, targetDb, viewId);
    const viewProps = targetDb.elements.getElementProps<SpatialViewDefinitionProps>(viewId);
    assert.equal(viewProps.displayStyleId, displayStyle3dId);
    assert.equal(viewProps.categorySelectorId, spatialCategorySelectorId);
    assert.equal(viewProps.modelSelectorId, modelSelectorId);
    // AuxCoordSystem2d
    assert.equal(undefined, targetDb.elements.queryElementIdByCode(AuxCoordSystem2d.createCode(targetDb, definitionModelId, "AuxCoordSystem2d")), "Should have been excluded by class");
    // DrawingGraphic
    const drawingGraphicId1: Id64String = queryByUserLabel(targetDb, "DrawingGraphic1");
    const drawingGraphicId2: Id64String = queryByUserLabel(targetDb, "DrawingGraphic2");
    assertTargetElement(sourceDb, targetDb, drawingGraphicId1);
    assertTargetElement(sourceDb, targetDb, drawingGraphicId2);
    // DrawingGraphicRepresentsElement
    assertTargetRelationship(sourceDb, targetDb, DrawingGraphicRepresentsElement.classFullName, drawingGraphicId1, physicalObjectId1);
    assertTargetRelationship(sourceDb, targetDb, DrawingGraphicRepresentsElement.classFullName, drawingGraphicId2, physicalObjectId1);
    // TargetRelWithProps
    const relWithProps: any = targetDb.relationships.getInstanceProps(
      "TestTransformerTarget:TargetRelWithProps",
      { sourceId: spatialCategorySelectorId, targetId: drawingCategorySelectorId },
    );
    assert.equal(relWithProps.targetString, "One");
    assert.equal(relWithProps.targetDouble, 1.1);
    assert.equal(relWithProps.targetLong, spatialCategoryId);
    assert.isTrue(Guid.isV4Guid(relWithProps.targetGuid));
  }

  export function assertUpdatesInDb(iModelDb: IModelDb, assertDeletes: boolean = true): void {
    // determine which schema was imported
    const testSourceSchema = iModelDb.querySchemaVersion("TestTransformerSource") ? true : false;
    const testTargetSchema = iModelDb.querySchemaVersion("TestTransformerTarget") ? true : false;
    assert.notEqual(testSourceSchema, testTargetSchema);
    // assert Subject was updated
    const subjectId = iModelDb.elements.queryElementIdByCode(Subject.createCode(iModelDb, IModel.rootSubjectId, "Subject"))!;
    assert.isTrue(Id64.isValidId64(subjectId));
    const subject: Subject = iModelDb.elements.getElement<Subject>(subjectId);
    assert.equal(subject.description, "Subject description (Updated)");
    // assert SpatialCategory was updated
    const definitionModelId = iModelDb.elements.queryElementIdByCode(InformationPartitionElement.createCode(iModelDb, subjectId, "Definition"))!;
    assert.isTrue(Id64.isValidId64(definitionModelId));
    const spatialCategoryId = iModelDb.elements.queryElementIdByCode(SpatialCategory.createCode(iModelDb, definitionModelId, "SpatialCategory"))!;
    assert.isTrue(Id64.isValidId64(spatialCategoryId));
    const spatialCategory: SpatialCategory = iModelDb.elements.getElement<SpatialCategory>(spatialCategoryId);
    assert.exists(spatialCategory.federationGuid);
    // assert TargetRelWithProps was updated
    const spatialCategorySelectorId = iModelDb.elements.queryElementIdByCode(CategorySelector.createCode(iModelDb, definitionModelId, "SpatialCategories"))!;
    assert.isTrue(Id64.isValidId64(spatialCategorySelectorId));
    const drawingCategorySelectorId = iModelDb.elements.queryElementIdByCode(CategorySelector.createCode(iModelDb, definitionModelId, "DrawingCategories"))!;
    assert.isTrue(Id64.isValidId64(drawingCategorySelectorId));
    const relClassFullName = testTargetSchema ? "TestTransformerTarget:TargetRelWithProps" : "TestTransformerSource:SourceRelWithProps";
    const relWithProps: any = iModelDb.relationships.getInstanceProps(
      relClassFullName,
      { sourceId: spatialCategorySelectorId, targetId: drawingCategorySelectorId },
    );
    assert.equal(testTargetSchema ? relWithProps.targetString : relWithProps.sourceString, "One-Updated");
    assert.equal(testTargetSchema ? relWithProps.targetDouble : relWithProps.sourceDouble, 1.2);
    // assert ElementAspect properties
    const physicalObjectId1: Id64String = queryByUserLabel(iModelDb, "PhysicalObject1");
    const uniqueAspectClassFullName = testTargetSchema ? "TestTransformerTarget:TargetUniqueAspect" : "TestTransformerSource:SourceUniqueAspect";
    const uniqueAspects: ElementAspect[] = iModelDb.elements.getAspects(physicalObjectId1, uniqueAspectClassFullName);
    assert.equal(uniqueAspects.length, 1);
    const uniqueAspect = uniqueAspects[0].asAny;
    assert.equal(uniqueAspect.commonDouble, 1.1);
    assert.equal(uniqueAspect.commonString, "Unique-Updated");
    assert.equal(uniqueAspect.commonLong, physicalObjectId1);
    assert.equal(testTargetSchema ? uniqueAspect.targetDouble : uniqueAspect.sourceDouble, 11.1);
    assert.equal(testTargetSchema ? uniqueAspect.targetString : uniqueAspect.sourceString, "UniqueAspect-Updated");
    assert.equal(testTargetSchema ? uniqueAspect.targetLong : uniqueAspect.sourceLong, physicalObjectId1);
    const multiAspectClassFullName = testTargetSchema ? "TestTransformerTarget:TargetMultiAspect" : "TestTransformerSource:SourceMultiAspect";
    const multiAspects: ElementAspect[] = iModelDb.elements.getAspects(physicalObjectId1, multiAspectClassFullName);
    assert.equal(multiAspects.length, 2);
    const multiAspect0 = multiAspects[0].asAny;
    const multiAspect1 = multiAspects[1].asAny;
    assert.equal(multiAspect0.commonDouble, 2.2);
    assert.equal(multiAspect0.commonString, "Multi");
    assert.equal(multiAspect0.commonLong, physicalObjectId1);
    assert.equal(testTargetSchema ? multiAspect0.targetDouble : multiAspect0.sourceDouble, 22.2);
    assert.equal(testTargetSchema ? multiAspect0.targetString : multiAspect0.sourceString, "MultiAspect");
    assert.equal(testTargetSchema ? multiAspect0.targetLong : multiAspect0.sourceLong, physicalObjectId1);
    assert.equal(multiAspect1.commonDouble, 3.3);
    assert.equal(multiAspect1.commonString, "Multi-Updated");
    assert.equal(multiAspect1.commonLong, physicalObjectId1);
    assert.equal(testTargetSchema ? multiAspect1.targetDouble : multiAspect1.sourceDouble, 33.3);
    assert.equal(testTargetSchema ? multiAspect1.targetString : multiAspect1.sourceString, "MultiAspect-Updated");
    assert.equal(testTargetSchema ? multiAspect1.targetLong : multiAspect1.sourceLong, physicalObjectId1);
    // assert NavigationProperty of PhysicalElement1 was cleared
    const physicalElementId: Id64String = queryByUserLabel(iModelDb, "PhysicalElement1");
    const physicalElement: PhysicalElement = iModelDb.elements.getElement(physicalElementId);
    assert.isUndefined(physicalElement.asAny.commonNavigation);
    // assert PhysicalObject5 was inserted
    const physicalObjectId5: Id64String = queryByUserLabel(iModelDb, "PhysicalObject5");
    assert.isTrue(Id64.isValidId64(physicalObjectId5));
    // assert relationships were inserted
    const drawingGraphicId1: Id64String = queryByUserLabel(iModelDb, "DrawingGraphic1");
    const drawingGraphicId2: Id64String = queryByUserLabel(iModelDb, "DrawingGraphic2");
    iModelDb.relationships.getInstance(DrawingGraphicRepresentsElement.classFullName, { sourceId: drawingGraphicId1, targetId: physicalObjectId5 });
    iModelDb.relationships.getInstance(DrawingGraphicRepresentsElement.classFullName, { sourceId: drawingGraphicId2, targetId: physicalObjectId5 });
    // assert InformationRecord2 was updated
    const informationRecordCodeSpec: CodeSpec = iModelDb.codeSpecs.getByName("InformationRecords");
    const informationModelId: Id64String = iModelDb.elements.queryElementIdByCode(InformationPartitionElement.createCode(iModelDb, subjectId, "Information"))!;
    const informationRecordId2 = iModelDb.elements.queryElementIdByCode(new Code({ spec: informationRecordCodeSpec.id, scope: informationModelId, value: "InformationRecord2" }));
    assert.isTrue(Id64.isValidId64(informationRecordId2!));
    const informationRecord2: any = iModelDb.elements.getElement(informationRecordId2!);
    assert.equal(informationRecord2.commonString, "Common2-Updated");
    assert.equal(testTargetSchema ? informationRecord2.targetString : informationRecord2.sourceString, "Two-Updated");
    // assert InformationRecord3 was deleted
    assert.isDefined(iModelDb.elements.queryElementIdByCode(new Code({ spec: informationRecordCodeSpec.id, scope: informationModelId, value: "InformationRecord1" })));
    assert.isDefined(iModelDb.elements.queryElementIdByCode(new Code({ spec: informationRecordCodeSpec.id, scope: informationModelId, value: "InformationRecord2" })));
    // detect deletes if possible - cannot detect during processAll when isReverseSynchronization is true
    if (assertDeletes) {
      assert.equal(Id64.invalid, queryByUserLabel(iModelDb, "PhysicalObject3"));
      assert.throws(() => iModelDb.relationships.getInstanceProps(DrawingGraphicRepresentsElement.classFullName, { sourceId: drawingGraphicId2, targetId: physicalObjectId1 }));
      assert.isUndefined(iModelDb.elements.queryElementIdByCode(new Code({ spec: informationRecordCodeSpec.id, scope: informationModelId, value: "InformationRecord3" })));
    }
  }

  function assertTargetElement(sourceDb: IModelDb, targetDb: IModelDb, targetElementId: Id64String): void {
    assert.isTrue(Id64.isValidId64(targetElementId));
    const element: Element = targetDb.elements.getElement(targetElementId);
    assert.isTrue(element.federationGuid && Guid.isV4Guid(element.federationGuid));
    const aspects: ElementAspect[] = targetDb.elements.getAspects(targetElementId, ExternalSourceAspect.classFullName);
    const aspect: ExternalSourceAspect = aspects.filter((esa: any) => esa.kind === ExternalSourceAspect.Kind.Element)[0] as ExternalSourceAspect;
    assert.exists(aspect);
    assert.equal(aspect.kind, ExternalSourceAspect.Kind.Element);
    assert.equal(aspect.scope.id, IModel.rootSubjectId);
    assert.isUndefined(aspect.checksum);
    assert.isTrue(Id64.isValidId64(aspect.identifier));
    const sourceLastMod: string = sourceDb.elements.queryLastModifiedTime(aspect.identifier);
    assert.equal(aspect.version, sourceLastMod);
    const sourceElement: Element = sourceDb.elements.getElement(aspect.identifier);
    assert.exists(sourceElement);
  }

  function assertTargetRelationship(sourceDb: IModelDb, targetDb: IModelDb, targetRelClassFullName: string, targetRelSourceId: Id64String, targetRelTargetId: Id64String): void {
    const targetRelationship: Relationship = targetDb.relationships.getInstance(targetRelClassFullName, { sourceId: targetRelSourceId, targetId: targetRelTargetId });
    assert.exists(targetRelationship);
    const aspects: ElementAspect[] = targetDb.elements.getAspects(targetRelSourceId, ExternalSourceAspect.classFullName);
    const aspect: ExternalSourceAspect = aspects.filter((esa: any) => esa.kind === ExternalSourceAspect.Kind.Relationship)[0] as ExternalSourceAspect;
    assert.exists(aspect);
    const sourceRelationship: Relationship = sourceDb.relationships.getInstance(ElementRefersToElements.classFullName, aspect.identifier);
    assert.exists(sourceRelationship);
    assert.isDefined(aspect.jsonProperties);
    const json: any = JSON.parse(aspect.jsonProperties!);
    assert.equal(targetRelationship.id, json.targetRelInstanceId);
  }

  export function createTeamIModel(outputDir: string, teamName: string, teamOrigin: Point3d, teamColor: ColorDef): SnapshotDb {
    const teamFile: string = path.join(outputDir, `Team${teamName}.bim`);
    if (IModelJsFs.existsSync(teamFile)) {
      IModelJsFs.removeSync(teamFile);
    }
    const iModelDb: SnapshotDb = SnapshotDb.createEmpty(teamFile, { rootSubject: { name: teamName }, createClassViews: true });
    assert.exists(iModelDb);
    populateTeamIModel(iModelDb, teamName, teamOrigin, teamColor);
    iModelDb.saveChanges();
    return iModelDb;
  }

  export function populateTeamIModel(teamDb: IModelDb, teamName: string, teamOrigin: Point3d, teamColor: ColorDef): void {
    const contextSubjectId: Id64String = Subject.insert(teamDb, IModel.rootSubjectId, "Context");
    assert.isTrue(Id64.isValidId64(contextSubjectId));
    const definitionModelId = DefinitionModel.insert(teamDb, IModel.rootSubjectId, `Definition${teamName}`);
    assert.isTrue(Id64.isValidId64(definitionModelId));
    const teamSpatialCategoryId = insertSpatialCategory(teamDb, definitionModelId, `SpatialCategory${teamName}`, teamColor);
    assert.isTrue(Id64.isValidId64(teamSpatialCategoryId));
    const sharedSpatialCategoryId = insertSpatialCategory(teamDb, IModel.dictionaryId, "SpatialCategoryShared", ColorDef.white);
    assert.isTrue(Id64.isValidId64(sharedSpatialCategoryId));
    const sharedDrawingCategoryId = DrawingCategory.insert(teamDb, IModel.dictionaryId, "DrawingCategoryShared", new SubCategoryAppearance());
    assert.isTrue(Id64.isValidId64(sharedDrawingCategoryId));
    const physicalModelId = PhysicalModel.insert(teamDb, IModel.rootSubjectId, `Physical${teamName}`);
    assert.isTrue(Id64.isValidId64(physicalModelId));
    // insert PhysicalObject-team1 using team SpatialCategory
    const physicalObjectProps1: PhysicalElementProps = {
      classFullName: PhysicalObject.classFullName,
      model: physicalModelId,
      category: teamSpatialCategoryId,
      code: Code.createEmpty(),
      userLabel: `PhysicalObject${teamName}1`,
      geom: createBox(Point3d.create(1, 1, 1)),
      placement: {
        origin: teamOrigin,
        angles: YawPitchRollAngles.createDegrees(0, 0, 0),
      },
    };
    const physicalObjectId1: Id64String = teamDb.elements.insertElement(physicalObjectProps1);
    assert.isTrue(Id64.isValidId64(physicalObjectId1));
    // insert PhysicalObject2 using "shared" SpatialCategory
    const physicalObjectProps2: PhysicalElementProps = {
      classFullName: PhysicalObject.classFullName,
      model: physicalModelId,
      category: sharedSpatialCategoryId,
      code: Code.createEmpty(),
      userLabel: `PhysicalObject${teamName}2`,
      geom: createBox(Point3d.create(2, 2, 2)),
      placement: {
        origin: teamOrigin,
        angles: YawPitchRollAngles.createDegrees(0, 0, 0),
      },
    };
    const physicalObjectId2: Id64String = teamDb.elements.insertElement(physicalObjectProps2);
    assert.isTrue(Id64.isValidId64(physicalObjectId2));
  }

  export function createSharedIModel(outputDir: string, teamNames: string[]): SnapshotDb {
    const iModelName: string = `Shared${teamNames.join("")}`;
    const iModelFile: string = path.join(outputDir, `${iModelName}.bim`);
    if (IModelJsFs.existsSync(iModelFile)) {
      IModelJsFs.removeSync(iModelFile);
    }
    const iModelDb: SnapshotDb = SnapshotDb.createEmpty(iModelFile, { rootSubject: { name: iModelName } });
    assert.exists(iModelDb);
    teamNames.forEach((teamName: string) => {
      const subjectId: Id64String = Subject.insert(iModelDb, IModel.rootSubjectId, teamName);
      assert.isTrue(Id64.isValidId64(subjectId));
    });
    return iModelDb;
  }

  export function assertTeamIModelContents(iModelDb: IModelDb, teamName: string): void {
    const definitionPartitionId: Id64String = queryDefinitionPartitionId(iModelDb, IModel.rootSubjectId, teamName);
    const teamSpatialCategoryId = querySpatialCategoryId(iModelDb, definitionPartitionId, teamName);
    const sharedSpatialCategoryId = querySpatialCategoryId(iModelDb, IModel.dictionaryId, "Shared");
    const physicalPartitionId: Id64String = queryPhysicalPartitionId(iModelDb, IModel.rootSubjectId, teamName);
    const physicalObjectId1: Id64String = queryPhysicalElementId(iModelDb, physicalPartitionId, teamSpatialCategoryId, `${teamName}1`);
    const physicalObject1: PhysicalElement = iModelDb.elements.getElement<PhysicalElement>(physicalObjectId1);
    assert.equal(physicalObject1.code.spec, iModelDb.codeSpecs.getByName(BisCodeSpec.nullCodeSpec).id);
    assert.equal(physicalObject1.code.scope, IModel.rootSubjectId);
    assert.isTrue(physicalObject1.code.value === "");
    assert.equal(physicalObject1.category, teamSpatialCategoryId);
    const physicalObjectId2: Id64String = queryPhysicalElementId(iModelDb, physicalPartitionId, sharedSpatialCategoryId, `${teamName}2`);
    const physicalObject2: PhysicalElement = iModelDb.elements.getElement<PhysicalElement>(physicalObjectId2);
    assert.equal(physicalObject2.category, sharedSpatialCategoryId);
  }

  export function assertSharedIModelContents(iModelDb: IModelDb, teamNames: string[]): void {
    const sharedSpatialCategoryId = querySpatialCategoryId(iModelDb, IModel.dictionaryId, "Shared");
    assert.isTrue(Id64.isValidId64(sharedSpatialCategoryId));
    const aspects: ExternalSourceAspect[] = iModelDb.elements.getAspects(sharedSpatialCategoryId, ExternalSourceAspect.classFullName) as ExternalSourceAspect[];
    assert.isAtLeast(teamNames.length, aspects.length, "Should have an ExternalSourceAspect from each source");
    teamNames.forEach((teamName: string) => {
      const subjectId: Id64String = querySubjectId(iModelDb, teamName);
      const definitionPartitionId: Id64String = queryDefinitionPartitionId(iModelDb, subjectId, teamName);
      const teamSpatialCategoryId = querySpatialCategoryId(iModelDb, definitionPartitionId, teamName);
      const physicalPartitionId: Id64String = queryPhysicalPartitionId(iModelDb, subjectId, teamName);
      const physicalObjectId1: Id64String = queryPhysicalElementId(iModelDb, physicalPartitionId, teamSpatialCategoryId, `${teamName}1`);
      const physicalObject1: PhysicalElement = iModelDb.elements.getElement<PhysicalElement>(physicalObjectId1);
      assert.equal(physicalObject1.code.spec, iModelDb.codeSpecs.getByName(BisCodeSpec.nullCodeSpec).id);
      assert.equal(physicalObject1.code.scope, IModel.rootSubjectId);
      assert.isTrue(physicalObject1.code.value === "");
      assert.equal(physicalObject1.category, teamSpatialCategoryId);
      assert.equal(1, iModelDb.elements.getAspects(physicalObjectId1, ExternalSourceAspect.classFullName).length);
      assert.equal(1, iModelDb.elements.getAspects(teamSpatialCategoryId, ExternalSourceAspect.classFullName).length);
      const physicalObjectId2: Id64String = queryPhysicalElementId(iModelDb, physicalPartitionId, sharedSpatialCategoryId, `${teamName}2`);
      const physicalObject2: PhysicalElement = iModelDb.elements.getElement<PhysicalElement>(physicalObjectId2);
      assert.equal(physicalObject2.category, sharedSpatialCategoryId);
      assert.equal(1, iModelDb.elements.getAspects(physicalObjectId2, ExternalSourceAspect.classFullName).length);
    });
  }

  export function createComponentLibrary(outputDir: string): SnapshotDb {
    const iModelName: string = "ComponentLibrary";
    const iModelFile: string = path.join(outputDir, `${iModelName}.bim`);
    if (IModelJsFs.existsSync(iModelFile)) {
      IModelJsFs.removeSync(iModelFile);
    }
    const iModelDb: SnapshotDb = SnapshotDb.createEmpty(iModelFile, { rootSubject: { name: iModelName }, createClassViews: true });
    const componentCategoryId = insertSpatialCategory(iModelDb, IModel.dictionaryId, "Components", ColorDef.green);
    const drawingComponentCategoryId = DrawingCategory.insert(iModelDb, IModel.dictionaryId, "Components", new SubCategoryAppearance());
    const definitionModelId = DefinitionModel.insert(iModelDb, IModel.rootSubjectId, "Components");
    // Cylinder component
    const cylinderTemplateId = TemplateRecipe3d.insert(iModelDb, definitionModelId, "Cylinder");
    const cylinderTemplateModel = iModelDb.models.getModel<PhysicalModel>(cylinderTemplateId, PhysicalModel);
    assert.isTrue(cylinderTemplateModel.isTemplate);
    const cylinderProps: PhysicalElementProps = {
      classFullName: PhysicalObject.classFullName,
      model: cylinderTemplateId,
      category: componentCategoryId,
      code: Code.createEmpty(),
      userLabel: "Cylinder",
      placement: { origin: Point3d.createZero(), angles: { yaw: 0, pitch: 0, roll: 0 } },
      geom: createCylinder(1),
    };
    iModelDb.elements.insertElement(cylinderProps);
    // Assembly component
    const assemblyTemplateId = TemplateRecipe3d.insert(iModelDb, definitionModelId, "Assembly");
    assert.exists(iModelDb.models.getModel<PhysicalModel>(assemblyTemplateId));
    const assemblyHeadProps: PhysicalElementProps = {
      classFullName: PhysicalObject.classFullName,
      model: assemblyTemplateId,
      category: componentCategoryId,
      code: Code.createEmpty(),
      userLabel: "Assembly Head",
      placement: { origin: Point3d.createZero(), angles: { yaw: 0, pitch: 0, roll: 0 } },
      geom: createCylinder(1),
    };
    const assemblyHeadId: Id64String = iModelDb.elements.insertElement(assemblyHeadProps);
    const childBoxProps: PhysicalElementProps = {
      classFullName: PhysicalObject.classFullName,
      model: assemblyTemplateId,
      category: componentCategoryId,
      parent: new ElementOwnsChildElements(assemblyHeadId),
      code: Code.createEmpty(),
      userLabel: "Child",
      placement: { origin: Point3d.create(2, 0, 0), angles: { yaw: 0, pitch: 0, roll: 0 } },
      geom: createBox(Point3d.create(1, 1, 1)),
    };
    iModelDb.elements.insertElement(childBoxProps);
    // 2d component
    const drawingGraphicTemplateId = TemplateRecipe2d.insert(iModelDb, definitionModelId, "DrawingGraphic");
    const drawingGraphicTemplateModel = iModelDb.models.getModel<DrawingModel>(drawingGraphicTemplateId, DrawingModel);
    assert.isTrue(drawingGraphicTemplateModel.isTemplate);
    const drawingGraphicProps: GeometricElement2dProps = {
      classFullName: DrawingGraphic.classFullName,
      model: drawingGraphicTemplateId,
      category: drawingComponentCategoryId,
      code: Code.createEmpty(),
      userLabel: "DrawingGraphic",
      placement: { origin: Point2d.createZero(), angle: 0 },
      geom: createRectangle(Point2d.create(1, 1)),
    };
    iModelDb.elements.insertElement(drawingGraphicProps);
    return iModelDb;
  }

  export function querySubjectId(iModelDb: IModelDb, subjectCodeValue: string): Id64String {
    const subjectId: Id64String = iModelDb.elements.queryElementIdByCode(Subject.createCode(iModelDb, IModel.rootSubjectId, subjectCodeValue))!;
    assert.isTrue(Id64.isValidId64(subjectId));
    return subjectId;
  }

  export function queryDefinitionPartitionId(iModelDb: IModelDb, parentSubjectId: Id64String, suffix: string): Id64String {
    const partitionCode: Code = DefinitionPartition.createCode(iModelDb, parentSubjectId, `Definition${suffix}`);
    const partitionId: Id64String = iModelDb.elements.queryElementIdByCode(partitionCode)!;
    assert.isTrue(Id64.isValidId64(partitionId));
    return partitionId;
  }

  function querySpatialCategoryId(iModelDb: IModelDb, modelId: Id64String, suffix: string): Id64String {
    const categoryCode: Code = SpatialCategory.createCode(iModelDb, modelId, `SpatialCategory${suffix}`);
    const categoryId: Id64String = iModelDb.elements.queryElementIdByCode(categoryCode)!;
    assert.isTrue(Id64.isValidId64(categoryId));
    return categoryId;
  }

  export function queryPhysicalPartitionId(iModelDb: IModelDb, parentSubjectId: Id64String, suffix: string): Id64String {
    const partitionCode: Code = PhysicalPartition.createCode(iModelDb, parentSubjectId, `Physical${suffix}`);
    const partitionId: Id64String = iModelDb.elements.queryElementIdByCode(partitionCode)!;
    assert.isTrue(Id64.isValidId64(partitionId));
    return partitionId;
  }

  function queryPhysicalElementId(iModelDb: IModelDb, modelId: Id64String, categoryId: Id64String, suffix: string): Id64String {
    const elementId: Id64String = queryByUserLabel(iModelDb, `PhysicalObject${suffix}`);
    assert.isTrue(Id64.isValidId64(elementId));
    const element: PhysicalElement = iModelDb.elements.getElement<PhysicalElement>(elementId);
    assert.equal(element.model, modelId);
    assert.equal(element.category, categoryId);
    return elementId;
  }

  export function createConsolidatedIModel(outputDir: string, consolidatedName: string): SnapshotDb {
    const consolidatedFile: string = path.join(outputDir, `${consolidatedName}.bim`);
    if (IModelJsFs.existsSync(consolidatedFile)) {
      IModelJsFs.removeSync(consolidatedFile);
    }
    const consolidatedDb: SnapshotDb = SnapshotDb.createEmpty(consolidatedFile, { rootSubject: { name: `${consolidatedName}` } });
    assert.exists(consolidatedDb);
    const definitionModelId = DefinitionModel.insert(consolidatedDb, IModel.rootSubjectId, `Definition${consolidatedName}`);
    assert.isTrue(Id64.isValidId64(definitionModelId));
    const physicalModelId = PhysicalModel.insert(consolidatedDb, IModel.rootSubjectId, `Physical${consolidatedName}`);
    assert.isTrue(Id64.isValidId64(physicalModelId));
    consolidatedDb.saveChanges();
    return consolidatedDb;
  }

  export function assertConsolidatedIModelContents(iModelDb: IModelDb, consolidatedName: string): void {
    // assert what should exist
    const definitionModelId: Id64String = IModelTransformerUtils.queryDefinitionPartitionId(iModelDb, IModel.rootSubjectId, consolidatedName);
    assert.isTrue(Id64.isValidId64(definitionModelId));
    const categoryA: Id64String = querySpatialCategoryId(iModelDb, definitionModelId, "A");
    const categoryB: Id64String = querySpatialCategoryId(iModelDb, definitionModelId, "B");
    assert.isTrue(Id64.isValidId64(categoryA));
    assert.isTrue(Id64.isValidId64(categoryB));
    const physicalModelId: Id64String = IModelTransformerUtils.queryPhysicalPartitionId(iModelDb, IModel.rootSubjectId, consolidatedName);
    assert.isTrue(Id64.isValidId64(physicalModelId));
    queryPhysicalElementId(iModelDb, physicalModelId, categoryA, "A1");
    queryPhysicalElementId(iModelDb, physicalModelId, categoryB, "B1");
    // assert what should not exist
    assert.throws(() => IModelTransformerUtils.querySubjectId(iModelDb, "A"), Error);
    assert.throws(() => IModelTransformerUtils.querySubjectId(iModelDb, "B"), Error);
  }

  function insertSpatialCategory(iModelDb: IModelDb, modelId: Id64String, categoryName: string, color: ColorDef): Id64String {
    const appearance: SubCategoryAppearance.Props = {
      color: color.toJSON(),
      transp: 0,
      invisible: false,
    };
    return SpatialCategory.insert(iModelDb, modelId, categoryName, appearance);
  }

  export function createBoxes(subCategoryIds: Id64String[]): GeometryStreamProps {
    const length = 1.0;
    const entryOrigin = Point3d.createZero();
    const geometryStreamBuilder = new GeometryStreamBuilder();
    geometryStreamBuilder.appendGeometry(Box.createDgnBox(
      entryOrigin, Vector3d.unitX(), Vector3d.unitY(), new Point3d(0, 0, length),
      length, length, length, length, true,
    )!);
    for (const subCategoryId of subCategoryIds) {
      entryOrigin.addInPlace({ x: 1, y: 1, z: 1 });
      geometryStreamBuilder.appendSubCategoryChange(subCategoryId);
      geometryStreamBuilder.appendGeometry(Box.createDgnBox(
        entryOrigin, Vector3d.unitX(), Vector3d.unitY(), new Point3d(0, 0, length),
        length, length, length, length, true,
      )!);
    }
    return geometryStreamBuilder.geometryStream;
  }

  export function createBox(size: Point3d, categoryId?: Id64String, subCategoryId?: Id64String, renderMaterialId?: Id64String, geometryPartId?: Id64String): GeometryStreamProps {
    const geometryStreamBuilder = new GeometryStreamBuilder();
    if ((undefined !== categoryId) && (undefined !== subCategoryId)) {
      geometryStreamBuilder.appendSubCategoryChange(subCategoryId);
      if (undefined !== renderMaterialId) {
        const geometryParams = new GeometryParams(categoryId, subCategoryId);
        geometryParams.materialId = renderMaterialId;
        geometryStreamBuilder.appendGeometryParamsChange(geometryParams);
      }
    }
    geometryStreamBuilder.appendGeometry(Box.createDgnBox(
      Point3d.createZero(), Vector3d.unitX(), Vector3d.unitY(), new Point3d(0, 0, size.z),
      size.x, size.y, size.x, size.y, true,
    )!);
    if (undefined !== geometryPartId) {
      geometryStreamBuilder.appendGeometryPart3d(geometryPartId);
    }
    return geometryStreamBuilder.geometryStream;
  }

  function createCylinder(radius: number): GeometryStreamProps {
    const pointA = Point3d.create(0, 0, 0);
    const pointB = Point3d.create(0, 0, 2 * radius);
    const cylinder = Cone.createBaseAndTarget(pointA, pointB, Vector3d.unitX(), Vector3d.unitY(), radius, radius, true);
    const geometryStreamBuilder = new GeometryStreamBuilder();
    geometryStreamBuilder.appendGeometry(cylinder);
    return geometryStreamBuilder.geometryStream;
  }

  function createRectangle(size: Point2d): GeometryStreamProps {
    const geometryStreamBuilder = new GeometryStreamBuilder();
    geometryStreamBuilder.appendGeometry(LineString3d.createPoints([
      new Point3d(0, 0),
      new Point3d(size.x, 0),
      new Point3d(size.x, size.y),
      new Point3d(0, size.y),
      new Point3d(0, 0),
    ]));
    return geometryStreamBuilder.geometryStream;
  }

  export function insertTextureElement(iModelDb: IModelDb, modelId: Id64String, textureName: string): Id64String {
    // This is an encoded png containing a 3x3 square with white in top left pixel, blue in middle pixel, and green in bottom right pixel. The rest of the square is red.
    const pngData = [137, 80, 78, 71, 13, 10, 26, 10, 0, 0, 0, 13, 73, 72, 68, 82, 0, 0, 0, 3, 0, 0, 0, 3, 8, 2, 0, 0, 0, 217, 74, 34, 232, 0, 0, 0, 1, 115, 82, 71, 66, 0, 174, 206, 28, 233, 0, 0, 0, 4, 103, 65, 77, 65, 0, 0, 177, 143, 11, 252, 97, 5, 0, 0, 0, 9, 112, 72, 89, 115, 0, 0, 14, 195, 0, 0, 14, 195, 1, 199, 111, 168, 100, 0, 0, 0, 24, 73, 68, 65, 84, 24, 87, 99, 248, 15, 4, 12, 12, 64, 4, 198, 64, 46, 132, 5, 162, 254, 51, 0, 0, 195, 90, 10, 246, 127, 175, 154, 145, 0, 0, 0, 0, 73, 69, 78, 68, 174, 66, 96, 130];
    const textureData = Base64.btoa(String.fromCharCode(...pngData));
    const textureWidth = 3;
    const textureHeight = 3;
    return Texture.insert(iModelDb, modelId, textureName, ImageSourceFormat.Png, textureData, textureWidth, textureHeight, `Description for ${textureName}`, TextureFlags.None);
  }

  export function queryByUserLabel(iModelDb: IModelDb, userLabel: string): Id64String {
    return iModelDb.withPreparedStatement(`SELECT ECInstanceId FROM ${Element.classFullName} WHERE UserLabel=:userLabel`, (statement: ECSqlStatement): Id64String => {
      statement.bindString("userLabel", userLabel);
      return DbResult.BE_SQLITE_ROW === statement.step() ? statement.getValue(0).getId() : Id64.invalid;
    });
  }

  export function insertRepositoryLink(iModelDb: IModelDb, codeValue: string, url: string, format: string): Id64String {
    const repositoryLinkProps: RepositoryLinkProps = {
      classFullName: RepositoryLink.classFullName,
      model: IModel.repositoryModelId,
      code: LinkElement.createCode(iModelDb, IModel.repositoryModelId, codeValue),
      url,
      format,
    };
    return iModelDb.elements.insertElement(repositoryLinkProps);
  }

  export function insertExternalSource(iModelDb: IModelDb, repositoryId: Id64String, userLabel: string): Id64String {
    const externalSourceProps: ExternalSourceProps = {
      classFullName: ExternalSource.classFullName,
      model: IModel.repositoryModelId,
      code: Code.createEmpty(),
      userLabel,
      repository: new ExternalSourceIsInRepository(repositoryId),
      connectorName: "Connector",
      connectorVersion: "0.0.1",
    };
    return iModelDb.elements.insertElement(externalSourceProps);
  }

  export function dumpIModelInfo(iModelDb: IModelDb): void {
    const outputFileName: string = `${iModelDb.pathName}.info.txt`;
    if (IModelJsFs.existsSync(outputFileName)) {
      IModelJsFs.removeSync(outputFileName);
    }
    IModelJsFs.appendFileSync(outputFileName, `${iModelDb.pathName}\n`);
    IModelJsFs.appendFileSync(outputFileName, "\n=== CodeSpecs ===\n");
    iModelDb.withPreparedStatement(`SELECT ECInstanceId,Name FROM BisCore:CodeSpec ORDER BY ECInstanceId`, (statement: ECSqlStatement): void => {
      while (DbResult.BE_SQLITE_ROW === statement.step()) {
        const codeSpecId: Id64String = statement.getValue(0).getId();
        const codeSpecName: string = statement.getValue(1).getString();
        IModelJsFs.appendFileSync(outputFileName, `${codeSpecId}, ${codeSpecName}\n`);
      }
    });
    IModelJsFs.appendFileSync(outputFileName, "\n=== Schemas ===\n");
    iModelDb.withPreparedStatement(`SELECT Name FROM ECDbMeta.ECSchemaDef ORDER BY ECInstanceId`, (statement: ECSqlStatement): void => {
      while (DbResult.BE_SQLITE_ROW === statement.step()) {
        const schemaName: string = statement.getValue(0).getString();
        IModelJsFs.appendFileSync(outputFileName, `${schemaName}\n`);
      }
    });
    IModelJsFs.appendFileSync(outputFileName, "\n=== Models ===\n");
    iModelDb.withPreparedStatement(`SELECT ECInstanceId FROM ${Model.classFullName} ORDER BY ECInstanceId`, (statement: ECSqlStatement): void => {
      while (DbResult.BE_SQLITE_ROW === statement.step()) {
        const modelId: Id64String = statement.getValue(0).getId();
        const model: Model = iModelDb.models.getModel(modelId);
        IModelJsFs.appendFileSync(outputFileName, `${modelId}, ${model.name}, ${model.parentModel}, ${model.classFullName}\n`);
      }
    });
    IModelJsFs.appendFileSync(outputFileName, "\n=== ViewDefinitions ===\n");
    iModelDb.withPreparedStatement(`SELECT ECInstanceId FROM ${ViewDefinition.classFullName} ORDER BY ECInstanceId`, (statement: ECSqlStatement): void => {
      while (DbResult.BE_SQLITE_ROW === statement.step()) {
        const viewDefinitionId: Id64String = statement.getValue(0).getId();
        const viewDefinition: ViewDefinition = iModelDb.elements.getElement<ViewDefinition>(viewDefinitionId);
        IModelJsFs.appendFileSync(outputFileName, `${viewDefinitionId}, ${viewDefinition.code.value}, ${viewDefinition.classFullName}\n`);
      }
    });
    IModelJsFs.appendFileSync(outputFileName, "\n=== Elements ===\n");
    iModelDb.withPreparedStatement(`SELECT COUNT(*) FROM ${Element.classFullName}`, (statement: ECSqlStatement): void => {
      if (DbResult.BE_SQLITE_ROW === statement.step()) {
        const count: number = statement.getValue(0).getInteger();
        IModelJsFs.appendFileSync(outputFileName, `Count of ${Element.classFullName}=${count}\n`);
      }
    });
    iModelDb.withPreparedStatement(`SELECT COUNT(*) FROM ${PhysicalObject.classFullName}`, (statement: ECSqlStatement): void => {
      if (DbResult.BE_SQLITE_ROW === statement.step()) {
        const count: number = statement.getValue(0).getInteger();
        IModelJsFs.appendFileSync(outputFileName, `Count of ${PhysicalObject.classFullName}=${count}\n`);
      }
    });
    iModelDb.withPreparedStatement(`SELECT COUNT(*) FROM ${GeometryPart.classFullName}`, (statement: ECSqlStatement): void => {
      if (DbResult.BE_SQLITE_ROW === statement.step()) {
        const count: number = statement.getValue(0).getInteger();
        IModelJsFs.appendFileSync(outputFileName, `Count of ${GeometryPart.classFullName}=${count}\n`);
      }
    });
  }
}

/** Test IModelTransformer that applies a 3d transform to all GeometricElement3d instances. */
export class IModelTransformer3d extends IModelTransformer {
  /** The Transform to apply to all GeometricElement3d instances. */
  private readonly _transform3d: Transform;
  /** Construct a new IModelTransformer3d */
  public constructor(sourceDb: IModelDb, targetDb: IModelDb, transform3d: Transform) {
    super(sourceDb, targetDb);
    this._transform3d = transform3d;
  }
  /** Override transformElement to apply a 3d transform to all GeometricElement3d instances. */
  protected onTransformElement(sourceElement: Element): ElementProps {
    const targetElementProps: ElementProps = super.onTransformElement(sourceElement);
    if (sourceElement instanceof GeometricElement3d) { // can check the sourceElement since this IModelTransformer does not remap classes
      const placement = Placement3d.fromJSON((targetElementProps as GeometricElement3dProps).placement);
      if (placement.isValid) {
        placement.multiplyTransform(this._transform3d);
        (targetElementProps as GeometricElement3dProps).placement = placement;
      }
    }
    return targetElementProps;
  }
}

/** Test IModelTransformer that consolidates all PhysicalModels into one. */
export class PhysicalModelConsolidator extends IModelTransformer {
  /** Remap all source PhysicalModels to this one. */
  private readonly _targetModelId: Id64String;
  /** Construct a new PhysicalModelConsolidator */
  public constructor(sourceDb: IModelDb, targetDb: IModelDb, targetModelId: Id64String) {
    super(sourceDb, targetDb);
    this._targetModelId = targetModelId;
    this.importer.doNotUpdateElementIds.add(targetModelId);
  }
  /** Override shouldExportElement to remap PhysicalPartition instances. */
  protected shouldExportElement(sourceElement: Element): boolean {
    if (sourceElement instanceof PhysicalPartition) {
      this.context.remapElement(sourceElement.id, this._targetModelId);
      // NOTE: must allow export to continue so the PhysicalModel sub-modeling the PhysicalPartition is processed
    }
    return super.shouldExportElement(sourceElement);
  }
}

/** Test IModelTransformer that uses a SpatialViewDefinition to filter the iModel contents. */
export class FilterByViewTransformer extends IModelTransformer {
  private readonly _exportViewDefinitionId: Id64String;
  private readonly _exportModelSelectorId: Id64String;
  private readonly _exportCategorySelectorId: Id64String;
  private readonly _exportDisplayStyleId: Id64String;
  private readonly _exportModelIds: Id64Set;
  public constructor(sourceDb: IModelDb, targetDb: IModelDb, exportViewDefinitionId: Id64String) {
    super(sourceDb, targetDb);
    this._exportViewDefinitionId = exportViewDefinitionId;
    const exportViewDefinition = sourceDb.elements.getElement<SpatialViewDefinition>(exportViewDefinitionId, SpatialViewDefinition);
    this._exportCategorySelectorId = exportViewDefinition.categorySelectorId;
    this._exportModelSelectorId = exportViewDefinition.modelSelectorId;
    this._exportDisplayStyleId = exportViewDefinition.displayStyleId;
    const exportCategorySelector = sourceDb.elements.getElement<CategorySelector>(exportViewDefinition.categorySelectorId, CategorySelector);
    this.excludeCategories(Id64.toIdSet(exportCategorySelector.categories));
    const exportModelSelector = sourceDb.elements.getElement<ModelSelector>(exportViewDefinition.modelSelectorId, ModelSelector);
    this._exportModelIds = Id64.toIdSet(exportModelSelector.models);
  }
  /** Excludes categories not referenced by the export view's CategorySelector */
  private excludeCategories(exportCategoryIds: Id64Set): void {
    const sql = `SELECT ECInstanceId FROM ${SpatialCategory.classFullName}`;
    this.sourceDb.withPreparedStatement(sql, (statement: ECSqlStatement): void => {
      while (DbResult.BE_SQLITE_ROW === statement.step()) {
        const categoryId = statement.getValue(0).getId();
        if (!exportCategoryIds.has(categoryId)) {
          this.exporter.excludeElementCategory(categoryId);
        }
      }
    });
  }
  /** Override of IModelTransformer.shouldExportElement that excludes other ViewDefinition-related elements that are not associated with the *export* ViewDefinition. */
  protected shouldExportElement(sourceElement: Element): boolean {
    if (sourceElement instanceof PhysicalPartition) {
      return this._exportModelIds.has(sourceElement.id);
    } else if (sourceElement instanceof SpatialViewDefinition) {
      return sourceElement.id === this._exportViewDefinitionId;
    } else if (sourceElement instanceof CategorySelector) {
      return sourceElement.id === this._exportCategorySelectorId;
    } else if (sourceElement instanceof ModelSelector) {
      return sourceElement.id === this._exportModelSelectorId;
    } else if (sourceElement instanceof DisplayStyle3d) {
      return sourceElement.id === this._exportDisplayStyleId;
    }
    return super.shouldExportElement(sourceElement);
  }
}

/** Specialization of IModelTransformer for testing */
export class TestIModelTransformer extends IModelTransformer {
  public constructor(source: IModelDb | IModelExporter, target: IModelDb | IModelImporter) {
    super(source, target);
    this.initExclusions();
    this.initCodeSpecRemapping();
    this.initCategoryRemapping();
    this.initClassRemapping();
    this.initSubCategoryFilters();
  }

  /** Initialize some sample exclusion rules for testing */
  private initExclusions(): void {
    this.exporter.excludeCodeSpec("ExtraCodeSpec");
    this.exporter.excludeElementClass(AuxCoordSystem.classFullName); // want to exclude AuxCoordSystem2d/3d
    this.exporter.excludeElement(this.sourceDb.elements.queryElementIdByCode(Subject.createCode(this.sourceDb, IModel.rootSubjectId, "Only in Source"))!);
    this.exporter.excludeRelationshipClass("TestTransformerSource:SourceRelToExclude");
    this.exporter.excludeElementAspectClass("TestTransformerSource:SourceUniqueAspectToExclude");
    this.exporter.excludeElementAspectClass("TestTransformerSource:SourceMultiAspectToExclude");
  }

  /** Initialize some CodeSpec remapping rules for testing */
  private initCodeSpecRemapping(): void {
    this.context.remapCodeSpec("SourceCodeSpec", "TargetCodeSpec");
  }

  /** Initialize some category remapping rules for testing */
  private initCategoryRemapping(): void {
    const subjectId = this.sourceDb.elements.queryElementIdByCode(Subject.createCode(this.sourceDb, IModel.rootSubjectId, "Subject"))!;
    const definitionModelId = this.sourceDb.elements.queryElementIdByCode(InformationPartitionElement.createCode(this.sourceDb, subjectId, "Definition"))!;
    const sourceCategoryId = this.sourceDb.elements.queryElementIdByCode(SpatialCategory.createCode(this.sourceDb, definitionModelId, "SourcePhysicalCategory"))!;
    const targetCategoryId = this.targetDb.elements.queryElementIdByCode(SpatialCategory.createCode(this.targetDb, IModel.dictionaryId, "TargetPhysicalCategory"))!;
    assert.isTrue(Id64.isValidId64(subjectId) && Id64.isValidId64(definitionModelId) && Id64.isValidId64(sourceCategoryId) && Id64.isValidId64(targetCategoryId));
    this.context.remapElement(sourceCategoryId, targetCategoryId);
    this.exporter.excludeElement(sourceCategoryId); // Don't process a specifically remapped element
  }

  /** Initialize some class remapping rules for testing */
  private initClassRemapping(): void {
    this.context.remapElementClass("TestTransformerSource:SourcePhysicalElement", "TestTransformerTarget:TargetPhysicalElement");
    this.context.remapElementClass("TestTransformerSource:SourcePhysicalElementUsesCommonDefinition", "TestTransformerTarget:TargetPhysicalElementUsesCommonDefinition");
    this.context.remapElementClass("TestTransformerSource:SourceInformationRecord", "TestTransformerTarget:TargetInformationRecord");
  }

  /** */
  private initSubCategoryFilters(): void {
    assert.isFalse(this.context.hasSubCategoryFilter);
    const sql = `SELECT ECInstanceId FROM ${SubCategory.classFullName} WHERE CodeValue=:codeValue`;
    this.sourceDb.withPreparedStatement(sql, (statement: ECSqlStatement): void => {
      statement.bindString("codeValue", "FilteredSubCategory");
      while (DbResult.BE_SQLITE_ROW === statement.step()) {
        const subCategoryId = statement.getValue(0).getId();
        assert.isFalse(this.context.isSubCategoryFiltered(subCategoryId));
        this.context.filterSubCategory(subCategoryId);
        this.exporter.excludeElement(subCategoryId);
        assert.isTrue(this.context.isSubCategoryFiltered(subCategoryId));
      }
    });
    assert.isTrue(this.context.hasSubCategoryFilter);
  }

  /** Override shouldExportElement to exclude all elements from the Functional schema. */
  public shouldExportElement(sourceElement: Element): boolean {
    return sourceElement.classFullName.startsWith(FunctionalSchema.schemaName) ? false : super.shouldExportElement(sourceElement);
  }

  /** Override transformElement to make sure that all target Elements have a FederationGuid */
  protected onTransformElement(sourceElement: Element): ElementProps {
    const targetElementProps: any = super.onTransformElement(sourceElement);
    if (!targetElementProps.federationGuid) {
      targetElementProps.federationGuid = Guid.createValue();
    }
    if ("TestTransformerSource:SourcePhysicalElement" === sourceElement.classFullName) {
      targetElementProps.targetString = sourceElement.asAny.sourceString;
      targetElementProps.targetDouble = sourceElement.asAny.sourceDouble;
      targetElementProps.targetBinary = sourceElement.asAny.sourceBinary;
      targetElementProps.targetNavigation = {
        id: this.context.findTargetElementId(sourceElement.asAny.sourceNavigation.id),
        relClassName: "TestTransformerTarget:TargetPhysicalElementUsesTargetDefinition",
      };
    } else if ("TestTransformerSource:SourceInformationRecord" === sourceElement.classFullName) {
      targetElementProps.targetString = sourceElement.asAny.sourceString;
    }
    return targetElementProps;
  }

  /** Override transformElementAspect to remap Source*Aspect --> Target*Aspect */
  protected onTransformElementAspect(sourceElementAspect: ElementAspect, targetElementId: Id64String): ElementAspectProps {
    const targetElementAspectProps: any = super.onTransformElementAspect(sourceElementAspect, targetElementId);
    if ("TestTransformerSource:SourceUniqueAspect" === sourceElementAspect.classFullName) {
      targetElementAspectProps.classFullName = "TestTransformerTarget:TargetUniqueAspect";
      targetElementAspectProps.targetDouble = targetElementAspectProps.sourceDouble;
      targetElementAspectProps.sourceDouble = undefined;
      targetElementAspectProps.targetString = targetElementAspectProps.sourceString;
      targetElementAspectProps.sourceString = undefined;
      targetElementAspectProps.targetLong = targetElementAspectProps.sourceLong; // Id64 value was already remapped by super.transformElementAspect()
      targetElementAspectProps.sourceLong = undefined;
      targetElementAspectProps.targetGuid = targetElementAspectProps.sourceGuid;
      targetElementAspectProps.sourceGuid = undefined;
    } else if ("TestTransformerSource:SourceMultiAspect" === sourceElementAspect.classFullName) {
      targetElementAspectProps.classFullName = "TestTransformerTarget:TargetMultiAspect";
      targetElementAspectProps.targetDouble = targetElementAspectProps.sourceDouble;
      targetElementAspectProps.sourceDouble = undefined;
      targetElementAspectProps.targetString = targetElementAspectProps.sourceString;
      targetElementAspectProps.sourceString = undefined;
      targetElementAspectProps.targetLong = targetElementAspectProps.sourceLong; // Id64 value was already remapped by super.transformElementAspect()
      targetElementAspectProps.sourceLong = undefined;
      targetElementAspectProps.targetGuid = targetElementAspectProps.sourceGuid;
      targetElementAspectProps.sourceGuid = undefined;
    }
    return targetElementAspectProps;
  }

  /** Override transformRelationship to remap SourceRelWithProps --> TargetRelWithProps */
  protected onTransformRelationship(sourceRelationship: Relationship): RelationshipProps {
    const targetRelationshipProps: any = super.onTransformRelationship(sourceRelationship);
    if ("TestTransformerSource:SourceRelWithProps" === sourceRelationship.classFullName) {
      targetRelationshipProps.classFullName = "TestTransformerTarget:TargetRelWithProps";
      targetRelationshipProps.targetString = targetRelationshipProps.sourceString;
      targetRelationshipProps.sourceString = undefined;
      targetRelationshipProps.targetDouble = targetRelationshipProps.sourceDouble;
      targetRelationshipProps.sourceDouble = undefined;
      targetRelationshipProps.targetLong = targetRelationshipProps.sourceLong; // Id64 value was already remapped by super.transformRelationship()
      targetRelationshipProps.sourceLong = undefined;
      targetRelationshipProps.targetGuid = targetRelationshipProps.sourceGuid;
      targetRelationshipProps.sourceGuid = undefined;
    }
    return targetRelationshipProps;
  }
}

/** Specialization of IModelImporter that counts the number of times each callback is called. */
export class CountingIModelImporter extends IModelImporter {
  public numModelsInserted: number = 0;
  public numModelsUpdated: number = 0;
  public numElementsInserted: number = 0;
  public numElementsUpdated: number = 0;
  public numElementsDeleted: number = 0;
  public numElementAspectsInserted: number = 0;
  public numElementAspectsUpdated: number = 0;
  public numRelationshipsInserted: number = 0;
  public numRelationshipsUpdated: number = 0;
  public numRelationshipsDeleted: number = 0;
  public constructor(targetDb: IModelDb) {
    super(targetDb);
  }
  protected onInsertModel(modelProps: ModelProps): Id64String {
    this.numModelsInserted++;
    return super.onInsertModel(modelProps);
  }
  protected onUpdateModel(modelProps: ModelProps): void {
    this.numModelsUpdated++;
    super.onUpdateModel(modelProps);
  }
  protected onInsertElement(elementProps: ElementProps): Id64String {
    this.numElementsInserted++;
    return super.onInsertElement(elementProps);
  }
  protected onUpdateElement(elementProps: ElementProps): void {
    this.numElementsUpdated++;
    super.onUpdateElement(elementProps);
  }
  protected onDeleteElement(elementId: Id64String): void {
    this.numElementsDeleted++;
    super.onDeleteElement(elementId);
  }
  protected onInsertElementAspect(aspectProps: ElementAspectProps): void {
    this.numElementAspectsInserted++;
    super.onInsertElementAspect(aspectProps);
  }
  protected onUpdateElementAspect(aspectProps: ElementAspectProps): void {
    this.numElementAspectsUpdated++;
    super.onUpdateElementAspect(aspectProps);
  }
  protected onInsertRelationship(relationshipProps: RelationshipProps): Id64String {
    this.numRelationshipsInserted++;
    return super.onInsertRelationship(relationshipProps);
  }
  protected onUpdateRelationship(relationshipProps: RelationshipProps): void {
    this.numRelationshipsUpdated++;
    super.onUpdateRelationship(relationshipProps);
  }
  protected onDeleteRelationship(relationshipProps: RelationshipProps): void {
    this.numRelationshipsDeleted++;
    super.onDeleteRelationship(relationshipProps);
  }
}

/** Specialization of IModelImporter that creates an InformationRecordElement for each PhysicalElement that it imports. */
export class RecordingIModelImporter extends CountingIModelImporter {
  public constructor(targetDb: IModelDb) {
    super(targetDb);
  }
  protected onInsertModel(modelProps: ModelProps): Id64String {
    const modelId: Id64String = super.onInsertModel(modelProps);
    const model: Model = this.targetDb.models.getModel(modelId);
    if (model instanceof PhysicalModel) {
      const modeledElement: Element = this.targetDb.elements.getElement(model.modeledElement.id);
      if (modeledElement instanceof PhysicalPartition) {
        const parentSubjectId: Id64String = modeledElement.parent!.id; // InformationPartitionElements are always parented to Subjects
        const recordPartitionId: Id64String = InformationRecordModel.insert(this.targetDb, parentSubjectId, `Records for ${model.name}`);
        this.targetDb.relationships.insertInstance({
          classFullName: "TestTransformerTarget:PhysicalPartitionIsTrackedByRecords",
          sourceId: modeledElement.id,
          targetId: recordPartitionId,
        });
      }
    }
    return modelId;
  }
  protected onInsertElement(elementProps: ElementProps): Id64String {
    const elementId: Id64String = super.onInsertElement(elementProps);
    const element: Element = this.targetDb.elements.getElement(elementId);
    if (element instanceof PhysicalElement) {
      const recordPartitionId: Id64String = this.getRecordPartitionId(element.model);
      if (Id64.isValidId64(recordPartitionId)) {
        this.insertAuditRecord("Insert", recordPartitionId, element);
      }
    }
    return elementId;
  }
  protected onUpdateElement(elementProps: ElementProps): void {
    super.onUpdateElement(elementProps);
    const element: Element = this.targetDb.elements.getElement(elementProps.id!);
    if (element instanceof PhysicalElement) {
      const recordPartitionId: Id64String = this.getRecordPartitionId(element.model);
      if (Id64.isValidId64(recordPartitionId)) {
        this.insertAuditRecord("Update", recordPartitionId, element);
      }
    }
  }
  protected onDeleteElement(elementId: Id64String): void {
    const element: Element = this.targetDb.elements.getElement(elementId);
    if (element instanceof PhysicalElement) {
      const recordPartitionId: Id64String = this.getRecordPartitionId(element.model);
      if (Id64.isValidId64(recordPartitionId)) {
        this.insertAuditRecord("Delete", recordPartitionId, element);
      }
    }
    super.onDeleteElement(elementId); // delete element after AuditRecord is inserted
  }
  private getRecordPartitionId(physicalPartitionId: Id64String): Id64String {
    const sql = "SELECT TargetECInstanceId FROM TestTransformerTarget:PhysicalPartitionIsTrackedByRecords WHERE SourceECInstanceId=:physicalPartitionId";
    return this.targetDb.withPreparedStatement(sql, (statement: ECSqlStatement): Id64String => {
      statement.bindId("physicalPartitionId", physicalPartitionId);
      return DbResult.BE_SQLITE_ROW === statement.step() ? statement.getValue(0).getId() : Id64.invalid;
    });
  }
  private insertAuditRecord(operation: string, recordPartitionId: Id64String, physicalElement: PhysicalElement): Id64String {
    const auditRecord: any = {
      classFullName: "TestTransformerTarget:AuditRecord",
      model: recordPartitionId,
      code: Code.createEmpty(),
      userLabel: `${operation} of ${physicalElement.getDisplayLabel()} at ${new Date()}`,
      operation,
      physicalElement: { id: physicalElement.id },
    };
    return this.targetDb.elements.insertElement(auditRecord);
  }
}

/** Specialization of IModelExport that exports to an output text file. */
export class IModelToTextFileExporter extends IModelExportHandler {
  public outputFileName: string;
  public exporter: IModelExporter;
  private _shouldIndent: boolean = true;
  private _firstFont: boolean = true;
  private _firstRelationship: boolean = true;
  public constructor(sourceDb: IModelDb, outputFileName: string) {
    super();
    this.outputFileName = outputFileName;
    this.exporter = new IModelExporter(sourceDb);
    this.exporter.registerHandler(this);
    this.exporter.wantGeometry = false;
  }
  public async export(): Promise<void> {
    this._shouldIndent = true;
    await this.exporter.exportSchemas();
    this.writeSeparator();
    await this.exporter.exportAll();
  }
  public async exportChanges(requestContext: AuthorizedClientRequestContext, startChangeSetId?: string): Promise<void> {
    this._shouldIndent = false;
    return this.exporter.exportChanges(requestContext, startChangeSetId);
  }
  private writeLine(line: string, indentLevel: number = 0): void {
    if (this._shouldIndent) {
      for (let i = 0; i < indentLevel; i++) {
        IModelJsFs.appendFileSync(this.outputFileName, "  ");
      }
    }
    IModelJsFs.appendFileSync(this.outputFileName, line);
    IModelJsFs.appendFileSync(this.outputFileName, "\n");
  }
  private writeSeparator(): void {
    this.writeLine("--------------------------------");
  }
  private formatOperationName(isUpdate: boolean | undefined): string {
    if (undefined === isUpdate) return "";
    return isUpdate ? ", UPDATE" : ", INSERT";
  }
  private getIndentLevelForElement(element: Element): number {
    if (!this._shouldIndent) {
      return 0;
    }
    if ((undefined !== element.parent) && (Id64.isValidId64(element.parent.id))) {
      const parentElement: Element = this.exporter.sourceDb.elements.getElement(element.parent.id);
      return 1 + this.getIndentLevelForElement(parentElement);
    }
    return 1;
  }
  private getIndentLevelForElementAspect(aspect: ElementAspect): number {
    if (!this._shouldIndent) {
      return 0;
    }
    const element: Element = this.exporter.sourceDb.elements.getElement(aspect.element.id);
    return 1 + this.getIndentLevelForElement(element);
  }
  protected onExportSchema(schema: Schema): void {
    this.writeLine(`[Schema] ${schema.name}`);
    super.onExportSchema(schema);
  }
  protected onExportCodeSpec(codeSpec: CodeSpec, isUpdate: boolean | undefined): void {
    this.writeLine(`[CodeSpec] ${codeSpec.id}, ${codeSpec.name}${this.formatOperationName(isUpdate)}`);
    super.onExportCodeSpec(codeSpec, isUpdate);
  }
  protected onExportFont(font: FontProps, isUpdate: boolean | undefined): void {
    if (this._firstFont) {
      this.writeSeparator();
      this._firstFont = false;
    }
    this.writeLine(`[Font] ${font.id}, ${font.name}`);
    super.onExportFont(font, isUpdate);
  }
  protected onExportModel(model: Model, isUpdate: boolean | undefined): void {
    this.writeSeparator();
    this.writeLine(`[Model] ${model.classFullName}, ${model.id}, ${model.name}${this.formatOperationName(isUpdate)}`);
    super.onExportModel(model, isUpdate);
  }
  protected onExportElement(element: Element, isUpdate: boolean | undefined): void {
    const indentLevel: number = this.getIndentLevelForElement(element);
    this.writeLine(`[Element] ${element.classFullName}, ${element.id}, ${element.getDisplayLabel()}${this.formatOperationName(isUpdate)}`, indentLevel);
    super.onExportElement(element, isUpdate);
  }
  protected onDeleteElement(elementId: Id64String): void {
    this.writeLine(`[Element] ${elementId}, DELETE`);
    super.onDeleteElement(elementId);
  }
  protected onExportElementUniqueAspect(aspect: ElementUniqueAspect, isUpdate: boolean | undefined): void {
    const indentLevel: number = this.getIndentLevelForElementAspect(aspect);
    this.writeLine(`[Aspect] ${aspect.classFullName}, ${aspect.id}${this.formatOperationName(isUpdate)}`, indentLevel);
    super.onExportElementUniqueAspect(aspect, isUpdate);
  }
  protected onExportElementMultiAspects(aspects: ElementMultiAspect[]): void {
    const indentLevel: number = this.getIndentLevelForElementAspect(aspects[0]);
    for (const aspect of aspects) {
      this.writeLine(`[Aspect] ${aspect.classFullName}, ${aspect.id}`, indentLevel);
    }
    super.onExportElementMultiAspects(aspects);
  }
  protected onExportRelationship(relationship: Relationship, isUpdate: boolean | undefined): void {
    if (this._firstRelationship) {
      this.writeSeparator();
      this._firstRelationship = false;
    }
    this.writeLine(`[Relationship] ${relationship.classFullName}, ${relationship.id}${this.formatOperationName(isUpdate)}`);
    super.onExportRelationship(relationship, isUpdate);
  }
  protected onDeleteRelationship(relInstanceId: Id64String): void {
    this.writeLine(`[Relationship] ${relInstanceId}, DELETE`);
    super.onDeleteRelationship(relInstanceId);
  }
}

/** Specialization of IModelExport that counts occurrences of classes. */
export class ClassCounter extends IModelExportHandler {
  public outputFileName: string;
  public exporter: IModelExporter;
  private _modelClassCounts: Map<string, number> = new Map<string, number>();
  private _elementClassCounts: Map<string, number> = new Map<string, number>();
  private _aspectClassCounts: Map<string, number> = new Map<string, number>();
  private _relationshipClassCounts: Map<string, number> = new Map<string, number>();
  public constructor(sourceDb: IModelDb, outputFileName: string) {
    super();
    this.outputFileName = outputFileName;
    this.exporter = new IModelExporter(sourceDb);
    this.exporter.registerHandler(this);
    this.exporter.wantGeometry = false;
  }
  public async count(): Promise<void> {
    await this.exporter.exportAll();
    this.outputAllClassCounts();
  }
  private incrementClassCount(map: Map<string, number>, classFullName: string): void {
    const count: number | undefined = map.get(classFullName);
    if (undefined === count) {
      map.set(classFullName, 1);
    } else {
      map.set(classFullName, 1 + count);
    }
  }
  private sortClassCounts(map: Map<string, number>): any[] {
    return Array.from(map).sort((a: [string, number], b: [string, number]): number => {
      if (a[1] === b[1]) {
        return a[0] > b[0] ? 1 : -1;
      } else {
        return a[1] > b[1] ? -1 : 1;
      }
    });
  }
  private outputAllClassCounts(): void {
    this.outputClassCounts("Model", this.sortClassCounts(this._modelClassCounts));
    this.outputClassCounts("Element", this.sortClassCounts(this._elementClassCounts));
    this.outputClassCounts("ElementAspect", this.sortClassCounts(this._aspectClassCounts));
    this.outputClassCounts("Relationship", this.sortClassCounts(this._relationshipClassCounts));
  }
  private outputClassCounts(title: string, classCounts: Array<[string, number]>): void {
    IModelJsFs.appendFileSync(this.outputFileName, `=== ${title} Class Counts ===\n`);
    classCounts.forEach((value: [string, number]) => {
      IModelJsFs.appendFileSync(this.outputFileName, `${value[1]}, ${value[0]}\n`);
    });
    IModelJsFs.appendFileSync(this.outputFileName, `\n`);
  }
  protected onExportModel(model: Model, isUpdate: boolean | undefined): void {
    this.incrementClassCount(this._modelClassCounts, model.classFullName);
    super.onExportModel(model, isUpdate);
  }
  protected onExportElement(element: Element, isUpdate: boolean | undefined): void {
    this.incrementClassCount(this._elementClassCounts, element.classFullName);
    super.onExportElement(element, isUpdate);
  }
  protected onExportElementUniqueAspect(aspect: ElementUniqueAspect, isUpdate: boolean | undefined): void {
    this.incrementClassCount(this._aspectClassCounts, aspect.classFullName);
    super.onExportElementUniqueAspect(aspect, isUpdate);
  }
  protected onExportElementMultiAspects(aspects: ElementMultiAspect[]): void {
    for (const aspect of aspects) {
      this.incrementClassCount(this._aspectClassCounts, aspect.classFullName);
    }
    super.onExportElementMultiAspects(aspects);
  }
  protected onExportRelationship(relationship: Relationship, isUpdate: boolean | undefined): void {
    this.incrementClassCount(this._relationshipClassCounts, relationship.classFullName);
    super.onExportRelationship(relationship, isUpdate);
  }
}
<|MERGE_RESOLUTION|>--- conflicted
+++ resolved
@@ -1,1801 +1,1782 @@
-/*---------------------------------------------------------------------------------------------
-* Copyright (c) Bentley Systems, Incorporated. All rights reserved.
-* See LICENSE.md in the project root for license terms and full copyright notice.
-*--------------------------------------------------------------------------------------------*/
-import { assert } from "chai";
-import * as path from "path";
-import { DbResult, Guid, GuidString, Id64, Id64Set, Id64String } from "@bentley/bentleyjs-core";
-import { Schema } from "@bentley/ecschema-metadata";
-import {
-  Box, Cone, LineString3d, Point2d, Point3d, Range2d, Range3d, StandardViewIndex, Transform, Vector3d, YawPitchRollAngles,
-} from "@bentley/geometry-core";
-import {
-  AuxCoordSystem2dProps, Base64EncodedString, BisCodeSpec, CategorySelectorProps, Code, CodeScopeSpec, CodeSpec, ColorDef, ElementAspectProps,
-<<<<<<< HEAD
-  ElementProps, ExternalSourceProps, FontProps, FontType, GeometricElement2dProps, GeometricElement3dProps, GeometryParams, GeometryPartProps,
-  GeometryStreamBuilder, GeometryStreamIterator, GeometryStreamProps, ImageSourceFormat, IModel, ModelProps, ModelSelectorProps, PhysicalElementProps,
-  Placement3d, PlanProjectionSettings, RelatedElement, RepositoryLinkProps, SkyBoxImageType, SpatialViewDefinitionProps, SubCategoryAppearance,
-  SubCategoryOverride, SubjectProps, TextureFlags,
-} from "@bentley/imodeljs-common";
-import { AuthorizedClientRequestContext } from "@bentley/itwin-client";
-import {
-  AuxCoordSystem, AuxCoordSystem2d, BackendLoggerCategory, BackendRequestContext, CategorySelector, DefinitionModel, DefinitionPartition,
-  DisplayStyle2d, DisplayStyle3d, DocumentListModel, Drawing, DrawingCategory, DrawingGraphic, DrawingGraphicRepresentsElement, DrawingModel,
-  DrawingViewDefinition, ECSqlStatement, Element, ElementAspect, ElementMultiAspect, ElementOwnsChildElements, ElementOwnsMultiAspects,
-  ElementOwnsUniqueAspect, ElementRefersToElements, ElementUniqueAspect, ExternalSource, ExternalSourceAspect, ExternalSourceIsInRepository,
-  FunctionalModel, FunctionalSchema, GeometricElement3d, GeometryPart, GroupModel, IModelDb, IModelExporter, IModelExportHandler, IModelImporter,
-  IModelJsFs, IModelTransformer, InformationPartitionElement, InformationRecordModel, LinkElement, Model, ModelSelector, OrthographicViewDefinition,
-  PhysicalElement, PhysicalModel, PhysicalObject, PhysicalPartition, Platform, Relationship, RelationshipProps, RenderMaterialElement, RepositoryLink,
-  SnapshotDb, SpatialCategory, SpatialLocationModel, SpatialViewDefinition, SubCategory, Subject, TemplateRecipe2d, TemplateRecipe3d, Texture,
-  ViewDefinition,
-=======
-  ElementProps, FontProps, FontType, GeometricElement2dProps, GeometricElement3dProps, GeometryParams, GeometryPartProps, GeometryStreamBuilder,
-  GeometryStreamIterator, GeometryStreamProps, ImageSourceFormat, IModel, ModelProps, ModelSelectorProps, PhysicalElementProps, Placement3d,
-  PlanProjectionSettings, RelatedElement, SkyBoxImageType, SpatialViewDefinitionProps, SubCategoryAppearance, SubCategoryOverride, SubjectProps,
-  TextureFlags,
-} from "@bentley/imodeljs-common";
-import { AuthorizedClientRequestContext } from "@bentley/itwin-client";
-import {
-  AuxCoordSystem, AuxCoordSystem2d, BackendRequestContext, CategorySelector, DefinitionModel, DefinitionPartition, DisplayStyle2d, DisplayStyle3d,
-  DocumentListModel, Drawing, DrawingCategory, DrawingGraphic, DrawingGraphicRepresentsElement, DrawingModel, DrawingViewDefinition, ECSqlStatement,
-  Element, ElementAspect, ElementMultiAspect, ElementOwnsChildElements, ElementOwnsMultiAspects, ElementOwnsUniqueAspect, ElementRefersToElements,
-  ElementUniqueAspect, ExternalSourceAspect, FunctionalModel, FunctionalSchema, GeometricElement3d, GeometryPart, GroupModel, IModelDb,
-  IModelExporter, IModelExportHandler, IModelImporter, IModelJsFs, IModelTransformer, InformationPartitionElement, InformationRecordModel, Model,
-  ModelSelector, OrthographicViewDefinition, PhysicalElement, PhysicalModel, PhysicalObject, PhysicalPartition, Platform, Relationship,
-  RelationshipProps, RenderMaterialElement, SnapshotDb, SpatialCategory, SpatialLocationModel, SpatialViewDefinition, SubCategory, Subject,
-  TemplateRecipe2d, TemplateRecipe3d, Texture, ViewDefinition,
->>>>>>> 0562513d
-} from "../imodeljs-backend";
-import { KnownTestLocations } from "./KnownTestLocations";
-
-/** IModelTransformer utilities shared by both standalone and integration tests. */
-export namespace IModelTransformerUtils {
-
-  const uniqueAspectGuid: GuidString = Guid.createValue();
-  const federationGuid3: GuidString = Guid.createValue();
-
-  export async function prepareSourceDb(sourceDb: IModelDb): Promise<void> {
-    // Import desired schemas
-    const requestContext = new BackendRequestContext();
-    const sourceSchemaFileName: string = path.join(KnownTestLocations.assetsDir, "TestTransformerSource.ecschema.xml");
-    await sourceDb.importSchemas(requestContext, [FunctionalSchema.schemaFilePath, sourceSchemaFileName]);
-    FunctionalSchema.registerSchema();
-  }
-
-  export function populateSourceDb(sourceDb: IModelDb): void {
-    // Embed font
-    if (Platform.platformName.startsWith("win")) {
-      sourceDb.embedFont({ id: 1, type: FontType.TrueType, name: "Arial" });
-      assert.exists(sourceDb.fontMap.getFont("Arial"));
-      assert.exists(sourceDb.fontMap.getFont(1));
-    }
-    // Initialize project extents
-    const projectExtents = new Range3d(-1000, -1000, -1000, 1000, 1000, 1000);
-    sourceDb.updateProjectExtents(projectExtents);
-    // Insert CodeSpecs
-    const codeSpecId1: Id64String = sourceDb.codeSpecs.insert("SourceCodeSpec", CodeScopeSpec.Type.Model);
-    const codeSpecId2: Id64String = sourceDb.codeSpecs.insert("ExtraCodeSpec", CodeScopeSpec.Type.ParentElement);
-    const codeSpecId3: Id64String = sourceDb.codeSpecs.insert("InformationRecords", CodeScopeSpec.Type.Model);
-    assert.isTrue(Id64.isValidId64(codeSpecId1));
-    assert.isTrue(Id64.isValidId64(codeSpecId2));
-    assert.isTrue(Id64.isValidId64(codeSpecId3));
-    // Insert RepositoryModel structure
-    const subjectId = Subject.insert(sourceDb, IModel.rootSubjectId, "Subject", "Subject Description");
-    assert.isTrue(Id64.isValidId64(subjectId));
-    const sourceOnlySubjectId = Subject.insert(sourceDb, IModel.rootSubjectId, "Only in Source");
-    assert.isTrue(Id64.isValidId64(sourceOnlySubjectId));
-    const definitionModelId = DefinitionModel.insert(sourceDb, subjectId, "Definition");
-    assert.isTrue(Id64.isValidId64(definitionModelId));
-    const informationModelId = InformationRecordModel.insert(sourceDb, subjectId, "Information");
-    assert.isTrue(Id64.isValidId64(informationModelId));
-    const groupModelId = GroupModel.insert(sourceDb, subjectId, "Group");
-    assert.isTrue(Id64.isValidId64(groupModelId));
-    const physicalModelId = PhysicalModel.insert(sourceDb, subjectId, "Physical");
-    assert.isTrue(Id64.isValidId64(physicalModelId));
-    const spatialLocationModelId = SpatialLocationModel.insert(sourceDb, subjectId, "SpatialLocation", true);
-    assert.isTrue(Id64.isValidId64(spatialLocationModelId));
-    const functionalModelId = FunctionalModel.insert(sourceDb, subjectId, "Functional");
-    assert.isTrue(Id64.isValidId64(functionalModelId));
-    const documentListModelId = DocumentListModel.insert(sourceDb, subjectId, "Document");
-    assert.isTrue(Id64.isValidId64(documentListModelId));
-    const drawingId = Drawing.insert(sourceDb, documentListModelId, "Drawing");
-    assert.isTrue(Id64.isValidId64(drawingId));
-    // Insert DefinitionElements
-    const modelSelectorId = ModelSelector.insert(sourceDb, definitionModelId, "SpatialModels", [physicalModelId, spatialLocationModelId]);
-    assert.isTrue(Id64.isValidId64(modelSelectorId));
-    const spatialCategoryId = insertSpatialCategory(sourceDb, definitionModelId, "SpatialCategory", ColorDef.green);
-    assert.isTrue(Id64.isValidId64(spatialCategoryId));
-    const sourcePhysicalCategoryId = insertSpatialCategory(sourceDb, definitionModelId, "SourcePhysicalCategory", ColorDef.blue);
-    assert.isTrue(Id64.isValidId64(sourcePhysicalCategoryId));
-    const subCategoryId = SubCategory.insert(sourceDb, spatialCategoryId, "SubCategory", { color: ColorDef.blue.toJSON() });
-    assert.isTrue(Id64.isValidId64(subCategoryId));
-    const filteredSubCategoryId = SubCategory.insert(sourceDb, spatialCategoryId, "FilteredSubCategory", { color: ColorDef.green.toJSON() });
-    assert.isTrue(Id64.isValidId64(filteredSubCategoryId));
-    const drawingCategoryId = DrawingCategory.insert(sourceDb, definitionModelId, "DrawingCategory", new SubCategoryAppearance());
-    assert.isTrue(Id64.isValidId64(drawingCategoryId));
-    const spatialCategorySelectorId = CategorySelector.insert(sourceDb, definitionModelId, "SpatialCategories", [spatialCategoryId, sourcePhysicalCategoryId]);
-    assert.isTrue(Id64.isValidId64(spatialCategorySelectorId));
-    const drawingCategorySelectorId = CategorySelector.insert(sourceDb, definitionModelId, "DrawingCategories", [drawingCategoryId]);
-    assert.isTrue(Id64.isValidId64(drawingCategorySelectorId));
-    const auxCoordSystemProps: AuxCoordSystem2dProps = {
-      classFullName: AuxCoordSystem2d.classFullName,
-      model: definitionModelId,
-      code: AuxCoordSystem2d.createCode(sourceDb, definitionModelId, "AuxCoordSystem2d"),
-    };
-    const auxCoordSystemId = sourceDb.elements.insertElement(auxCoordSystemProps);
-    assert.isTrue(Id64.isValidId64(auxCoordSystemId));
-    const textureId = insertTextureElement(sourceDb, definitionModelId, "Texture");
-    assert.isTrue(Id64.isValidId64(textureId));
-    const renderMaterialId = RenderMaterialElement.insert(sourceDb, definitionModelId, "RenderMaterial", new RenderMaterialElement.Params("PaletteName"));
-    assert.isTrue(Id64.isValidId64(renderMaterialId));
-    const geometryPartProps: GeometryPartProps = {
-      classFullName: GeometryPart.classFullName,
-      model: definitionModelId,
-      code: GeometryPart.createCode(sourceDb, definitionModelId, "GeometryPart"),
-      geom: createBox(Point3d.create(3, 3, 3)),
-    };
-    const geometryPartId = sourceDb.elements.insertElement(geometryPartProps);
-    assert.isTrue(Id64.isValidId64(geometryPartId));
-    // Insert InformationRecords
-    const informationRecordProps1: any = {
-      classFullName: "TestTransformerSource:SourceInformationRecord",
-      model: informationModelId,
-      code: { spec: codeSpecId3, scope: informationModelId, value: "InformationRecord1" },
-      commonString: "Common1",
-      sourceString: "One",
-    };
-    const informationRecordId1: Id64String = sourceDb.elements.insertElement(informationRecordProps1);
-    assert.isTrue(Id64.isValidId64(informationRecordId1));
-    const informationRecordProps2: any = {
-      classFullName: "TestTransformerSource:SourceInformationRecord",
-      model: informationModelId,
-      code: { spec: codeSpecId3, scope: informationModelId, value: "InformationRecord2" },
-      commonString: "Common2",
-      sourceString: "Two",
-    };
-    const informationRecordId2: Id64String = sourceDb.elements.insertElement(informationRecordProps2);
-    assert.isTrue(Id64.isValidId64(informationRecordId2));
-    const informationRecordProps3: any = {
-      classFullName: "TestTransformerSource:SourceInformationRecord",
-      model: informationModelId,
-      code: { spec: codeSpecId3, scope: informationModelId, value: "InformationRecord3" },
-      commonString: "Common3",
-      sourceString: "Three",
-    };
-    const informationRecordId3: Id64String = sourceDb.elements.insertElement(informationRecordProps3);
-    assert.isTrue(Id64.isValidId64(informationRecordId3));
-    // Insert PhysicalObject1
-    const physicalObjectProps1: PhysicalElementProps = {
-      classFullName: PhysicalObject.classFullName,
-      model: physicalModelId,
-      category: spatialCategoryId,
-      code: Code.createEmpty(),
-      userLabel: "PhysicalObject1",
-      geom: createBox(Point3d.create(1, 1, 1), spatialCategoryId, subCategoryId, renderMaterialId, geometryPartId),
-      placement: {
-        origin: Point3d.create(1, 1, 1),
-        angles: YawPitchRollAngles.createDegrees(0, 0, 0),
-      },
-    };
-    const physicalObjectId1: Id64String = sourceDb.elements.insertElement(physicalObjectProps1);
-    assert.isTrue(Id64.isValidId64(physicalObjectId1));
-    // Insert PhysicalObject1 children
-    const childObjectProps1A: PhysicalElementProps = physicalObjectProps1;
-    childObjectProps1A.userLabel = "ChildObject1A";
-    childObjectProps1A.parent = new ElementOwnsChildElements(physicalObjectId1);
-    childObjectProps1A.placement!.origin = Point3d.create(0, 1, 1);
-    const childObjectId1A: Id64String = sourceDb.elements.insertElement(childObjectProps1A);
-    assert.isTrue(Id64.isValidId64(childObjectId1A));
-    const childObjectProps1B: PhysicalElementProps = childObjectProps1A;
-    childObjectProps1B.userLabel = "ChildObject1B";
-    childObjectProps1B.placement!.origin = Point3d.create(1, 0, 1);
-    const childObjectId1B: Id64String = sourceDb.elements.insertElement(childObjectProps1B);
-    assert.isTrue(Id64.isValidId64(childObjectId1B));
-    // Insert PhysicalObject2
-    const physicalObjectProps2: PhysicalElementProps = {
-      classFullName: PhysicalObject.classFullName,
-      model: physicalModelId,
-      category: sourcePhysicalCategoryId,
-      code: Code.createEmpty(),
-      userLabel: "PhysicalObject2",
-      geom: createBox(Point3d.create(2, 2, 2)),
-      placement: {
-        origin: Point3d.create(2, 2, 2),
-        angles: YawPitchRollAngles.createDegrees(0, 0, 0),
-      },
-    };
-    const physicalObjectId2: Id64String = sourceDb.elements.insertElement(physicalObjectProps2);
-    assert.isTrue(Id64.isValidId64(physicalObjectId2));
-    // Insert PhysicalObject3
-    const physicalObjectProps3: PhysicalElementProps = {
-      classFullName: PhysicalObject.classFullName,
-      model: physicalModelId,
-      category: sourcePhysicalCategoryId,
-      code: Code.createEmpty(),
-      federationGuid: federationGuid3,
-      userLabel: "PhysicalObject3",
-    };
-    const physicalObjectId3: Id64String = sourceDb.elements.insertElement(physicalObjectProps3);
-    assert.isTrue(Id64.isValidId64(physicalObjectId3));
-    // Insert PhysicalObject4
-    const physicalObjectProps4: PhysicalElementProps = {
-      classFullName: PhysicalObject.classFullName,
-      model: physicalModelId,
-      category: spatialCategoryId,
-      code: Code.createEmpty(),
-      userLabel: "PhysicalObject4",
-      geom: createBoxes([subCategoryId, filteredSubCategoryId]),
-      placement: {
-        origin: Point3d.create(4, 4, 4),
-        angles: YawPitchRollAngles.createDegrees(0, 0, 0),
-      },
-    };
-    const physicalObjectId4: Id64String = sourceDb.elements.insertElement(physicalObjectProps4);
-    assert.isTrue(Id64.isValidId64(physicalObjectId4));
-    // Insert PhysicalElement1
-    const sourcePhysicalElementProps: PhysicalElementProps = {
-      classFullName: "TestTransformerSource:SourcePhysicalElement",
-      model: physicalModelId,
-      category: sourcePhysicalCategoryId,
-      code: Code.createEmpty(),
-      userLabel: "PhysicalElement1",
-      geom: createBox(Point3d.create(2, 2, 2)),
-      placement: {
-        origin: Point3d.create(4, 4, 4),
-        angles: YawPitchRollAngles.createDegrees(0, 0, 0),
-      },
-      sourceString: "S1",
-      sourceDouble: 1.1,
-      sourceNavigation: { id: sourcePhysicalCategoryId, relClassName: "TestTransformerSource:SourcePhysicalElementUsesSourceDefinition" },
-      commonNavigation: { id: sourcePhysicalCategoryId },
-      commonString: "Common",
-      commonDouble: 7.3,
-      sourceBinary: new Uint8Array([1, 3, 5, 7]),
-      commonBinary: Base64EncodedString.fromUint8Array(new Uint8Array([2, 4, 6, 8])),
-      extraString: "Extra",
-    } as PhysicalElementProps;
-    const sourcePhysicalElementId: Id64String = sourceDb.elements.insertElement(sourcePhysicalElementProps);
-    assert.isTrue(Id64.isValidId64(sourcePhysicalElementId));
-    assert.doesNotThrow(() => sourceDb.elements.getElement(sourcePhysicalElementId));
-    // Insert ElementAspects
-    sourceDb.elements.insertAspect({
-      classFullName: "TestTransformerSource:SourceUniqueAspect",
-      element: new ElementOwnsUniqueAspect(physicalObjectId1),
-      commonDouble: 1.1,
-      commonString: "Unique",
-      commonLong: physicalObjectId1,
-      commonBinary: Base64EncodedString.fromUint8Array(new Uint8Array([2, 4, 6, 8])),
-      sourceDouble: 11.1,
-      sourceString: "UniqueAspect",
-      sourceLong: physicalObjectId1,
-      sourceGuid: uniqueAspectGuid,
-      extraString: "Extra",
-    } as ElementAspectProps);
-    const sourceUniqueAspect: ElementUniqueAspect = sourceDb.elements.getAspects(physicalObjectId1, "TestTransformerSource:SourceUniqueAspect")[0];
-    assert.equal(sourceUniqueAspect.asAny.commonDouble, 1.1);
-    assert.equal(sourceUniqueAspect.asAny.commonString, "Unique");
-    assert.equal(sourceUniqueAspect.asAny.commonLong, physicalObjectId1);
-    assert.equal(sourceUniqueAspect.asAny.sourceDouble, 11.1);
-    assert.equal(sourceUniqueAspect.asAny.sourceString, "UniqueAspect");
-    assert.equal(sourceUniqueAspect.asAny.sourceLong, physicalObjectId1);
-    assert.equal(sourceUniqueAspect.asAny.sourceGuid, uniqueAspectGuid);
-    assert.equal(sourceUniqueAspect.asAny.extraString, "Extra");
-    sourceDb.elements.insertAspect({
-      classFullName: "TestTransformerSource:SourceMultiAspect",
-      element: new ElementOwnsMultiAspects(physicalObjectId1),
-      commonDouble: 2.2,
-      commonString: "Multi",
-      commonLong: physicalObjectId1,
-      sourceDouble: 22.2,
-      sourceString: "MultiAspect",
-      sourceLong: physicalObjectId1,
-      sourceGuid: Guid.createValue(),
-      extraString: "Extra",
-    } as ElementAspectProps);
-    sourceDb.elements.insertAspect({
-      classFullName: "TestTransformerSource:SourceMultiAspect",
-      element: new ElementOwnsMultiAspects(physicalObjectId1),
-      commonDouble: 3.3,
-      commonString: "Multi",
-      commonLong: physicalObjectId1,
-      sourceDouble: 33.3,
-      sourceString: "MultiAspect",
-      sourceLong: physicalObjectId1,
-      sourceGuid: Guid.createValue(),
-      extraString: "Extra",
-    } as ElementAspectProps);
-    sourceDb.elements.insertAspect({
-      classFullName: "TestTransformerSource:SourceUniqueAspectToExclude",
-      element: new ElementOwnsUniqueAspect(physicalObjectId1),
-      description: "SourceUniqueAspect1",
-    } as ElementAspectProps);
-    sourceDb.elements.insertAspect({
-      classFullName: "TestTransformerSource:SourceMultiAspectToExclude",
-      element: new ElementOwnsMultiAspects(physicalObjectId1),
-      description: "SourceMultiAspect1",
-    } as ElementAspectProps);
-    // Insert DrawingGraphics
-    const drawingGraphicProps1: GeometricElement2dProps = {
-      classFullName: DrawingGraphic.classFullName,
-      model: drawingId,
-      category: drawingCategoryId,
-      code: Code.createEmpty(),
-      userLabel: "DrawingGraphic1",
-      geom: createRectangle(Point2d.create(1, 1)),
-      placement: { origin: Point2d.create(2, 2), angle: 0 },
-    };
-    const drawingGraphicId1: Id64String = sourceDb.elements.insertElement(drawingGraphicProps1);
-    assert.isTrue(Id64.isValidId64(drawingGraphicId1));
-    const drawingGraphicRepresentsId1: Id64String = DrawingGraphicRepresentsElement.insert(sourceDb, drawingGraphicId1, physicalObjectId1);
-    assert.isTrue(Id64.isValidId64(drawingGraphicRepresentsId1));
-    const drawingGraphicProps2: GeometricElement2dProps = {
-      classFullName: DrawingGraphic.classFullName,
-      model: drawingId,
-      category: drawingCategoryId,
-      code: Code.createEmpty(),
-      userLabel: "DrawingGraphic2",
-      geom: createRectangle(Point2d.create(1, 1)),
-      placement: { origin: Point2d.create(3, 3), angle: 0 },
-    };
-    const drawingGraphicId2: Id64String = sourceDb.elements.insertElement(drawingGraphicProps2);
-    assert.isTrue(Id64.isValidId64(drawingGraphicId2));
-    const drawingGraphicRepresentsId2: Id64String = DrawingGraphicRepresentsElement.insert(sourceDb, drawingGraphicId2, physicalObjectId1);
-    assert.isTrue(Id64.isValidId64(drawingGraphicRepresentsId2));
-    // Insert DisplayStyles
-    const displayStyle2dId: Id64String = DisplayStyle2d.insert(sourceDb, definitionModelId, "DisplayStyle2d");
-    assert.isTrue(Id64.isValidId64(displayStyle2dId));
-    const displayStyle3d: DisplayStyle3d = DisplayStyle3d.create(sourceDb, definitionModelId, "DisplayStyle3d");
-    const subCategoryOverride: SubCategoryOverride = SubCategoryOverride.fromJSON({ color: ColorDef.from(1, 2, 3).toJSON() });
-    displayStyle3d.settings.overrideSubCategory(subCategoryId, subCategoryOverride);
-    displayStyle3d.settings.addExcludedElements(physicalObjectId1);
-    displayStyle3d.settings.setPlanProjectionSettings(spatialLocationModelId, new PlanProjectionSettings({ elevation: 10.0 }));
-    displayStyle3d.settings.environment = {
-      sky: {
-        image: {
-          type: SkyBoxImageType.Spherical,
-          texture: textureId,
-        },
-      },
-    };
-    const displayStyle3dId: Id64String = displayStyle3d.insert();
-    assert.isTrue(Id64.isValidId64(displayStyle3dId));
-    // Insert ViewDefinitions
-    const viewId = OrthographicViewDefinition.insert(sourceDb, definitionModelId, "Orthographic View", modelSelectorId, spatialCategorySelectorId, displayStyle3dId, projectExtents, StandardViewIndex.Iso);
-    assert.isTrue(Id64.isValidId64(viewId));
-    sourceDb.views.setDefaultViewId(viewId);
-    const drawingViewRange = new Range2d(0, 0, 100, 100);
-    const drawingViewId = DrawingViewDefinition.insert(sourceDb, definitionModelId, "Drawing View", drawingId, drawingCategorySelectorId, displayStyle2dId, drawingViewRange);
-    assert.isTrue(Id64.isValidId64(drawingViewId));
-    // Insert instance of SourceRelToExclude to test relationship exclusion by class
-    const relationship1: Relationship = sourceDb.relationships.createInstance({
-      classFullName: "TestTransformerSource:SourceRelToExclude",
-      sourceId: spatialCategorySelectorId,
-      targetId: drawingCategorySelectorId,
-    });
-    const relationshipId1: Id64String = sourceDb.relationships.insertInstance(relationship1);
-    assert.isTrue(Id64.isValidId64(relationshipId1));
-    // Insert instance of RelWithProps to test relationship property remapping
-    const relationship2: Relationship = sourceDb.relationships.createInstance({
-      classFullName: "TestTransformerSource:SourceRelWithProps",
-      sourceId: spatialCategorySelectorId,
-      targetId: drawingCategorySelectorId,
-      sourceString: "One",
-      sourceDouble: 1.1,
-      sourceLong: spatialCategoryId,
-      sourceGuid: Guid.createValue(),
-    } as any);
-    const relationshipId2: Id64String = sourceDb.relationships.insertInstance(relationship2);
-    assert.isTrue(Id64.isValidId64(relationshipId2));
-  }
-
-  export function updateSourceDb(sourceDb: IModelDb): void {
-    // Update Subject element
-    const subjectId = sourceDb.elements.queryElementIdByCode(Subject.createCode(sourceDb, IModel.rootSubjectId, "Subject"))!;
-    assert.isTrue(Id64.isValidId64(subjectId));
-    const subject: Subject = sourceDb.elements.getElement<Subject>(subjectId);
-    subject.description = "Subject description (Updated)";
-    sourceDb.elements.updateElement(subject);
-    // Update spatialCategory element
-    const definitionModelId = sourceDb.elements.queryElementIdByCode(InformationPartitionElement.createCode(sourceDb, subjectId, "Definition"))!;
-    assert.isTrue(Id64.isValidId64(definitionModelId));
-    const spatialCategoryId = sourceDb.elements.queryElementIdByCode(SpatialCategory.createCode(sourceDb, definitionModelId, "SpatialCategory"))!;
-    assert.isTrue(Id64.isValidId64(spatialCategoryId));
-    const spatialCategory: SpatialCategory = sourceDb.elements.getElement<SpatialCategory>(spatialCategoryId);
-    spatialCategory.federationGuid = Guid.createValue();
-    sourceDb.elements.updateElement(spatialCategory);
-    // Update relationship properties
-    const spatialCategorySelectorId = sourceDb.elements.queryElementIdByCode(CategorySelector.createCode(sourceDb, definitionModelId, "SpatialCategories"))!;
-    assert.isTrue(Id64.isValidId64(spatialCategorySelectorId));
-    const drawingCategorySelectorId = sourceDb.elements.queryElementIdByCode(CategorySelector.createCode(sourceDb, definitionModelId, "DrawingCategories"))!;
-    assert.isTrue(Id64.isValidId64(drawingCategorySelectorId));
-    const relWithProps: any = sourceDb.relationships.getInstanceProps(
-      "TestTransformerSource:SourceRelWithProps",
-      { sourceId: spatialCategorySelectorId, targetId: drawingCategorySelectorId },
-    );
-    assert.equal(relWithProps.sourceString, "One");
-    assert.equal(relWithProps.sourceDouble, 1.1);
-    relWithProps.sourceString += "-Updated";
-    relWithProps.sourceDouble = 1.2;
-    sourceDb.relationships.updateInstance(relWithProps);
-    // Update ElementAspect properties
-    const physicalObjectId1: Id64String = queryByUserLabel(sourceDb, "PhysicalObject1");
-    const sourceUniqueAspects: ElementAspect[] = sourceDb.elements.getAspects(physicalObjectId1, "TestTransformerSource:SourceUniqueAspect");
-    assert.equal(sourceUniqueAspects.length, 1);
-    sourceUniqueAspects[0].asAny.commonString += "-Updated";
-    sourceUniqueAspects[0].asAny.sourceString += "-Updated";
-    sourceDb.elements.updateAspect(sourceUniqueAspects[0]);
-    const sourceMultiAspects: ElementAspect[] = sourceDb.elements.getAspects(physicalObjectId1, "TestTransformerSource:SourceMultiAspect");
-    assert.equal(sourceMultiAspects.length, 2);
-    sourceMultiAspects[1].asAny.commonString += "-Updated";
-    sourceMultiAspects[1].asAny.sourceString += "-Updated";
-    sourceDb.elements.updateAspect(sourceMultiAspects[1]);
-    // clear NavigationProperty of PhysicalElement1
-    const physicalElementId1: Id64String = queryByUserLabel(sourceDb, "PhysicalElement1");
-    let physicalElement1: PhysicalElement = sourceDb.elements.getElement(physicalElementId1);
-    physicalElement1.asAny.commonNavigation = RelatedElement.none;
-    physicalElement1.update();
-    physicalElement1 = sourceDb.elements.getElement(physicalElementId1);
-    assert.isUndefined(physicalElement1.asAny.commonNavigation);
-    // delete PhysicalObject3
-    const physicalObjectId3: Id64String = queryByUserLabel(sourceDb, "PhysicalObject3");
-    assert.isTrue(Id64.isValidId64(physicalObjectId3));
-    sourceDb.elements.deleteElement(physicalObjectId3);
-    assert.equal(Id64.invalid, queryByUserLabel(sourceDb, "PhysicalObject3"));
-    // Insert PhysicalObject5
-    const physicalObjectProps5: PhysicalElementProps = {
-      classFullName: PhysicalObject.classFullName,
-      model: physicalElement1.model,
-      category: spatialCategoryId,
-      code: Code.createEmpty(),
-      userLabel: "PhysicalObject5",
-      geom: createBox(Point3d.create(1, 1, 1)),
-      placement: {
-        origin: Point3d.create(5, 5, 5),
-        angles: YawPitchRollAngles.createDegrees(0, 0, 0),
-      },
-    };
-    const physicalObjectId5: Id64String = sourceDb.elements.insertElement(physicalObjectProps5);
-    assert.isTrue(Id64.isValidId64(physicalObjectId5));
-    // delete relationship
-    const drawingGraphicId1: Id64String = queryByUserLabel(sourceDb, "DrawingGraphic1");
-    const drawingGraphicId2: Id64String = queryByUserLabel(sourceDb, "DrawingGraphic2");
-    const relationship: Relationship = sourceDb.relationships.getInstance(DrawingGraphicRepresentsElement.classFullName, { sourceId: drawingGraphicId2, targetId: physicalObjectId1 });
-    relationship.delete();
-    // insert relationships
-    DrawingGraphicRepresentsElement.insert(sourceDb, drawingGraphicId1, physicalObjectId5);
-    DrawingGraphicRepresentsElement.insert(sourceDb, drawingGraphicId2, physicalObjectId5);
-    // update InformationRecord2
-    const informationRecordCodeSpec: CodeSpec = sourceDb.codeSpecs.getByName("InformationRecords");
-    const informationModelId = sourceDb.elements.queryElementIdByCode(InformationPartitionElement.createCode(sourceDb, subjectId, "Information"))!;
-    const informationRecodeCode2: Code = new Code({ spec: informationRecordCodeSpec.id, scope: informationModelId, value: "InformationRecord2" });
-    const informationRecordId2: Id64String = sourceDb.elements.queryElementIdByCode(informationRecodeCode2)!;
-    assert.isTrue(Id64.isValidId64(informationRecordId2));
-    const informationRecord2: any = sourceDb.elements.getElement(informationRecordId2);
-    informationRecord2.commonString = `${informationRecord2.commonString}-Updated`;
-    informationRecord2.sourceString = `${informationRecord2.sourceString}-Updated`;
-    informationRecord2.update();
-    // delete InformationRecord3
-    const informationRecodeCode3: Code = new Code({ spec: informationRecordCodeSpec.id, scope: informationModelId, value: "InformationRecord3" });
-    const informationRecordId3: Id64String = sourceDb.elements.queryElementIdByCode(informationRecodeCode3)!;
-    assert.isTrue(Id64.isValidId64(informationRecordId3));
-    sourceDb.elements.deleteElement(informationRecordId3);
-  }
-
-  export async function prepareTargetDb(targetDb: IModelDb): Promise<void> {
-    // Import desired target schemas
-    const requestContext = new BackendRequestContext();
-    const targetSchemaFileName: string = path.join(KnownTestLocations.assetsDir, "TestTransformerTarget.ecschema.xml");
-    await targetDb.importSchemas(requestContext, [targetSchemaFileName]);
-    // Insert a target-only CodeSpec to test remapping
-    const targetCodeSpecId: Id64String = targetDb.codeSpecs.insert("TargetCodeSpec", CodeScopeSpec.Type.Model);
-    assert.isTrue(Id64.isValidId64(targetCodeSpecId));
-    // Insert some elements to avoid getting same IDs for sourceDb and targetDb
-    const subjectId = Subject.insert(targetDb, IModel.rootSubjectId, "Only in Target");
-    Subject.insert(targetDb, subjectId, "S1");
-    Subject.insert(targetDb, subjectId, "S2");
-    Subject.insert(targetDb, subjectId, "S3");
-    Subject.insert(targetDb, subjectId, "S4");
-    const targetPhysicalCategoryId = insertSpatialCategory(targetDb, IModel.dictionaryId, "TargetPhysicalCategory", ColorDef.red);
-    assert.isTrue(Id64.isValidId64(targetPhysicalCategoryId));
-  }
-
-  export function assertTargetDbContents(sourceDb: IModelDb, targetDb: IModelDb, targetSubjectName: string = "Subject"): void {
-    // CodeSpec
-    assert.isTrue(targetDb.codeSpecs.hasName("TargetCodeSpec"));
-    assert.isTrue(targetDb.codeSpecs.hasName("InformationRecords"));
-    assert.isFalse(targetDb.codeSpecs.hasName("SourceCodeSpec"));
-    assert.isFalse(targetDb.codeSpecs.hasName("ExtraCodeSpec"));
-    // Font
-    if (Platform.platformName.startsWith("win")) {
-      assert.exists(targetDb.fontMap.getFont("Arial"));
-    }
-    // Subject
-    const subjectId: Id64String = targetDb.elements.queryElementIdByCode(Subject.createCode(targetDb, IModel.rootSubjectId, targetSubjectName))!;
-    assert.isTrue(Id64.isValidId64(subjectId));
-    const subjectProps: SubjectProps = targetDb.elements.getElementProps(subjectId);
-    assert.equal(subjectProps.description, `${targetSubjectName} Description`);
-    const sourceOnlySubjectId = targetDb.elements.queryElementIdByCode(Subject.createCode(targetDb, IModel.rootSubjectId, "Only in Source"));
-    assert.equal(undefined, sourceOnlySubjectId);
-    const targetOnlySubjectId = targetDb.elements.queryElementIdByCode(Subject.createCode(targetDb, IModel.rootSubjectId, "Only in Target"))!;
-    assert.isTrue(Id64.isValidId64(targetOnlySubjectId));
-    // Partitions / Models
-    const definitionModelId = targetDb.elements.queryElementIdByCode(InformationPartitionElement.createCode(targetDb, subjectId, "Definition"))!;
-    const informationModelId = targetDb.elements.queryElementIdByCode(InformationPartitionElement.createCode(targetDb, subjectId, "Information"))!;
-    const groupModelId = targetDb.elements.queryElementIdByCode(InformationPartitionElement.createCode(targetDb, subjectId, "Group"))!;
-    const physicalModelId = targetDb.elements.queryElementIdByCode(InformationPartitionElement.createCode(targetDb, subjectId, "Physical"))!;
-    const spatialLocationModelId = targetDb.elements.queryElementIdByCode(InformationPartitionElement.createCode(targetDb, subjectId, "SpatialLocation"))!;
-    const documentListModelId = targetDb.elements.queryElementIdByCode(InformationPartitionElement.createCode(targetDb, subjectId, "Document"))!;
-    assertTargetElement(sourceDb, targetDb, definitionModelId);
-    assertTargetElement(sourceDb, targetDb, informationModelId);
-    assertTargetElement(sourceDb, targetDb, groupModelId);
-    assertTargetElement(sourceDb, targetDb, physicalModelId);
-    assertTargetElement(sourceDb, targetDb, spatialLocationModelId);
-    assertTargetElement(sourceDb, targetDb, documentListModelId);
-    const physicalModel: PhysicalModel = targetDb.models.getModel<PhysicalModel>(physicalModelId);
-    const spatialLocationModel: SpatialLocationModel = targetDb.models.getModel<SpatialLocationModel>(spatialLocationModelId);
-    assert.isFalse(physicalModel.isPlanProjection);
-    assert.isTrue(spatialLocationModel.isPlanProjection);
-    // SpatialCategory
-    const spatialCategoryId = targetDb.elements.queryElementIdByCode(SpatialCategory.createCode(targetDb, definitionModelId, "SpatialCategory"))!;
-    assertTargetElement(sourceDb, targetDb, spatialCategoryId);
-    const spatialCategoryProps = targetDb.elements.getElementProps(spatialCategoryId);
-    assert.equal(definitionModelId, spatialCategoryProps.model);
-    assert.equal(definitionModelId, spatialCategoryProps.code.scope);
-    assert.equal(undefined, targetDb.elements.queryElementIdByCode(SpatialCategory.createCode(targetDb, definitionModelId, "SourcePhysicalCategory")), "Should have been remapped");
-    const targetPhysicalCategoryId = targetDb.elements.queryElementIdByCode(SpatialCategory.createCode(targetDb, IModel.dictionaryId, "TargetPhysicalCategory"))!;
-    assert.isTrue(Id64.isValidId64(targetPhysicalCategoryId));
-    // SubCategory
-    const subCategoryId = targetDb.elements.queryElementIdByCode(SubCategory.createCode(targetDb, spatialCategoryId, "SubCategory"))!;
-    assertTargetElement(sourceDb, targetDb, subCategoryId);
-    const filteredSubCategoryId = targetDb.elements.queryElementIdByCode(SubCategory.createCode(targetDb, spatialCategoryId, "FilteredSubCategory"));
-    assert.isUndefined(filteredSubCategoryId);
-    // DrawingCategory
-    const drawingCategoryId = targetDb.elements.queryElementIdByCode(DrawingCategory.createCode(targetDb, definitionModelId, "DrawingCategory"))!;
-    assertTargetElement(sourceDb, targetDb, drawingCategoryId);
-    const drawingCategoryProps = targetDb.elements.getElementProps(drawingCategoryId);
-    assert.equal(definitionModelId, drawingCategoryProps.model);
-    assert.equal(definitionModelId, drawingCategoryProps.code.scope);
-    // Spatial CategorySelector
-    const spatialCategorySelectorId = targetDb.elements.queryElementIdByCode(CategorySelector.createCode(targetDb, definitionModelId, "SpatialCategories"))!;
-    assertTargetElement(sourceDb, targetDb, spatialCategorySelectorId);
-    const spatialCategorySelectorProps = targetDb.elements.getElementProps<CategorySelectorProps>(spatialCategorySelectorId);
-    assert.isTrue(spatialCategorySelectorProps.categories.includes(spatialCategoryId));
-    assert.isTrue(spatialCategorySelectorProps.categories.includes(targetPhysicalCategoryId), "SourcePhysicalCategory should have been remapped to TargetPhysicalCategory");
-    // Drawing CategorySelector
-    const drawingCategorySelectorId = targetDb.elements.queryElementIdByCode(CategorySelector.createCode(targetDb, definitionModelId, "DrawingCategories"))!;
-    assertTargetElement(sourceDb, targetDb, drawingCategorySelectorId);
-    const drawingCategorySelectorProps = targetDb.elements.getElementProps<CategorySelectorProps>(drawingCategorySelectorId);
-    assert.isTrue(drawingCategorySelectorProps.categories.includes(drawingCategoryId));
-    // ModelSelector
-    const modelSelectorId = targetDb.elements.queryElementIdByCode(ModelSelector.createCode(targetDb, definitionModelId, "SpatialModels"))!;
-    assertTargetElement(sourceDb, targetDb, modelSelectorId);
-    const modelSelectorProps = targetDb.elements.getElementProps<ModelSelectorProps>(modelSelectorId);
-    assert.isTrue(modelSelectorProps.models.includes(physicalModelId));
-    assert.isTrue(modelSelectorProps.models.includes(spatialLocationModelId));
-    // Texture
-    const textureId = targetDb.elements.queryElementIdByCode(Texture.createCode(targetDb, definitionModelId, "Texture"))!;
-    assert.isTrue(Id64.isValidId64(textureId));
-    // RenderMaterial
-    const renderMaterialId = targetDb.elements.queryElementIdByCode(RenderMaterialElement.createCode(targetDb, definitionModelId, "RenderMaterial"))!;
-    assert.isTrue(Id64.isValidId64(renderMaterialId));
-    // GeometryPart
-    const geometryPartId = targetDb.elements.queryElementIdByCode(GeometryPart.createCode(targetDb, definitionModelId, "GeometryPart"))!;
-    assert.isTrue(Id64.isValidId64(geometryPartId));
-    // PhysicalElement
-    const physicalObjectId1: Id64String = queryByUserLabel(targetDb, "PhysicalObject1");
-    const physicalObjectId2: Id64String = queryByUserLabel(targetDb, "PhysicalObject2");
-    const physicalObjectId3: Id64String = queryByUserLabel(targetDb, "PhysicalObject3");
-    const physicalObjectId4: Id64String = queryByUserLabel(targetDb, "PhysicalObject4");
-    const physicalElementId1: Id64String = queryByUserLabel(targetDb, "PhysicalElement1");
-    const childObjectId1A: Id64String = queryByUserLabel(targetDb, "ChildObject1A");
-    const childObjectId1B: Id64String = queryByUserLabel(targetDb, "ChildObject1B");
-    assertTargetElement(sourceDb, targetDb, physicalObjectId1);
-    assertTargetElement(sourceDb, targetDb, physicalObjectId2);
-    assertTargetElement(sourceDb, targetDb, physicalObjectId3);
-    assertTargetElement(sourceDb, targetDb, physicalObjectId4);
-    assertTargetElement(sourceDb, targetDb, physicalElementId1);
-    assertTargetElement(sourceDb, targetDb, childObjectId1A);
-    assertTargetElement(sourceDb, targetDb, childObjectId1B);
-    const physicalObject1: PhysicalObject = targetDb.elements.getElement<PhysicalObject>({ id: physicalObjectId1, wantGeometry: true });
-    const physicalObject2: PhysicalObject = targetDb.elements.getElement<PhysicalObject>(physicalObjectId2);
-    const physicalObject3: PhysicalObject = targetDb.elements.getElement<PhysicalObject>(physicalObjectId3);
-    const physicalObject4: PhysicalObject = targetDb.elements.getElement<PhysicalObject>({ id: physicalObjectId4, wantGeometry: true });
-    const physicalElement1: PhysicalElement = targetDb.elements.getElement<PhysicalElement>(physicalElementId1);
-    const childObject1A: PhysicalObject = targetDb.elements.getElement<PhysicalObject>(childObjectId1A);
-    const childObject1B: PhysicalObject = targetDb.elements.getElement<PhysicalObject>(childObjectId1B);
-    assert.equal(physicalObject1.category, spatialCategoryId, "SpatialCategory should have been imported");
-    assert.isDefined(physicalObject1.geom);
-    let index1 = 0;
-    for (const entry of new GeometryStreamIterator(physicalObject1.geom!)) {
-      if (0 === index1) {
-        assert.equal(entry.primitive.type, "geometryQuery");
-        assert.equal(entry.geomParams.subCategoryId, subCategoryId);
-        assert.equal(entry.geomParams.materialId, renderMaterialId);
-      } else if (1 === index1) {
-        assert.equal(entry.primitive.type, "partReference");
-        assert.equal(entry.geomParams.subCategoryId, subCategoryId);
-        assert.equal(entry.geomParams.materialId, renderMaterialId);
-        if (entry.primitive.type === "partReference")
-          assert.equal(entry.primitive.part.id, geometryPartId);
-      } else {
-        assert.fail(undefined, undefined, "Only expected 2 entries");
-      }
-      index1++;
-    }
-    assert.equal(physicalObject2.category, targetPhysicalCategoryId, "SourcePhysicalCategory should have been remapped to TargetPhysicalCategory");
-    assert.equal(physicalObject3.federationGuid, federationGuid3, "Source FederationGuid should have been transferred to target element");
-    assert.equal(physicalObject4.category, spatialCategoryId);
-    let index4 = 0;
-    for (const entry of new GeometryStreamIterator(physicalObject4.geom!)) {
-      assert.equal(entry.primitive.type, "geometryQuery");
-      if (0 === index4) {
-        assert.notEqual(entry.geomParams.subCategoryId, subCategoryId, "Expect the default SubCategory");
-      } else if (1 === index4) {
-        assert.equal(entry.geomParams.subCategoryId, subCategoryId);
-      }
-      index4++;
-    }
-    assert.equal(index4, 2, "Expect 2 remaining boxes since 1 was filtered out");
-    assert.equal(physicalElement1.category, targetPhysicalCategoryId, "SourcePhysicalCategory should have been remapped to TargetPhysicalCategory");
-    assert.equal(physicalElement1.classFullName, "TestTransformerTarget:TargetPhysicalElement", "Class should have been remapped");
-    assert.equal(physicalElement1.asAny.targetString, "S1", "Property should have been remapped by onTransformElement override");
-    assert.equal(physicalElement1.asAny.targetDouble, 1.1, "Property should have been remapped by onTransformElement override");
-    assert.equal(physicalElement1.asAny.targetNavigation.id, targetPhysicalCategoryId, "Property should have been remapped by onTransformElement override");
-    assert.equal(physicalElement1.asAny.commonNavigation.id, targetPhysicalCategoryId, "Property should have been automatically remapped (same name)");
-    assert.equal(physicalElement1.asAny.commonString, "Common", "Property should have been automatically remapped (same name)");
-    assert.equal(physicalElement1.asAny.commonDouble, 7.3, "Property should have been automatically remapped (same name)");
-    assert.equal(Base64EncodedString.fromUint8Array(physicalElement1.asAny.targetBinary), Base64EncodedString.fromUint8Array(new Uint8Array([1, 3, 5, 7])), "Property should have been remapped by onTransformElement override");
-    assert.equal(Base64EncodedString.fromUint8Array(physicalElement1.asAny.commonBinary), Base64EncodedString.fromUint8Array(new Uint8Array([2, 4, 6, 8])), "Property should have been automatically remapped (same name)");
-    assert.notExists(physicalElement1.asAny.extraString, "Property should have been dropped during transformation");
-    assert.equal(childObject1A.parent!.id, physicalObjectId1);
-    assert.equal(childObject1B.parent!.id, physicalObjectId1);
-    // ElementUniqueAspects
-    const targetUniqueAspects: ElementAspect[] = targetDb.elements.getAspects(physicalObjectId1, "TestTransformerTarget:TargetUniqueAspect");
-    assert.equal(targetUniqueAspects.length, 1);
-    assert.equal(targetUniqueAspects[0].asAny.commonDouble, 1.1);
-    assert.equal(targetUniqueAspects[0].asAny.commonString, "Unique");
-    assert.equal(targetUniqueAspects[0].asAny.commonLong, physicalObjectId1, "Id should have been remapped");
-    assert.equal(Base64EncodedString.fromUint8Array(targetUniqueAspects[0].asAny.commonBinary), Base64EncodedString.fromUint8Array(new Uint8Array([2, 4, 6, 8])));
-    assert.equal(targetUniqueAspects[0].asAny.targetDouble, 11.1);
-    assert.equal(targetUniqueAspects[0].asAny.targetString, "UniqueAspect");
-    assert.equal(targetUniqueAspects[0].asAny.targetLong, physicalObjectId1, "Id should have been remapped");
-    assert.isTrue(Guid.isV4Guid(targetUniqueAspects[0].asAny.targetGuid));
-    assert.equal(uniqueAspectGuid, targetUniqueAspects[0].asAny.targetGuid);
-    // ElementMultiAspects
-    const targetMultiAspects: ElementAspect[] = targetDb.elements.getAspects(physicalObjectId1, "TestTransformerTarget:TargetMultiAspect");
-    assert.equal(targetMultiAspects.length, 2);
-    assert.equal(targetMultiAspects[0].asAny.commonDouble, 2.2);
-    assert.equal(targetMultiAspects[0].asAny.commonString, "Multi");
-    assert.equal(targetMultiAspects[0].asAny.commonLong, physicalObjectId1, "Id should have been remapped");
-    assert.equal(targetMultiAspects[0].asAny.targetDouble, 22.2);
-    assert.equal(targetMultiAspects[0].asAny.targetString, "MultiAspect");
-    assert.equal(targetMultiAspects[0].asAny.targetLong, physicalObjectId1, "Id should have been remapped");
-    assert.isTrue(Guid.isV4Guid(targetMultiAspects[0].asAny.targetGuid));
-    assert.equal(targetMultiAspects[1].asAny.commonDouble, 3.3);
-    assert.equal(targetMultiAspects[1].asAny.commonString, "Multi");
-    assert.equal(targetMultiAspects[1].asAny.commonLong, physicalObjectId1, "Id should have been remapped");
-    assert.equal(targetMultiAspects[1].asAny.targetDouble, 33.3);
-    assert.equal(targetMultiAspects[1].asAny.targetString, "MultiAspect");
-    assert.equal(targetMultiAspects[1].asAny.targetLong, physicalObjectId1, "Id should have been remapped");
-    assert.isTrue(Guid.isV4Guid(targetMultiAspects[1].asAny.targetGuid));
-    // InformationRecords
-    const informationRecordCodeSpec: CodeSpec = targetDb.codeSpecs.getByName("InformationRecords");
-    assert.isTrue(Id64.isValidId64(informationRecordCodeSpec.id));
-    const informationRecordId1 = targetDb.elements.queryElementIdByCode(new Code({ spec: informationRecordCodeSpec.id, scope: informationModelId, value: "InformationRecord1" }));
-    const informationRecordId2 = targetDb.elements.queryElementIdByCode(new Code({ spec: informationRecordCodeSpec.id, scope: informationModelId, value: "InformationRecord2" }));
-    const informationRecordId3 = targetDb.elements.queryElementIdByCode(new Code({ spec: informationRecordCodeSpec.id, scope: informationModelId, value: "InformationRecord3" }));
-    assert.isTrue(Id64.isValidId64(informationRecordId1!));
-    assert.isTrue(Id64.isValidId64(informationRecordId2!));
-    assert.isTrue(Id64.isValidId64(informationRecordId3!));
-    const informationRecord2: any = targetDb.elements.getElement(informationRecordId2!);
-    assert.equal(informationRecord2.commonString, "Common2");
-    assert.equal(informationRecord2.targetString, "Two");
-    // DisplayStyle
-    const displayStyle3dId = targetDb.elements.queryElementIdByCode(DisplayStyle3d.createCode(targetDb, definitionModelId, "DisplayStyle3d"))!;
-    assertTargetElement(sourceDb, targetDb, displayStyle3dId);
-    const displayStyle3d = targetDb.elements.getElement<DisplayStyle3d>(displayStyle3dId);
-    assert.isTrue(displayStyle3d.settings.hasSubCategoryOverride);
-    assert.equal(displayStyle3d.settings.subCategoryOverrides.size, 1);
-    assert.exists(displayStyle3d.settings.getSubCategoryOverride(subCategoryId), "Expect subCategoryOverrides to have been remapped");
-    assert.isTrue(displayStyle3d.settings.excludedElements.has(physicalObjectId1), "Expect excludedElements to be remapped"); // eslint-disable-line deprecation/deprecation
-    assert.equal(displayStyle3d.settings.environment.sky?.image?.type, SkyBoxImageType.Spherical);
-    assert.equal(displayStyle3d.settings.environment.sky?.image?.texture, textureId);
-    assert.equal(displayStyle3d.settings.getPlanProjectionSettings(spatialLocationModelId)?.elevation, 10.0);
-    // ViewDefinition
-    const viewId = targetDb.elements.queryElementIdByCode(OrthographicViewDefinition.createCode(targetDb, definitionModelId, "Orthographic View"))!;
-    assertTargetElement(sourceDb, targetDb, viewId);
-    const viewProps = targetDb.elements.getElementProps<SpatialViewDefinitionProps>(viewId);
-    assert.equal(viewProps.displayStyleId, displayStyle3dId);
-    assert.equal(viewProps.categorySelectorId, spatialCategorySelectorId);
-    assert.equal(viewProps.modelSelectorId, modelSelectorId);
-    // AuxCoordSystem2d
-    assert.equal(undefined, targetDb.elements.queryElementIdByCode(AuxCoordSystem2d.createCode(targetDb, definitionModelId, "AuxCoordSystem2d")), "Should have been excluded by class");
-    // DrawingGraphic
-    const drawingGraphicId1: Id64String = queryByUserLabel(targetDb, "DrawingGraphic1");
-    const drawingGraphicId2: Id64String = queryByUserLabel(targetDb, "DrawingGraphic2");
-    assertTargetElement(sourceDb, targetDb, drawingGraphicId1);
-    assertTargetElement(sourceDb, targetDb, drawingGraphicId2);
-    // DrawingGraphicRepresentsElement
-    assertTargetRelationship(sourceDb, targetDb, DrawingGraphicRepresentsElement.classFullName, drawingGraphicId1, physicalObjectId1);
-    assertTargetRelationship(sourceDb, targetDb, DrawingGraphicRepresentsElement.classFullName, drawingGraphicId2, physicalObjectId1);
-    // TargetRelWithProps
-    const relWithProps: any = targetDb.relationships.getInstanceProps(
-      "TestTransformerTarget:TargetRelWithProps",
-      { sourceId: spatialCategorySelectorId, targetId: drawingCategorySelectorId },
-    );
-    assert.equal(relWithProps.targetString, "One");
-    assert.equal(relWithProps.targetDouble, 1.1);
-    assert.equal(relWithProps.targetLong, spatialCategoryId);
-    assert.isTrue(Guid.isV4Guid(relWithProps.targetGuid));
-  }
-
-  export function assertUpdatesInDb(iModelDb: IModelDb, assertDeletes: boolean = true): void {
-    // determine which schema was imported
-    const testSourceSchema = iModelDb.querySchemaVersion("TestTransformerSource") ? true : false;
-    const testTargetSchema = iModelDb.querySchemaVersion("TestTransformerTarget") ? true : false;
-    assert.notEqual(testSourceSchema, testTargetSchema);
-    // assert Subject was updated
-    const subjectId = iModelDb.elements.queryElementIdByCode(Subject.createCode(iModelDb, IModel.rootSubjectId, "Subject"))!;
-    assert.isTrue(Id64.isValidId64(subjectId));
-    const subject: Subject = iModelDb.elements.getElement<Subject>(subjectId);
-    assert.equal(subject.description, "Subject description (Updated)");
-    // assert SpatialCategory was updated
-    const definitionModelId = iModelDb.elements.queryElementIdByCode(InformationPartitionElement.createCode(iModelDb, subjectId, "Definition"))!;
-    assert.isTrue(Id64.isValidId64(definitionModelId));
-    const spatialCategoryId = iModelDb.elements.queryElementIdByCode(SpatialCategory.createCode(iModelDb, definitionModelId, "SpatialCategory"))!;
-    assert.isTrue(Id64.isValidId64(spatialCategoryId));
-    const spatialCategory: SpatialCategory = iModelDb.elements.getElement<SpatialCategory>(spatialCategoryId);
-    assert.exists(spatialCategory.federationGuid);
-    // assert TargetRelWithProps was updated
-    const spatialCategorySelectorId = iModelDb.elements.queryElementIdByCode(CategorySelector.createCode(iModelDb, definitionModelId, "SpatialCategories"))!;
-    assert.isTrue(Id64.isValidId64(spatialCategorySelectorId));
-    const drawingCategorySelectorId = iModelDb.elements.queryElementIdByCode(CategorySelector.createCode(iModelDb, definitionModelId, "DrawingCategories"))!;
-    assert.isTrue(Id64.isValidId64(drawingCategorySelectorId));
-    const relClassFullName = testTargetSchema ? "TestTransformerTarget:TargetRelWithProps" : "TestTransformerSource:SourceRelWithProps";
-    const relWithProps: any = iModelDb.relationships.getInstanceProps(
-      relClassFullName,
-      { sourceId: spatialCategorySelectorId, targetId: drawingCategorySelectorId },
-    );
-    assert.equal(testTargetSchema ? relWithProps.targetString : relWithProps.sourceString, "One-Updated");
-    assert.equal(testTargetSchema ? relWithProps.targetDouble : relWithProps.sourceDouble, 1.2);
-    // assert ElementAspect properties
-    const physicalObjectId1: Id64String = queryByUserLabel(iModelDb, "PhysicalObject1");
-    const uniqueAspectClassFullName = testTargetSchema ? "TestTransformerTarget:TargetUniqueAspect" : "TestTransformerSource:SourceUniqueAspect";
-    const uniqueAspects: ElementAspect[] = iModelDb.elements.getAspects(physicalObjectId1, uniqueAspectClassFullName);
-    assert.equal(uniqueAspects.length, 1);
-    const uniqueAspect = uniqueAspects[0].asAny;
-    assert.equal(uniqueAspect.commonDouble, 1.1);
-    assert.equal(uniqueAspect.commonString, "Unique-Updated");
-    assert.equal(uniqueAspect.commonLong, physicalObjectId1);
-    assert.equal(testTargetSchema ? uniqueAspect.targetDouble : uniqueAspect.sourceDouble, 11.1);
-    assert.equal(testTargetSchema ? uniqueAspect.targetString : uniqueAspect.sourceString, "UniqueAspect-Updated");
-    assert.equal(testTargetSchema ? uniqueAspect.targetLong : uniqueAspect.sourceLong, physicalObjectId1);
-    const multiAspectClassFullName = testTargetSchema ? "TestTransformerTarget:TargetMultiAspect" : "TestTransformerSource:SourceMultiAspect";
-    const multiAspects: ElementAspect[] = iModelDb.elements.getAspects(physicalObjectId1, multiAspectClassFullName);
-    assert.equal(multiAspects.length, 2);
-    const multiAspect0 = multiAspects[0].asAny;
-    const multiAspect1 = multiAspects[1].asAny;
-    assert.equal(multiAspect0.commonDouble, 2.2);
-    assert.equal(multiAspect0.commonString, "Multi");
-    assert.equal(multiAspect0.commonLong, physicalObjectId1);
-    assert.equal(testTargetSchema ? multiAspect0.targetDouble : multiAspect0.sourceDouble, 22.2);
-    assert.equal(testTargetSchema ? multiAspect0.targetString : multiAspect0.sourceString, "MultiAspect");
-    assert.equal(testTargetSchema ? multiAspect0.targetLong : multiAspect0.sourceLong, physicalObjectId1);
-    assert.equal(multiAspect1.commonDouble, 3.3);
-    assert.equal(multiAspect1.commonString, "Multi-Updated");
-    assert.equal(multiAspect1.commonLong, physicalObjectId1);
-    assert.equal(testTargetSchema ? multiAspect1.targetDouble : multiAspect1.sourceDouble, 33.3);
-    assert.equal(testTargetSchema ? multiAspect1.targetString : multiAspect1.sourceString, "MultiAspect-Updated");
-    assert.equal(testTargetSchema ? multiAspect1.targetLong : multiAspect1.sourceLong, physicalObjectId1);
-    // assert NavigationProperty of PhysicalElement1 was cleared
-    const physicalElementId: Id64String = queryByUserLabel(iModelDb, "PhysicalElement1");
-    const physicalElement: PhysicalElement = iModelDb.elements.getElement(physicalElementId);
-    assert.isUndefined(physicalElement.asAny.commonNavigation);
-    // assert PhysicalObject5 was inserted
-    const physicalObjectId5: Id64String = queryByUserLabel(iModelDb, "PhysicalObject5");
-    assert.isTrue(Id64.isValidId64(physicalObjectId5));
-    // assert relationships were inserted
-    const drawingGraphicId1: Id64String = queryByUserLabel(iModelDb, "DrawingGraphic1");
-    const drawingGraphicId2: Id64String = queryByUserLabel(iModelDb, "DrawingGraphic2");
-    iModelDb.relationships.getInstance(DrawingGraphicRepresentsElement.classFullName, { sourceId: drawingGraphicId1, targetId: physicalObjectId5 });
-    iModelDb.relationships.getInstance(DrawingGraphicRepresentsElement.classFullName, { sourceId: drawingGraphicId2, targetId: physicalObjectId5 });
-    // assert InformationRecord2 was updated
-    const informationRecordCodeSpec: CodeSpec = iModelDb.codeSpecs.getByName("InformationRecords");
-    const informationModelId: Id64String = iModelDb.elements.queryElementIdByCode(InformationPartitionElement.createCode(iModelDb, subjectId, "Information"))!;
-    const informationRecordId2 = iModelDb.elements.queryElementIdByCode(new Code({ spec: informationRecordCodeSpec.id, scope: informationModelId, value: "InformationRecord2" }));
-    assert.isTrue(Id64.isValidId64(informationRecordId2!));
-    const informationRecord2: any = iModelDb.elements.getElement(informationRecordId2!);
-    assert.equal(informationRecord2.commonString, "Common2-Updated");
-    assert.equal(testTargetSchema ? informationRecord2.targetString : informationRecord2.sourceString, "Two-Updated");
-    // assert InformationRecord3 was deleted
-    assert.isDefined(iModelDb.elements.queryElementIdByCode(new Code({ spec: informationRecordCodeSpec.id, scope: informationModelId, value: "InformationRecord1" })));
-    assert.isDefined(iModelDb.elements.queryElementIdByCode(new Code({ spec: informationRecordCodeSpec.id, scope: informationModelId, value: "InformationRecord2" })));
-    // detect deletes if possible - cannot detect during processAll when isReverseSynchronization is true
-    if (assertDeletes) {
-      assert.equal(Id64.invalid, queryByUserLabel(iModelDb, "PhysicalObject3"));
-      assert.throws(() => iModelDb.relationships.getInstanceProps(DrawingGraphicRepresentsElement.classFullName, { sourceId: drawingGraphicId2, targetId: physicalObjectId1 }));
-      assert.isUndefined(iModelDb.elements.queryElementIdByCode(new Code({ spec: informationRecordCodeSpec.id, scope: informationModelId, value: "InformationRecord3" })));
-    }
-  }
-
-  function assertTargetElement(sourceDb: IModelDb, targetDb: IModelDb, targetElementId: Id64String): void {
-    assert.isTrue(Id64.isValidId64(targetElementId));
-    const element: Element = targetDb.elements.getElement(targetElementId);
-    assert.isTrue(element.federationGuid && Guid.isV4Guid(element.federationGuid));
-    const aspects: ElementAspect[] = targetDb.elements.getAspects(targetElementId, ExternalSourceAspect.classFullName);
-    const aspect: ExternalSourceAspect = aspects.filter((esa: any) => esa.kind === ExternalSourceAspect.Kind.Element)[0] as ExternalSourceAspect;
-    assert.exists(aspect);
-    assert.equal(aspect.kind, ExternalSourceAspect.Kind.Element);
-    assert.equal(aspect.scope.id, IModel.rootSubjectId);
-    assert.isUndefined(aspect.checksum);
-    assert.isTrue(Id64.isValidId64(aspect.identifier));
-    const sourceLastMod: string = sourceDb.elements.queryLastModifiedTime(aspect.identifier);
-    assert.equal(aspect.version, sourceLastMod);
-    const sourceElement: Element = sourceDb.elements.getElement(aspect.identifier);
-    assert.exists(sourceElement);
-  }
-
-  function assertTargetRelationship(sourceDb: IModelDb, targetDb: IModelDb, targetRelClassFullName: string, targetRelSourceId: Id64String, targetRelTargetId: Id64String): void {
-    const targetRelationship: Relationship = targetDb.relationships.getInstance(targetRelClassFullName, { sourceId: targetRelSourceId, targetId: targetRelTargetId });
-    assert.exists(targetRelationship);
-    const aspects: ElementAspect[] = targetDb.elements.getAspects(targetRelSourceId, ExternalSourceAspect.classFullName);
-    const aspect: ExternalSourceAspect = aspects.filter((esa: any) => esa.kind === ExternalSourceAspect.Kind.Relationship)[0] as ExternalSourceAspect;
-    assert.exists(aspect);
-    const sourceRelationship: Relationship = sourceDb.relationships.getInstance(ElementRefersToElements.classFullName, aspect.identifier);
-    assert.exists(sourceRelationship);
-    assert.isDefined(aspect.jsonProperties);
-    const json: any = JSON.parse(aspect.jsonProperties!);
-    assert.equal(targetRelationship.id, json.targetRelInstanceId);
-  }
-
-  export function createTeamIModel(outputDir: string, teamName: string, teamOrigin: Point3d, teamColor: ColorDef): SnapshotDb {
-    const teamFile: string = path.join(outputDir, `Team${teamName}.bim`);
-    if (IModelJsFs.existsSync(teamFile)) {
-      IModelJsFs.removeSync(teamFile);
-    }
-    const iModelDb: SnapshotDb = SnapshotDb.createEmpty(teamFile, { rootSubject: { name: teamName }, createClassViews: true });
-    assert.exists(iModelDb);
-    populateTeamIModel(iModelDb, teamName, teamOrigin, teamColor);
-    iModelDb.saveChanges();
-    return iModelDb;
-  }
-
-  export function populateTeamIModel(teamDb: IModelDb, teamName: string, teamOrigin: Point3d, teamColor: ColorDef): void {
-    const contextSubjectId: Id64String = Subject.insert(teamDb, IModel.rootSubjectId, "Context");
-    assert.isTrue(Id64.isValidId64(contextSubjectId));
-    const definitionModelId = DefinitionModel.insert(teamDb, IModel.rootSubjectId, `Definition${teamName}`);
-    assert.isTrue(Id64.isValidId64(definitionModelId));
-    const teamSpatialCategoryId = insertSpatialCategory(teamDb, definitionModelId, `SpatialCategory${teamName}`, teamColor);
-    assert.isTrue(Id64.isValidId64(teamSpatialCategoryId));
-    const sharedSpatialCategoryId = insertSpatialCategory(teamDb, IModel.dictionaryId, "SpatialCategoryShared", ColorDef.white);
-    assert.isTrue(Id64.isValidId64(sharedSpatialCategoryId));
-    const sharedDrawingCategoryId = DrawingCategory.insert(teamDb, IModel.dictionaryId, "DrawingCategoryShared", new SubCategoryAppearance());
-    assert.isTrue(Id64.isValidId64(sharedDrawingCategoryId));
-    const physicalModelId = PhysicalModel.insert(teamDb, IModel.rootSubjectId, `Physical${teamName}`);
-    assert.isTrue(Id64.isValidId64(physicalModelId));
-    // insert PhysicalObject-team1 using team SpatialCategory
-    const physicalObjectProps1: PhysicalElementProps = {
-      classFullName: PhysicalObject.classFullName,
-      model: physicalModelId,
-      category: teamSpatialCategoryId,
-      code: Code.createEmpty(),
-      userLabel: `PhysicalObject${teamName}1`,
-      geom: createBox(Point3d.create(1, 1, 1)),
-      placement: {
-        origin: teamOrigin,
-        angles: YawPitchRollAngles.createDegrees(0, 0, 0),
-      },
-    };
-    const physicalObjectId1: Id64String = teamDb.elements.insertElement(physicalObjectProps1);
-    assert.isTrue(Id64.isValidId64(physicalObjectId1));
-    // insert PhysicalObject2 using "shared" SpatialCategory
-    const physicalObjectProps2: PhysicalElementProps = {
-      classFullName: PhysicalObject.classFullName,
-      model: physicalModelId,
-      category: sharedSpatialCategoryId,
-      code: Code.createEmpty(),
-      userLabel: `PhysicalObject${teamName}2`,
-      geom: createBox(Point3d.create(2, 2, 2)),
-      placement: {
-        origin: teamOrigin,
-        angles: YawPitchRollAngles.createDegrees(0, 0, 0),
-      },
-    };
-    const physicalObjectId2: Id64String = teamDb.elements.insertElement(physicalObjectProps2);
-    assert.isTrue(Id64.isValidId64(physicalObjectId2));
-  }
-
-  export function createSharedIModel(outputDir: string, teamNames: string[]): SnapshotDb {
-    const iModelName: string = `Shared${teamNames.join("")}`;
-    const iModelFile: string = path.join(outputDir, `${iModelName}.bim`);
-    if (IModelJsFs.existsSync(iModelFile)) {
-      IModelJsFs.removeSync(iModelFile);
-    }
-    const iModelDb: SnapshotDb = SnapshotDb.createEmpty(iModelFile, { rootSubject: { name: iModelName } });
-    assert.exists(iModelDb);
-    teamNames.forEach((teamName: string) => {
-      const subjectId: Id64String = Subject.insert(iModelDb, IModel.rootSubjectId, teamName);
-      assert.isTrue(Id64.isValidId64(subjectId));
-    });
-    return iModelDb;
-  }
-
-  export function assertTeamIModelContents(iModelDb: IModelDb, teamName: string): void {
-    const definitionPartitionId: Id64String = queryDefinitionPartitionId(iModelDb, IModel.rootSubjectId, teamName);
-    const teamSpatialCategoryId = querySpatialCategoryId(iModelDb, definitionPartitionId, teamName);
-    const sharedSpatialCategoryId = querySpatialCategoryId(iModelDb, IModel.dictionaryId, "Shared");
-    const physicalPartitionId: Id64String = queryPhysicalPartitionId(iModelDb, IModel.rootSubjectId, teamName);
-    const physicalObjectId1: Id64String = queryPhysicalElementId(iModelDb, physicalPartitionId, teamSpatialCategoryId, `${teamName}1`);
-    const physicalObject1: PhysicalElement = iModelDb.elements.getElement<PhysicalElement>(physicalObjectId1);
-    assert.equal(physicalObject1.code.spec, iModelDb.codeSpecs.getByName(BisCodeSpec.nullCodeSpec).id);
-    assert.equal(physicalObject1.code.scope, IModel.rootSubjectId);
-    assert.isTrue(physicalObject1.code.value === "");
-    assert.equal(physicalObject1.category, teamSpatialCategoryId);
-    const physicalObjectId2: Id64String = queryPhysicalElementId(iModelDb, physicalPartitionId, sharedSpatialCategoryId, `${teamName}2`);
-    const physicalObject2: PhysicalElement = iModelDb.elements.getElement<PhysicalElement>(physicalObjectId2);
-    assert.equal(physicalObject2.category, sharedSpatialCategoryId);
-  }
-
-  export function assertSharedIModelContents(iModelDb: IModelDb, teamNames: string[]): void {
-    const sharedSpatialCategoryId = querySpatialCategoryId(iModelDb, IModel.dictionaryId, "Shared");
-    assert.isTrue(Id64.isValidId64(sharedSpatialCategoryId));
-    const aspects: ExternalSourceAspect[] = iModelDb.elements.getAspects(sharedSpatialCategoryId, ExternalSourceAspect.classFullName) as ExternalSourceAspect[];
-    assert.isAtLeast(teamNames.length, aspects.length, "Should have an ExternalSourceAspect from each source");
-    teamNames.forEach((teamName: string) => {
-      const subjectId: Id64String = querySubjectId(iModelDb, teamName);
-      const definitionPartitionId: Id64String = queryDefinitionPartitionId(iModelDb, subjectId, teamName);
-      const teamSpatialCategoryId = querySpatialCategoryId(iModelDb, definitionPartitionId, teamName);
-      const physicalPartitionId: Id64String = queryPhysicalPartitionId(iModelDb, subjectId, teamName);
-      const physicalObjectId1: Id64String = queryPhysicalElementId(iModelDb, physicalPartitionId, teamSpatialCategoryId, `${teamName}1`);
-      const physicalObject1: PhysicalElement = iModelDb.elements.getElement<PhysicalElement>(physicalObjectId1);
-      assert.equal(physicalObject1.code.spec, iModelDb.codeSpecs.getByName(BisCodeSpec.nullCodeSpec).id);
-      assert.equal(physicalObject1.code.scope, IModel.rootSubjectId);
-      assert.isTrue(physicalObject1.code.value === "");
-      assert.equal(physicalObject1.category, teamSpatialCategoryId);
-      assert.equal(1, iModelDb.elements.getAspects(physicalObjectId1, ExternalSourceAspect.classFullName).length);
-      assert.equal(1, iModelDb.elements.getAspects(teamSpatialCategoryId, ExternalSourceAspect.classFullName).length);
-      const physicalObjectId2: Id64String = queryPhysicalElementId(iModelDb, physicalPartitionId, sharedSpatialCategoryId, `${teamName}2`);
-      const physicalObject2: PhysicalElement = iModelDb.elements.getElement<PhysicalElement>(physicalObjectId2);
-      assert.equal(physicalObject2.category, sharedSpatialCategoryId);
-      assert.equal(1, iModelDb.elements.getAspects(physicalObjectId2, ExternalSourceAspect.classFullName).length);
-    });
-  }
-
-  export function createComponentLibrary(outputDir: string): SnapshotDb {
-    const iModelName: string = "ComponentLibrary";
-    const iModelFile: string = path.join(outputDir, `${iModelName}.bim`);
-    if (IModelJsFs.existsSync(iModelFile)) {
-      IModelJsFs.removeSync(iModelFile);
-    }
-    const iModelDb: SnapshotDb = SnapshotDb.createEmpty(iModelFile, { rootSubject: { name: iModelName }, createClassViews: true });
-    const componentCategoryId = insertSpatialCategory(iModelDb, IModel.dictionaryId, "Components", ColorDef.green);
-    const drawingComponentCategoryId = DrawingCategory.insert(iModelDb, IModel.dictionaryId, "Components", new SubCategoryAppearance());
-    const definitionModelId = DefinitionModel.insert(iModelDb, IModel.rootSubjectId, "Components");
-    // Cylinder component
-    const cylinderTemplateId = TemplateRecipe3d.insert(iModelDb, definitionModelId, "Cylinder");
-    const cylinderTemplateModel = iModelDb.models.getModel<PhysicalModel>(cylinderTemplateId, PhysicalModel);
-    assert.isTrue(cylinderTemplateModel.isTemplate);
-    const cylinderProps: PhysicalElementProps = {
-      classFullName: PhysicalObject.classFullName,
-      model: cylinderTemplateId,
-      category: componentCategoryId,
-      code: Code.createEmpty(),
-      userLabel: "Cylinder",
-      placement: { origin: Point3d.createZero(), angles: { yaw: 0, pitch: 0, roll: 0 } },
-      geom: createCylinder(1),
-    };
-    iModelDb.elements.insertElement(cylinderProps);
-    // Assembly component
-    const assemblyTemplateId = TemplateRecipe3d.insert(iModelDb, definitionModelId, "Assembly");
-    assert.exists(iModelDb.models.getModel<PhysicalModel>(assemblyTemplateId));
-    const assemblyHeadProps: PhysicalElementProps = {
-      classFullName: PhysicalObject.classFullName,
-      model: assemblyTemplateId,
-      category: componentCategoryId,
-      code: Code.createEmpty(),
-      userLabel: "Assembly Head",
-      placement: { origin: Point3d.createZero(), angles: { yaw: 0, pitch: 0, roll: 0 } },
-      geom: createCylinder(1),
-    };
-    const assemblyHeadId: Id64String = iModelDb.elements.insertElement(assemblyHeadProps);
-    const childBoxProps: PhysicalElementProps = {
-      classFullName: PhysicalObject.classFullName,
-      model: assemblyTemplateId,
-      category: componentCategoryId,
-      parent: new ElementOwnsChildElements(assemblyHeadId),
-      code: Code.createEmpty(),
-      userLabel: "Child",
-      placement: { origin: Point3d.create(2, 0, 0), angles: { yaw: 0, pitch: 0, roll: 0 } },
-      geom: createBox(Point3d.create(1, 1, 1)),
-    };
-    iModelDb.elements.insertElement(childBoxProps);
-    // 2d component
-    const drawingGraphicTemplateId = TemplateRecipe2d.insert(iModelDb, definitionModelId, "DrawingGraphic");
-    const drawingGraphicTemplateModel = iModelDb.models.getModel<DrawingModel>(drawingGraphicTemplateId, DrawingModel);
-    assert.isTrue(drawingGraphicTemplateModel.isTemplate);
-    const drawingGraphicProps: GeometricElement2dProps = {
-      classFullName: DrawingGraphic.classFullName,
-      model: drawingGraphicTemplateId,
-      category: drawingComponentCategoryId,
-      code: Code.createEmpty(),
-      userLabel: "DrawingGraphic",
-      placement: { origin: Point2d.createZero(), angle: 0 },
-      geom: createRectangle(Point2d.create(1, 1)),
-    };
-    iModelDb.elements.insertElement(drawingGraphicProps);
-    return iModelDb;
-  }
-
-  export function querySubjectId(iModelDb: IModelDb, subjectCodeValue: string): Id64String {
-    const subjectId: Id64String = iModelDb.elements.queryElementIdByCode(Subject.createCode(iModelDb, IModel.rootSubjectId, subjectCodeValue))!;
-    assert.isTrue(Id64.isValidId64(subjectId));
-    return subjectId;
-  }
-
-  export function queryDefinitionPartitionId(iModelDb: IModelDb, parentSubjectId: Id64String, suffix: string): Id64String {
-    const partitionCode: Code = DefinitionPartition.createCode(iModelDb, parentSubjectId, `Definition${suffix}`);
-    const partitionId: Id64String = iModelDb.elements.queryElementIdByCode(partitionCode)!;
-    assert.isTrue(Id64.isValidId64(partitionId));
-    return partitionId;
-  }
-
-  function querySpatialCategoryId(iModelDb: IModelDb, modelId: Id64String, suffix: string): Id64String {
-    const categoryCode: Code = SpatialCategory.createCode(iModelDb, modelId, `SpatialCategory${suffix}`);
-    const categoryId: Id64String = iModelDb.elements.queryElementIdByCode(categoryCode)!;
-    assert.isTrue(Id64.isValidId64(categoryId));
-    return categoryId;
-  }
-
-  export function queryPhysicalPartitionId(iModelDb: IModelDb, parentSubjectId: Id64String, suffix: string): Id64String {
-    const partitionCode: Code = PhysicalPartition.createCode(iModelDb, parentSubjectId, `Physical${suffix}`);
-    const partitionId: Id64String = iModelDb.elements.queryElementIdByCode(partitionCode)!;
-    assert.isTrue(Id64.isValidId64(partitionId));
-    return partitionId;
-  }
-
-  function queryPhysicalElementId(iModelDb: IModelDb, modelId: Id64String, categoryId: Id64String, suffix: string): Id64String {
-    const elementId: Id64String = queryByUserLabel(iModelDb, `PhysicalObject${suffix}`);
-    assert.isTrue(Id64.isValidId64(elementId));
-    const element: PhysicalElement = iModelDb.elements.getElement<PhysicalElement>(elementId);
-    assert.equal(element.model, modelId);
-    assert.equal(element.category, categoryId);
-    return elementId;
-  }
-
-  export function createConsolidatedIModel(outputDir: string, consolidatedName: string): SnapshotDb {
-    const consolidatedFile: string = path.join(outputDir, `${consolidatedName}.bim`);
-    if (IModelJsFs.existsSync(consolidatedFile)) {
-      IModelJsFs.removeSync(consolidatedFile);
-    }
-    const consolidatedDb: SnapshotDb = SnapshotDb.createEmpty(consolidatedFile, { rootSubject: { name: `${consolidatedName}` } });
-    assert.exists(consolidatedDb);
-    const definitionModelId = DefinitionModel.insert(consolidatedDb, IModel.rootSubjectId, `Definition${consolidatedName}`);
-    assert.isTrue(Id64.isValidId64(definitionModelId));
-    const physicalModelId = PhysicalModel.insert(consolidatedDb, IModel.rootSubjectId, `Physical${consolidatedName}`);
-    assert.isTrue(Id64.isValidId64(physicalModelId));
-    consolidatedDb.saveChanges();
-    return consolidatedDb;
-  }
-
-  export function assertConsolidatedIModelContents(iModelDb: IModelDb, consolidatedName: string): void {
-    // assert what should exist
-    const definitionModelId: Id64String = IModelTransformerUtils.queryDefinitionPartitionId(iModelDb, IModel.rootSubjectId, consolidatedName);
-    assert.isTrue(Id64.isValidId64(definitionModelId));
-    const categoryA: Id64String = querySpatialCategoryId(iModelDb, definitionModelId, "A");
-    const categoryB: Id64String = querySpatialCategoryId(iModelDb, definitionModelId, "B");
-    assert.isTrue(Id64.isValidId64(categoryA));
-    assert.isTrue(Id64.isValidId64(categoryB));
-    const physicalModelId: Id64String = IModelTransformerUtils.queryPhysicalPartitionId(iModelDb, IModel.rootSubjectId, consolidatedName);
-    assert.isTrue(Id64.isValidId64(physicalModelId));
-    queryPhysicalElementId(iModelDb, physicalModelId, categoryA, "A1");
-    queryPhysicalElementId(iModelDb, physicalModelId, categoryB, "B1");
-    // assert what should not exist
-    assert.throws(() => IModelTransformerUtils.querySubjectId(iModelDb, "A"), Error);
-    assert.throws(() => IModelTransformerUtils.querySubjectId(iModelDb, "B"), Error);
-  }
-
-  function insertSpatialCategory(iModelDb: IModelDb, modelId: Id64String, categoryName: string, color: ColorDef): Id64String {
-    const appearance: SubCategoryAppearance.Props = {
-      color: color.toJSON(),
-      transp: 0,
-      invisible: false,
-    };
-    return SpatialCategory.insert(iModelDb, modelId, categoryName, appearance);
-  }
-
-  export function createBoxes(subCategoryIds: Id64String[]): GeometryStreamProps {
-    const length = 1.0;
-    const entryOrigin = Point3d.createZero();
-    const geometryStreamBuilder = new GeometryStreamBuilder();
-    geometryStreamBuilder.appendGeometry(Box.createDgnBox(
-      entryOrigin, Vector3d.unitX(), Vector3d.unitY(), new Point3d(0, 0, length),
-      length, length, length, length, true,
-    )!);
-    for (const subCategoryId of subCategoryIds) {
-      entryOrigin.addInPlace({ x: 1, y: 1, z: 1 });
-      geometryStreamBuilder.appendSubCategoryChange(subCategoryId);
-      geometryStreamBuilder.appendGeometry(Box.createDgnBox(
-        entryOrigin, Vector3d.unitX(), Vector3d.unitY(), new Point3d(0, 0, length),
-        length, length, length, length, true,
-      )!);
-    }
-    return geometryStreamBuilder.geometryStream;
-  }
-
-  export function createBox(size: Point3d, categoryId?: Id64String, subCategoryId?: Id64String, renderMaterialId?: Id64String, geometryPartId?: Id64String): GeometryStreamProps {
-    const geometryStreamBuilder = new GeometryStreamBuilder();
-    if ((undefined !== categoryId) && (undefined !== subCategoryId)) {
-      geometryStreamBuilder.appendSubCategoryChange(subCategoryId);
-      if (undefined !== renderMaterialId) {
-        const geometryParams = new GeometryParams(categoryId, subCategoryId);
-        geometryParams.materialId = renderMaterialId;
-        geometryStreamBuilder.appendGeometryParamsChange(geometryParams);
-      }
-    }
-    geometryStreamBuilder.appendGeometry(Box.createDgnBox(
-      Point3d.createZero(), Vector3d.unitX(), Vector3d.unitY(), new Point3d(0, 0, size.z),
-      size.x, size.y, size.x, size.y, true,
-    )!);
-    if (undefined !== geometryPartId) {
-      geometryStreamBuilder.appendGeometryPart3d(geometryPartId);
-    }
-    return geometryStreamBuilder.geometryStream;
-  }
-
-  function createCylinder(radius: number): GeometryStreamProps {
-    const pointA = Point3d.create(0, 0, 0);
-    const pointB = Point3d.create(0, 0, 2 * radius);
-    const cylinder = Cone.createBaseAndTarget(pointA, pointB, Vector3d.unitX(), Vector3d.unitY(), radius, radius, true);
-    const geometryStreamBuilder = new GeometryStreamBuilder();
-    geometryStreamBuilder.appendGeometry(cylinder);
-    return geometryStreamBuilder.geometryStream;
-  }
-
-  function createRectangle(size: Point2d): GeometryStreamProps {
-    const geometryStreamBuilder = new GeometryStreamBuilder();
-    geometryStreamBuilder.appendGeometry(LineString3d.createPoints([
-      new Point3d(0, 0),
-      new Point3d(size.x, 0),
-      new Point3d(size.x, size.y),
-      new Point3d(0, size.y),
-      new Point3d(0, 0),
-    ]));
-    return geometryStreamBuilder.geometryStream;
-  }
-
-  export function insertTextureElement(iModelDb: IModelDb, modelId: Id64String, textureName: string): Id64String {
-    // This is an encoded png containing a 3x3 square with white in top left pixel, blue in middle pixel, and green in bottom right pixel. The rest of the square is red.
-    const pngData = [137, 80, 78, 71, 13, 10, 26, 10, 0, 0, 0, 13, 73, 72, 68, 82, 0, 0, 0, 3, 0, 0, 0, 3, 8, 2, 0, 0, 0, 217, 74, 34, 232, 0, 0, 0, 1, 115, 82, 71, 66, 0, 174, 206, 28, 233, 0, 0, 0, 4, 103, 65, 77, 65, 0, 0, 177, 143, 11, 252, 97, 5, 0, 0, 0, 9, 112, 72, 89, 115, 0, 0, 14, 195, 0, 0, 14, 195, 1, 199, 111, 168, 100, 0, 0, 0, 24, 73, 68, 65, 84, 24, 87, 99, 248, 15, 4, 12, 12, 64, 4, 198, 64, 46, 132, 5, 162, 254, 51, 0, 0, 195, 90, 10, 246, 127, 175, 154, 145, 0, 0, 0, 0, 73, 69, 78, 68, 174, 66, 96, 130];
-    const textureData = Base64.btoa(String.fromCharCode(...pngData));
-    const textureWidth = 3;
-    const textureHeight = 3;
-    return Texture.insert(iModelDb, modelId, textureName, ImageSourceFormat.Png, textureData, textureWidth, textureHeight, `Description for ${textureName}`, TextureFlags.None);
-  }
-
-  export function queryByUserLabel(iModelDb: IModelDb, userLabel: string): Id64String {
-    return iModelDb.withPreparedStatement(`SELECT ECInstanceId FROM ${Element.classFullName} WHERE UserLabel=:userLabel`, (statement: ECSqlStatement): Id64String => {
-      statement.bindString("userLabel", userLabel);
-      return DbResult.BE_SQLITE_ROW === statement.step() ? statement.getValue(0).getId() : Id64.invalid;
-    });
-  }
-
-  export function insertRepositoryLink(iModelDb: IModelDb, codeValue: string, url: string, format: string): Id64String {
-    const repositoryLinkProps: RepositoryLinkProps = {
-      classFullName: RepositoryLink.classFullName,
-      model: IModel.repositoryModelId,
-      code: LinkElement.createCode(iModelDb, IModel.repositoryModelId, codeValue),
-      url,
-      format,
-    };
-    return iModelDb.elements.insertElement(repositoryLinkProps);
-  }
-
-  export function insertExternalSource(iModelDb: IModelDb, repositoryId: Id64String, userLabel: string): Id64String {
-    const externalSourceProps: ExternalSourceProps = {
-      classFullName: ExternalSource.classFullName,
-      model: IModel.repositoryModelId,
-      code: Code.createEmpty(),
-      userLabel,
-      repository: new ExternalSourceIsInRepository(repositoryId),
-      connectorName: "Connector",
-      connectorVersion: "0.0.1",
-    };
-    return iModelDb.elements.insertElement(externalSourceProps);
-  }
-
-  export function dumpIModelInfo(iModelDb: IModelDb): void {
-    const outputFileName: string = `${iModelDb.pathName}.info.txt`;
-    if (IModelJsFs.existsSync(outputFileName)) {
-      IModelJsFs.removeSync(outputFileName);
-    }
-    IModelJsFs.appendFileSync(outputFileName, `${iModelDb.pathName}\n`);
-    IModelJsFs.appendFileSync(outputFileName, "\n=== CodeSpecs ===\n");
-    iModelDb.withPreparedStatement(`SELECT ECInstanceId,Name FROM BisCore:CodeSpec ORDER BY ECInstanceId`, (statement: ECSqlStatement): void => {
-      while (DbResult.BE_SQLITE_ROW === statement.step()) {
-        const codeSpecId: Id64String = statement.getValue(0).getId();
-        const codeSpecName: string = statement.getValue(1).getString();
-        IModelJsFs.appendFileSync(outputFileName, `${codeSpecId}, ${codeSpecName}\n`);
-      }
-    });
-    IModelJsFs.appendFileSync(outputFileName, "\n=== Schemas ===\n");
-    iModelDb.withPreparedStatement(`SELECT Name FROM ECDbMeta.ECSchemaDef ORDER BY ECInstanceId`, (statement: ECSqlStatement): void => {
-      while (DbResult.BE_SQLITE_ROW === statement.step()) {
-        const schemaName: string = statement.getValue(0).getString();
-        IModelJsFs.appendFileSync(outputFileName, `${schemaName}\n`);
-      }
-    });
-    IModelJsFs.appendFileSync(outputFileName, "\n=== Models ===\n");
-    iModelDb.withPreparedStatement(`SELECT ECInstanceId FROM ${Model.classFullName} ORDER BY ECInstanceId`, (statement: ECSqlStatement): void => {
-      while (DbResult.BE_SQLITE_ROW === statement.step()) {
-        const modelId: Id64String = statement.getValue(0).getId();
-        const model: Model = iModelDb.models.getModel(modelId);
-        IModelJsFs.appendFileSync(outputFileName, `${modelId}, ${model.name}, ${model.parentModel}, ${model.classFullName}\n`);
-      }
-    });
-    IModelJsFs.appendFileSync(outputFileName, "\n=== ViewDefinitions ===\n");
-    iModelDb.withPreparedStatement(`SELECT ECInstanceId FROM ${ViewDefinition.classFullName} ORDER BY ECInstanceId`, (statement: ECSqlStatement): void => {
-      while (DbResult.BE_SQLITE_ROW === statement.step()) {
-        const viewDefinitionId: Id64String = statement.getValue(0).getId();
-        const viewDefinition: ViewDefinition = iModelDb.elements.getElement<ViewDefinition>(viewDefinitionId);
-        IModelJsFs.appendFileSync(outputFileName, `${viewDefinitionId}, ${viewDefinition.code.value}, ${viewDefinition.classFullName}\n`);
-      }
-    });
-    IModelJsFs.appendFileSync(outputFileName, "\n=== Elements ===\n");
-    iModelDb.withPreparedStatement(`SELECT COUNT(*) FROM ${Element.classFullName}`, (statement: ECSqlStatement): void => {
-      if (DbResult.BE_SQLITE_ROW === statement.step()) {
-        const count: number = statement.getValue(0).getInteger();
-        IModelJsFs.appendFileSync(outputFileName, `Count of ${Element.classFullName}=${count}\n`);
-      }
-    });
-    iModelDb.withPreparedStatement(`SELECT COUNT(*) FROM ${PhysicalObject.classFullName}`, (statement: ECSqlStatement): void => {
-      if (DbResult.BE_SQLITE_ROW === statement.step()) {
-        const count: number = statement.getValue(0).getInteger();
-        IModelJsFs.appendFileSync(outputFileName, `Count of ${PhysicalObject.classFullName}=${count}\n`);
-      }
-    });
-    iModelDb.withPreparedStatement(`SELECT COUNT(*) FROM ${GeometryPart.classFullName}`, (statement: ECSqlStatement): void => {
-      if (DbResult.BE_SQLITE_ROW === statement.step()) {
-        const count: number = statement.getValue(0).getInteger();
-        IModelJsFs.appendFileSync(outputFileName, `Count of ${GeometryPart.classFullName}=${count}\n`);
-      }
-    });
-  }
-}
-
-/** Test IModelTransformer that applies a 3d transform to all GeometricElement3d instances. */
-export class IModelTransformer3d extends IModelTransformer {
-  /** The Transform to apply to all GeometricElement3d instances. */
-  private readonly _transform3d: Transform;
-  /** Construct a new IModelTransformer3d */
-  public constructor(sourceDb: IModelDb, targetDb: IModelDb, transform3d: Transform) {
-    super(sourceDb, targetDb);
-    this._transform3d = transform3d;
-  }
-  /** Override transformElement to apply a 3d transform to all GeometricElement3d instances. */
-  protected onTransformElement(sourceElement: Element): ElementProps {
-    const targetElementProps: ElementProps = super.onTransformElement(sourceElement);
-    if (sourceElement instanceof GeometricElement3d) { // can check the sourceElement since this IModelTransformer does not remap classes
-      const placement = Placement3d.fromJSON((targetElementProps as GeometricElement3dProps).placement);
-      if (placement.isValid) {
-        placement.multiplyTransform(this._transform3d);
-        (targetElementProps as GeometricElement3dProps).placement = placement;
-      }
-    }
-    return targetElementProps;
-  }
-}
-
-/** Test IModelTransformer that consolidates all PhysicalModels into one. */
-export class PhysicalModelConsolidator extends IModelTransformer {
-  /** Remap all source PhysicalModels to this one. */
-  private readonly _targetModelId: Id64String;
-  /** Construct a new PhysicalModelConsolidator */
-  public constructor(sourceDb: IModelDb, targetDb: IModelDb, targetModelId: Id64String) {
-    super(sourceDb, targetDb);
-    this._targetModelId = targetModelId;
-    this.importer.doNotUpdateElementIds.add(targetModelId);
-  }
-  /** Override shouldExportElement to remap PhysicalPartition instances. */
-  protected shouldExportElement(sourceElement: Element): boolean {
-    if (sourceElement instanceof PhysicalPartition) {
-      this.context.remapElement(sourceElement.id, this._targetModelId);
-      // NOTE: must allow export to continue so the PhysicalModel sub-modeling the PhysicalPartition is processed
-    }
-    return super.shouldExportElement(sourceElement);
-  }
-}
-
-/** Test IModelTransformer that uses a SpatialViewDefinition to filter the iModel contents. */
-export class FilterByViewTransformer extends IModelTransformer {
-  private readonly _exportViewDefinitionId: Id64String;
-  private readonly _exportModelSelectorId: Id64String;
-  private readonly _exportCategorySelectorId: Id64String;
-  private readonly _exportDisplayStyleId: Id64String;
-  private readonly _exportModelIds: Id64Set;
-  public constructor(sourceDb: IModelDb, targetDb: IModelDb, exportViewDefinitionId: Id64String) {
-    super(sourceDb, targetDb);
-    this._exportViewDefinitionId = exportViewDefinitionId;
-    const exportViewDefinition = sourceDb.elements.getElement<SpatialViewDefinition>(exportViewDefinitionId, SpatialViewDefinition);
-    this._exportCategorySelectorId = exportViewDefinition.categorySelectorId;
-    this._exportModelSelectorId = exportViewDefinition.modelSelectorId;
-    this._exportDisplayStyleId = exportViewDefinition.displayStyleId;
-    const exportCategorySelector = sourceDb.elements.getElement<CategorySelector>(exportViewDefinition.categorySelectorId, CategorySelector);
-    this.excludeCategories(Id64.toIdSet(exportCategorySelector.categories));
-    const exportModelSelector = sourceDb.elements.getElement<ModelSelector>(exportViewDefinition.modelSelectorId, ModelSelector);
-    this._exportModelIds = Id64.toIdSet(exportModelSelector.models);
-  }
-  /** Excludes categories not referenced by the export view's CategorySelector */
-  private excludeCategories(exportCategoryIds: Id64Set): void {
-    const sql = `SELECT ECInstanceId FROM ${SpatialCategory.classFullName}`;
-    this.sourceDb.withPreparedStatement(sql, (statement: ECSqlStatement): void => {
-      while (DbResult.BE_SQLITE_ROW === statement.step()) {
-        const categoryId = statement.getValue(0).getId();
-        if (!exportCategoryIds.has(categoryId)) {
-          this.exporter.excludeElementCategory(categoryId);
-        }
-      }
-    });
-  }
-  /** Override of IModelTransformer.shouldExportElement that excludes other ViewDefinition-related elements that are not associated with the *export* ViewDefinition. */
-  protected shouldExportElement(sourceElement: Element): boolean {
-    if (sourceElement instanceof PhysicalPartition) {
-      return this._exportModelIds.has(sourceElement.id);
-    } else if (sourceElement instanceof SpatialViewDefinition) {
-      return sourceElement.id === this._exportViewDefinitionId;
-    } else if (sourceElement instanceof CategorySelector) {
-      return sourceElement.id === this._exportCategorySelectorId;
-    } else if (sourceElement instanceof ModelSelector) {
-      return sourceElement.id === this._exportModelSelectorId;
-    } else if (sourceElement instanceof DisplayStyle3d) {
-      return sourceElement.id === this._exportDisplayStyleId;
-    }
-    return super.shouldExportElement(sourceElement);
-  }
-}
-
-/** Specialization of IModelTransformer for testing */
-export class TestIModelTransformer extends IModelTransformer {
-  public constructor(source: IModelDb | IModelExporter, target: IModelDb | IModelImporter) {
-    super(source, target);
-    this.initExclusions();
-    this.initCodeSpecRemapping();
-    this.initCategoryRemapping();
-    this.initClassRemapping();
-    this.initSubCategoryFilters();
-  }
-
-  /** Initialize some sample exclusion rules for testing */
-  private initExclusions(): void {
-    this.exporter.excludeCodeSpec("ExtraCodeSpec");
-    this.exporter.excludeElementClass(AuxCoordSystem.classFullName); // want to exclude AuxCoordSystem2d/3d
-    this.exporter.excludeElement(this.sourceDb.elements.queryElementIdByCode(Subject.createCode(this.sourceDb, IModel.rootSubjectId, "Only in Source"))!);
-    this.exporter.excludeRelationshipClass("TestTransformerSource:SourceRelToExclude");
-    this.exporter.excludeElementAspectClass("TestTransformerSource:SourceUniqueAspectToExclude");
-    this.exporter.excludeElementAspectClass("TestTransformerSource:SourceMultiAspectToExclude");
-  }
-
-  /** Initialize some CodeSpec remapping rules for testing */
-  private initCodeSpecRemapping(): void {
-    this.context.remapCodeSpec("SourceCodeSpec", "TargetCodeSpec");
-  }
-
-  /** Initialize some category remapping rules for testing */
-  private initCategoryRemapping(): void {
-    const subjectId = this.sourceDb.elements.queryElementIdByCode(Subject.createCode(this.sourceDb, IModel.rootSubjectId, "Subject"))!;
-    const definitionModelId = this.sourceDb.elements.queryElementIdByCode(InformationPartitionElement.createCode(this.sourceDb, subjectId, "Definition"))!;
-    const sourceCategoryId = this.sourceDb.elements.queryElementIdByCode(SpatialCategory.createCode(this.sourceDb, definitionModelId, "SourcePhysicalCategory"))!;
-    const targetCategoryId = this.targetDb.elements.queryElementIdByCode(SpatialCategory.createCode(this.targetDb, IModel.dictionaryId, "TargetPhysicalCategory"))!;
-    assert.isTrue(Id64.isValidId64(subjectId) && Id64.isValidId64(definitionModelId) && Id64.isValidId64(sourceCategoryId) && Id64.isValidId64(targetCategoryId));
-    this.context.remapElement(sourceCategoryId, targetCategoryId);
-    this.exporter.excludeElement(sourceCategoryId); // Don't process a specifically remapped element
-  }
-
-  /** Initialize some class remapping rules for testing */
-  private initClassRemapping(): void {
-    this.context.remapElementClass("TestTransformerSource:SourcePhysicalElement", "TestTransformerTarget:TargetPhysicalElement");
-    this.context.remapElementClass("TestTransformerSource:SourcePhysicalElementUsesCommonDefinition", "TestTransformerTarget:TargetPhysicalElementUsesCommonDefinition");
-    this.context.remapElementClass("TestTransformerSource:SourceInformationRecord", "TestTransformerTarget:TargetInformationRecord");
-  }
-
-  /** */
-  private initSubCategoryFilters(): void {
-    assert.isFalse(this.context.hasSubCategoryFilter);
-    const sql = `SELECT ECInstanceId FROM ${SubCategory.classFullName} WHERE CodeValue=:codeValue`;
-    this.sourceDb.withPreparedStatement(sql, (statement: ECSqlStatement): void => {
-      statement.bindString("codeValue", "FilteredSubCategory");
-      while (DbResult.BE_SQLITE_ROW === statement.step()) {
-        const subCategoryId = statement.getValue(0).getId();
-        assert.isFalse(this.context.isSubCategoryFiltered(subCategoryId));
-        this.context.filterSubCategory(subCategoryId);
-        this.exporter.excludeElement(subCategoryId);
-        assert.isTrue(this.context.isSubCategoryFiltered(subCategoryId));
-      }
-    });
-    assert.isTrue(this.context.hasSubCategoryFilter);
-  }
-
-  /** Override shouldExportElement to exclude all elements from the Functional schema. */
-  public shouldExportElement(sourceElement: Element): boolean {
-    return sourceElement.classFullName.startsWith(FunctionalSchema.schemaName) ? false : super.shouldExportElement(sourceElement);
-  }
-
-  /** Override transformElement to make sure that all target Elements have a FederationGuid */
-  protected onTransformElement(sourceElement: Element): ElementProps {
-    const targetElementProps: any = super.onTransformElement(sourceElement);
-    if (!targetElementProps.federationGuid) {
-      targetElementProps.federationGuid = Guid.createValue();
-    }
-    if ("TestTransformerSource:SourcePhysicalElement" === sourceElement.classFullName) {
-      targetElementProps.targetString = sourceElement.asAny.sourceString;
-      targetElementProps.targetDouble = sourceElement.asAny.sourceDouble;
-      targetElementProps.targetBinary = sourceElement.asAny.sourceBinary;
-      targetElementProps.targetNavigation = {
-        id: this.context.findTargetElementId(sourceElement.asAny.sourceNavigation.id),
-        relClassName: "TestTransformerTarget:TargetPhysicalElementUsesTargetDefinition",
-      };
-    } else if ("TestTransformerSource:SourceInformationRecord" === sourceElement.classFullName) {
-      targetElementProps.targetString = sourceElement.asAny.sourceString;
-    }
-    return targetElementProps;
-  }
-
-  /** Override transformElementAspect to remap Source*Aspect --> Target*Aspect */
-  protected onTransformElementAspect(sourceElementAspect: ElementAspect, targetElementId: Id64String): ElementAspectProps {
-    const targetElementAspectProps: any = super.onTransformElementAspect(sourceElementAspect, targetElementId);
-    if ("TestTransformerSource:SourceUniqueAspect" === sourceElementAspect.classFullName) {
-      targetElementAspectProps.classFullName = "TestTransformerTarget:TargetUniqueAspect";
-      targetElementAspectProps.targetDouble = targetElementAspectProps.sourceDouble;
-      targetElementAspectProps.sourceDouble = undefined;
-      targetElementAspectProps.targetString = targetElementAspectProps.sourceString;
-      targetElementAspectProps.sourceString = undefined;
-      targetElementAspectProps.targetLong = targetElementAspectProps.sourceLong; // Id64 value was already remapped by super.transformElementAspect()
-      targetElementAspectProps.sourceLong = undefined;
-      targetElementAspectProps.targetGuid = targetElementAspectProps.sourceGuid;
-      targetElementAspectProps.sourceGuid = undefined;
-    } else if ("TestTransformerSource:SourceMultiAspect" === sourceElementAspect.classFullName) {
-      targetElementAspectProps.classFullName = "TestTransformerTarget:TargetMultiAspect";
-      targetElementAspectProps.targetDouble = targetElementAspectProps.sourceDouble;
-      targetElementAspectProps.sourceDouble = undefined;
-      targetElementAspectProps.targetString = targetElementAspectProps.sourceString;
-      targetElementAspectProps.sourceString = undefined;
-      targetElementAspectProps.targetLong = targetElementAspectProps.sourceLong; // Id64 value was already remapped by super.transformElementAspect()
-      targetElementAspectProps.sourceLong = undefined;
-      targetElementAspectProps.targetGuid = targetElementAspectProps.sourceGuid;
-      targetElementAspectProps.sourceGuid = undefined;
-    }
-    return targetElementAspectProps;
-  }
-
-  /** Override transformRelationship to remap SourceRelWithProps --> TargetRelWithProps */
-  protected onTransformRelationship(sourceRelationship: Relationship): RelationshipProps {
-    const targetRelationshipProps: any = super.onTransformRelationship(sourceRelationship);
-    if ("TestTransformerSource:SourceRelWithProps" === sourceRelationship.classFullName) {
-      targetRelationshipProps.classFullName = "TestTransformerTarget:TargetRelWithProps";
-      targetRelationshipProps.targetString = targetRelationshipProps.sourceString;
-      targetRelationshipProps.sourceString = undefined;
-      targetRelationshipProps.targetDouble = targetRelationshipProps.sourceDouble;
-      targetRelationshipProps.sourceDouble = undefined;
-      targetRelationshipProps.targetLong = targetRelationshipProps.sourceLong; // Id64 value was already remapped by super.transformRelationship()
-      targetRelationshipProps.sourceLong = undefined;
-      targetRelationshipProps.targetGuid = targetRelationshipProps.sourceGuid;
-      targetRelationshipProps.sourceGuid = undefined;
-    }
-    return targetRelationshipProps;
-  }
-}
-
-/** Specialization of IModelImporter that counts the number of times each callback is called. */
-export class CountingIModelImporter extends IModelImporter {
-  public numModelsInserted: number = 0;
-  public numModelsUpdated: number = 0;
-  public numElementsInserted: number = 0;
-  public numElementsUpdated: number = 0;
-  public numElementsDeleted: number = 0;
-  public numElementAspectsInserted: number = 0;
-  public numElementAspectsUpdated: number = 0;
-  public numRelationshipsInserted: number = 0;
-  public numRelationshipsUpdated: number = 0;
-  public numRelationshipsDeleted: number = 0;
-  public constructor(targetDb: IModelDb) {
-    super(targetDb);
-  }
-  protected onInsertModel(modelProps: ModelProps): Id64String {
-    this.numModelsInserted++;
-    return super.onInsertModel(modelProps);
-  }
-  protected onUpdateModel(modelProps: ModelProps): void {
-    this.numModelsUpdated++;
-    super.onUpdateModel(modelProps);
-  }
-  protected onInsertElement(elementProps: ElementProps): Id64String {
-    this.numElementsInserted++;
-    return super.onInsertElement(elementProps);
-  }
-  protected onUpdateElement(elementProps: ElementProps): void {
-    this.numElementsUpdated++;
-    super.onUpdateElement(elementProps);
-  }
-  protected onDeleteElement(elementId: Id64String): void {
-    this.numElementsDeleted++;
-    super.onDeleteElement(elementId);
-  }
-  protected onInsertElementAspect(aspectProps: ElementAspectProps): void {
-    this.numElementAspectsInserted++;
-    super.onInsertElementAspect(aspectProps);
-  }
-  protected onUpdateElementAspect(aspectProps: ElementAspectProps): void {
-    this.numElementAspectsUpdated++;
-    super.onUpdateElementAspect(aspectProps);
-  }
-  protected onInsertRelationship(relationshipProps: RelationshipProps): Id64String {
-    this.numRelationshipsInserted++;
-    return super.onInsertRelationship(relationshipProps);
-  }
-  protected onUpdateRelationship(relationshipProps: RelationshipProps): void {
-    this.numRelationshipsUpdated++;
-    super.onUpdateRelationship(relationshipProps);
-  }
-  protected onDeleteRelationship(relationshipProps: RelationshipProps): void {
-    this.numRelationshipsDeleted++;
-    super.onDeleteRelationship(relationshipProps);
-  }
-}
-
-/** Specialization of IModelImporter that creates an InformationRecordElement for each PhysicalElement that it imports. */
-export class RecordingIModelImporter extends CountingIModelImporter {
-  public constructor(targetDb: IModelDb) {
-    super(targetDb);
-  }
-  protected onInsertModel(modelProps: ModelProps): Id64String {
-    const modelId: Id64String = super.onInsertModel(modelProps);
-    const model: Model = this.targetDb.models.getModel(modelId);
-    if (model instanceof PhysicalModel) {
-      const modeledElement: Element = this.targetDb.elements.getElement(model.modeledElement.id);
-      if (modeledElement instanceof PhysicalPartition) {
-        const parentSubjectId: Id64String = modeledElement.parent!.id; // InformationPartitionElements are always parented to Subjects
-        const recordPartitionId: Id64String = InformationRecordModel.insert(this.targetDb, parentSubjectId, `Records for ${model.name}`);
-        this.targetDb.relationships.insertInstance({
-          classFullName: "TestTransformerTarget:PhysicalPartitionIsTrackedByRecords",
-          sourceId: modeledElement.id,
-          targetId: recordPartitionId,
-        });
-      }
-    }
-    return modelId;
-  }
-  protected onInsertElement(elementProps: ElementProps): Id64String {
-    const elementId: Id64String = super.onInsertElement(elementProps);
-    const element: Element = this.targetDb.elements.getElement(elementId);
-    if (element instanceof PhysicalElement) {
-      const recordPartitionId: Id64String = this.getRecordPartitionId(element.model);
-      if (Id64.isValidId64(recordPartitionId)) {
-        this.insertAuditRecord("Insert", recordPartitionId, element);
-      }
-    }
-    return elementId;
-  }
-  protected onUpdateElement(elementProps: ElementProps): void {
-    super.onUpdateElement(elementProps);
-    const element: Element = this.targetDb.elements.getElement(elementProps.id!);
-    if (element instanceof PhysicalElement) {
-      const recordPartitionId: Id64String = this.getRecordPartitionId(element.model);
-      if (Id64.isValidId64(recordPartitionId)) {
-        this.insertAuditRecord("Update", recordPartitionId, element);
-      }
-    }
-  }
-  protected onDeleteElement(elementId: Id64String): void {
-    const element: Element = this.targetDb.elements.getElement(elementId);
-    if (element instanceof PhysicalElement) {
-      const recordPartitionId: Id64String = this.getRecordPartitionId(element.model);
-      if (Id64.isValidId64(recordPartitionId)) {
-        this.insertAuditRecord("Delete", recordPartitionId, element);
-      }
-    }
-    super.onDeleteElement(elementId); // delete element after AuditRecord is inserted
-  }
-  private getRecordPartitionId(physicalPartitionId: Id64String): Id64String {
-    const sql = "SELECT TargetECInstanceId FROM TestTransformerTarget:PhysicalPartitionIsTrackedByRecords WHERE SourceECInstanceId=:physicalPartitionId";
-    return this.targetDb.withPreparedStatement(sql, (statement: ECSqlStatement): Id64String => {
-      statement.bindId("physicalPartitionId", physicalPartitionId);
-      return DbResult.BE_SQLITE_ROW === statement.step() ? statement.getValue(0).getId() : Id64.invalid;
-    });
-  }
-  private insertAuditRecord(operation: string, recordPartitionId: Id64String, physicalElement: PhysicalElement): Id64String {
-    const auditRecord: any = {
-      classFullName: "TestTransformerTarget:AuditRecord",
-      model: recordPartitionId,
-      code: Code.createEmpty(),
-      userLabel: `${operation} of ${physicalElement.getDisplayLabel()} at ${new Date()}`,
-      operation,
-      physicalElement: { id: physicalElement.id },
-    };
-    return this.targetDb.elements.insertElement(auditRecord);
-  }
-}
-
-/** Specialization of IModelExport that exports to an output text file. */
-export class IModelToTextFileExporter extends IModelExportHandler {
-  public outputFileName: string;
-  public exporter: IModelExporter;
-  private _shouldIndent: boolean = true;
-  private _firstFont: boolean = true;
-  private _firstRelationship: boolean = true;
-  public constructor(sourceDb: IModelDb, outputFileName: string) {
-    super();
-    this.outputFileName = outputFileName;
-    this.exporter = new IModelExporter(sourceDb);
-    this.exporter.registerHandler(this);
-    this.exporter.wantGeometry = false;
-  }
-  public async export(): Promise<void> {
-    this._shouldIndent = true;
-    await this.exporter.exportSchemas();
-    this.writeSeparator();
-    await this.exporter.exportAll();
-  }
-  public async exportChanges(requestContext: AuthorizedClientRequestContext, startChangeSetId?: string): Promise<void> {
-    this._shouldIndent = false;
-    return this.exporter.exportChanges(requestContext, startChangeSetId);
-  }
-  private writeLine(line: string, indentLevel: number = 0): void {
-    if (this._shouldIndent) {
-      for (let i = 0; i < indentLevel; i++) {
-        IModelJsFs.appendFileSync(this.outputFileName, "  ");
-      }
-    }
-    IModelJsFs.appendFileSync(this.outputFileName, line);
-    IModelJsFs.appendFileSync(this.outputFileName, "\n");
-  }
-  private writeSeparator(): void {
-    this.writeLine("--------------------------------");
-  }
-  private formatOperationName(isUpdate: boolean | undefined): string {
-    if (undefined === isUpdate) return "";
-    return isUpdate ? ", UPDATE" : ", INSERT";
-  }
-  private getIndentLevelForElement(element: Element): number {
-    if (!this._shouldIndent) {
-      return 0;
-    }
-    if ((undefined !== element.parent) && (Id64.isValidId64(element.parent.id))) {
-      const parentElement: Element = this.exporter.sourceDb.elements.getElement(element.parent.id);
-      return 1 + this.getIndentLevelForElement(parentElement);
-    }
-    return 1;
-  }
-  private getIndentLevelForElementAspect(aspect: ElementAspect): number {
-    if (!this._shouldIndent) {
-      return 0;
-    }
-    const element: Element = this.exporter.sourceDb.elements.getElement(aspect.element.id);
-    return 1 + this.getIndentLevelForElement(element);
-  }
-  protected onExportSchema(schema: Schema): void {
-    this.writeLine(`[Schema] ${schema.name}`);
-    super.onExportSchema(schema);
-  }
-  protected onExportCodeSpec(codeSpec: CodeSpec, isUpdate: boolean | undefined): void {
-    this.writeLine(`[CodeSpec] ${codeSpec.id}, ${codeSpec.name}${this.formatOperationName(isUpdate)}`);
-    super.onExportCodeSpec(codeSpec, isUpdate);
-  }
-  protected onExportFont(font: FontProps, isUpdate: boolean | undefined): void {
-    if (this._firstFont) {
-      this.writeSeparator();
-      this._firstFont = false;
-    }
-    this.writeLine(`[Font] ${font.id}, ${font.name}`);
-    super.onExportFont(font, isUpdate);
-  }
-  protected onExportModel(model: Model, isUpdate: boolean | undefined): void {
-    this.writeSeparator();
-    this.writeLine(`[Model] ${model.classFullName}, ${model.id}, ${model.name}${this.formatOperationName(isUpdate)}`);
-    super.onExportModel(model, isUpdate);
-  }
-  protected onExportElement(element: Element, isUpdate: boolean | undefined): void {
-    const indentLevel: number = this.getIndentLevelForElement(element);
-    this.writeLine(`[Element] ${element.classFullName}, ${element.id}, ${element.getDisplayLabel()}${this.formatOperationName(isUpdate)}`, indentLevel);
-    super.onExportElement(element, isUpdate);
-  }
-  protected onDeleteElement(elementId: Id64String): void {
-    this.writeLine(`[Element] ${elementId}, DELETE`);
-    super.onDeleteElement(elementId);
-  }
-  protected onExportElementUniqueAspect(aspect: ElementUniqueAspect, isUpdate: boolean | undefined): void {
-    const indentLevel: number = this.getIndentLevelForElementAspect(aspect);
-    this.writeLine(`[Aspect] ${aspect.classFullName}, ${aspect.id}${this.formatOperationName(isUpdate)}`, indentLevel);
-    super.onExportElementUniqueAspect(aspect, isUpdate);
-  }
-  protected onExportElementMultiAspects(aspects: ElementMultiAspect[]): void {
-    const indentLevel: number = this.getIndentLevelForElementAspect(aspects[0]);
-    for (const aspect of aspects) {
-      this.writeLine(`[Aspect] ${aspect.classFullName}, ${aspect.id}`, indentLevel);
-    }
-    super.onExportElementMultiAspects(aspects);
-  }
-  protected onExportRelationship(relationship: Relationship, isUpdate: boolean | undefined): void {
-    if (this._firstRelationship) {
-      this.writeSeparator();
-      this._firstRelationship = false;
-    }
-    this.writeLine(`[Relationship] ${relationship.classFullName}, ${relationship.id}${this.formatOperationName(isUpdate)}`);
-    super.onExportRelationship(relationship, isUpdate);
-  }
-  protected onDeleteRelationship(relInstanceId: Id64String): void {
-    this.writeLine(`[Relationship] ${relInstanceId}, DELETE`);
-    super.onDeleteRelationship(relInstanceId);
-  }
-}
-
-/** Specialization of IModelExport that counts occurrences of classes. */
-export class ClassCounter extends IModelExportHandler {
-  public outputFileName: string;
-  public exporter: IModelExporter;
-  private _modelClassCounts: Map<string, number> = new Map<string, number>();
-  private _elementClassCounts: Map<string, number> = new Map<string, number>();
-  private _aspectClassCounts: Map<string, number> = new Map<string, number>();
-  private _relationshipClassCounts: Map<string, number> = new Map<string, number>();
-  public constructor(sourceDb: IModelDb, outputFileName: string) {
-    super();
-    this.outputFileName = outputFileName;
-    this.exporter = new IModelExporter(sourceDb);
-    this.exporter.registerHandler(this);
-    this.exporter.wantGeometry = false;
-  }
-  public async count(): Promise<void> {
-    await this.exporter.exportAll();
-    this.outputAllClassCounts();
-  }
-  private incrementClassCount(map: Map<string, number>, classFullName: string): void {
-    const count: number | undefined = map.get(classFullName);
-    if (undefined === count) {
-      map.set(classFullName, 1);
-    } else {
-      map.set(classFullName, 1 + count);
-    }
-  }
-  private sortClassCounts(map: Map<string, number>): any[] {
-    return Array.from(map).sort((a: [string, number], b: [string, number]): number => {
-      if (a[1] === b[1]) {
-        return a[0] > b[0] ? 1 : -1;
-      } else {
-        return a[1] > b[1] ? -1 : 1;
-      }
-    });
-  }
-  private outputAllClassCounts(): void {
-    this.outputClassCounts("Model", this.sortClassCounts(this._modelClassCounts));
-    this.outputClassCounts("Element", this.sortClassCounts(this._elementClassCounts));
-    this.outputClassCounts("ElementAspect", this.sortClassCounts(this._aspectClassCounts));
-    this.outputClassCounts("Relationship", this.sortClassCounts(this._relationshipClassCounts));
-  }
-  private outputClassCounts(title: string, classCounts: Array<[string, number]>): void {
-    IModelJsFs.appendFileSync(this.outputFileName, `=== ${title} Class Counts ===\n`);
-    classCounts.forEach((value: [string, number]) => {
-      IModelJsFs.appendFileSync(this.outputFileName, `${value[1]}, ${value[0]}\n`);
-    });
-    IModelJsFs.appendFileSync(this.outputFileName, `\n`);
-  }
-  protected onExportModel(model: Model, isUpdate: boolean | undefined): void {
-    this.incrementClassCount(this._modelClassCounts, model.classFullName);
-    super.onExportModel(model, isUpdate);
-  }
-  protected onExportElement(element: Element, isUpdate: boolean | undefined): void {
-    this.incrementClassCount(this._elementClassCounts, element.classFullName);
-    super.onExportElement(element, isUpdate);
-  }
-  protected onExportElementUniqueAspect(aspect: ElementUniqueAspect, isUpdate: boolean | undefined): void {
-    this.incrementClassCount(this._aspectClassCounts, aspect.classFullName);
-    super.onExportElementUniqueAspect(aspect, isUpdate);
-  }
-  protected onExportElementMultiAspects(aspects: ElementMultiAspect[]): void {
-    for (const aspect of aspects) {
-      this.incrementClassCount(this._aspectClassCounts, aspect.classFullName);
-    }
-    super.onExportElementMultiAspects(aspects);
-  }
-  protected onExportRelationship(relationship: Relationship, isUpdate: boolean | undefined): void {
-    this.incrementClassCount(this._relationshipClassCounts, relationship.classFullName);
-    super.onExportRelationship(relationship, isUpdate);
-  }
-}
+/*---------------------------------------------------------------------------------------------
+* Copyright (c) Bentley Systems, Incorporated. All rights reserved.
+* See LICENSE.md in the project root for license terms and full copyright notice.
+*--------------------------------------------------------------------------------------------*/
+import { assert } from "chai";
+import * as path from "path";
+import { DbResult, Guid, GuidString, Id64, Id64Set, Id64String } from "@bentley/bentleyjs-core";
+import { Schema } from "@bentley/ecschema-metadata";
+import {
+  Box, Cone, LineString3d, Point2d, Point3d, Range2d, Range3d, StandardViewIndex, Transform, Vector3d, YawPitchRollAngles,
+} from "@bentley/geometry-core";
+import {
+  AuxCoordSystem2dProps, Base64EncodedString, BisCodeSpec, CategorySelectorProps, Code, CodeScopeSpec, CodeSpec, ColorDef, ElementAspectProps,
+  ElementProps, ExternalSourceProps, FontProps, FontType, GeometricElement2dProps, GeometricElement3dProps, GeometryParams, GeometryPartProps,
+  GeometryStreamBuilder, GeometryStreamIterator, GeometryStreamProps, ImageSourceFormat, IModel, ModelProps, ModelSelectorProps, PhysicalElementProps,
+  Placement3d, PlanProjectionSettings, RelatedElement, RepositoryLinkProps, SkyBoxImageType, SpatialViewDefinitionProps, SubCategoryAppearance,
+  SubCategoryOverride, SubjectProps, TextureFlags,
+} from "@bentley/imodeljs-common";
+import { AuthorizedClientRequestContext } from "@bentley/itwin-client";
+import {
+  AuxCoordSystem, AuxCoordSystem2d, BackendRequestContext, CategorySelector, DefinitionModel, DefinitionPartition, DisplayStyle2d, DisplayStyle3d,
+  DocumentListModel, Drawing, DrawingCategory, DrawingGraphic, DrawingGraphicRepresentsElement, DrawingModel, DrawingViewDefinition, ECSqlStatement,
+  Element, ElementAspect, ElementMultiAspect, ElementOwnsChildElements, ElementOwnsMultiAspects, ElementOwnsUniqueAspect, ElementRefersToElements,
+  ElementUniqueAspect, ExternalSource, ExternalSourceAspect, ExternalSourceIsInRepository, FunctionalModel, FunctionalSchema, GeometricElement3d,
+  GeometryPart, GroupModel, IModelDb, IModelExporter, IModelExportHandler, IModelImporter, IModelJsFs, IModelTransformer, InformationPartitionElement,
+  InformationRecordModel, LinkElement, Model, ModelSelector, OrthographicViewDefinition, PhysicalElement, PhysicalModel, PhysicalObject,
+  PhysicalPartition, Platform, Relationship, RelationshipProps, RenderMaterialElement, RepositoryLink, SnapshotDb, SpatialCategory,
+  SpatialLocationModel, SpatialViewDefinition, SubCategory, Subject, TemplateRecipe2d, TemplateRecipe3d, Texture, ViewDefinition,
+} from "../imodeljs-backend";
+import { KnownTestLocations } from "./KnownTestLocations";
+
+/** IModelTransformer utilities shared by both standalone and integration tests. */
+export namespace IModelTransformerUtils {
+
+  const uniqueAspectGuid: GuidString = Guid.createValue();
+  const federationGuid3: GuidString = Guid.createValue();
+
+  export async function prepareSourceDb(sourceDb: IModelDb): Promise<void> {
+    // Import desired schemas
+    const requestContext = new BackendRequestContext();
+    const sourceSchemaFileName: string = path.join(KnownTestLocations.assetsDir, "TestTransformerSource.ecschema.xml");
+    await sourceDb.importSchemas(requestContext, [FunctionalSchema.schemaFilePath, sourceSchemaFileName]);
+    FunctionalSchema.registerSchema();
+  }
+
+  export function populateSourceDb(sourceDb: IModelDb): void {
+    // Embed font
+    if (Platform.platformName.startsWith("win")) {
+      sourceDb.embedFont({ id: 1, type: FontType.TrueType, name: "Arial" });
+      assert.exists(sourceDb.fontMap.getFont("Arial"));
+      assert.exists(sourceDb.fontMap.getFont(1));
+    }
+    // Initialize project extents
+    const projectExtents = new Range3d(-1000, -1000, -1000, 1000, 1000, 1000);
+    sourceDb.updateProjectExtents(projectExtents);
+    // Insert CodeSpecs
+    const codeSpecId1: Id64String = sourceDb.codeSpecs.insert("SourceCodeSpec", CodeScopeSpec.Type.Model);
+    const codeSpecId2: Id64String = sourceDb.codeSpecs.insert("ExtraCodeSpec", CodeScopeSpec.Type.ParentElement);
+    const codeSpecId3: Id64String = sourceDb.codeSpecs.insert("InformationRecords", CodeScopeSpec.Type.Model);
+    assert.isTrue(Id64.isValidId64(codeSpecId1));
+    assert.isTrue(Id64.isValidId64(codeSpecId2));
+    assert.isTrue(Id64.isValidId64(codeSpecId3));
+    // Insert RepositoryModel structure
+    const subjectId = Subject.insert(sourceDb, IModel.rootSubjectId, "Subject", "Subject Description");
+    assert.isTrue(Id64.isValidId64(subjectId));
+    const sourceOnlySubjectId = Subject.insert(sourceDb, IModel.rootSubjectId, "Only in Source");
+    assert.isTrue(Id64.isValidId64(sourceOnlySubjectId));
+    const definitionModelId = DefinitionModel.insert(sourceDb, subjectId, "Definition");
+    assert.isTrue(Id64.isValidId64(definitionModelId));
+    const informationModelId = InformationRecordModel.insert(sourceDb, subjectId, "Information");
+    assert.isTrue(Id64.isValidId64(informationModelId));
+    const groupModelId = GroupModel.insert(sourceDb, subjectId, "Group");
+    assert.isTrue(Id64.isValidId64(groupModelId));
+    const physicalModelId = PhysicalModel.insert(sourceDb, subjectId, "Physical");
+    assert.isTrue(Id64.isValidId64(physicalModelId));
+    const spatialLocationModelId = SpatialLocationModel.insert(sourceDb, subjectId, "SpatialLocation", true);
+    assert.isTrue(Id64.isValidId64(spatialLocationModelId));
+    const functionalModelId = FunctionalModel.insert(sourceDb, subjectId, "Functional");
+    assert.isTrue(Id64.isValidId64(functionalModelId));
+    const documentListModelId = DocumentListModel.insert(sourceDb, subjectId, "Document");
+    assert.isTrue(Id64.isValidId64(documentListModelId));
+    const drawingId = Drawing.insert(sourceDb, documentListModelId, "Drawing");
+    assert.isTrue(Id64.isValidId64(drawingId));
+    // Insert DefinitionElements
+    const modelSelectorId = ModelSelector.insert(sourceDb, definitionModelId, "SpatialModels", [physicalModelId, spatialLocationModelId]);
+    assert.isTrue(Id64.isValidId64(modelSelectorId));
+    const spatialCategoryId = insertSpatialCategory(sourceDb, definitionModelId, "SpatialCategory", ColorDef.green);
+    assert.isTrue(Id64.isValidId64(spatialCategoryId));
+    const sourcePhysicalCategoryId = insertSpatialCategory(sourceDb, definitionModelId, "SourcePhysicalCategory", ColorDef.blue);
+    assert.isTrue(Id64.isValidId64(sourcePhysicalCategoryId));
+    const subCategoryId = SubCategory.insert(sourceDb, spatialCategoryId, "SubCategory", { color: ColorDef.blue.toJSON() });
+    assert.isTrue(Id64.isValidId64(subCategoryId));
+    const filteredSubCategoryId = SubCategory.insert(sourceDb, spatialCategoryId, "FilteredSubCategory", { color: ColorDef.green.toJSON() });
+    assert.isTrue(Id64.isValidId64(filteredSubCategoryId));
+    const drawingCategoryId = DrawingCategory.insert(sourceDb, definitionModelId, "DrawingCategory", new SubCategoryAppearance());
+    assert.isTrue(Id64.isValidId64(drawingCategoryId));
+    const spatialCategorySelectorId = CategorySelector.insert(sourceDb, definitionModelId, "SpatialCategories", [spatialCategoryId, sourcePhysicalCategoryId]);
+    assert.isTrue(Id64.isValidId64(spatialCategorySelectorId));
+    const drawingCategorySelectorId = CategorySelector.insert(sourceDb, definitionModelId, "DrawingCategories", [drawingCategoryId]);
+    assert.isTrue(Id64.isValidId64(drawingCategorySelectorId));
+    const auxCoordSystemProps: AuxCoordSystem2dProps = {
+      classFullName: AuxCoordSystem2d.classFullName,
+      model: definitionModelId,
+      code: AuxCoordSystem2d.createCode(sourceDb, definitionModelId, "AuxCoordSystem2d"),
+    };
+    const auxCoordSystemId = sourceDb.elements.insertElement(auxCoordSystemProps);
+    assert.isTrue(Id64.isValidId64(auxCoordSystemId));
+    const textureId = insertTextureElement(sourceDb, definitionModelId, "Texture");
+    assert.isTrue(Id64.isValidId64(textureId));
+    const renderMaterialId = RenderMaterialElement.insert(sourceDb, definitionModelId, "RenderMaterial", new RenderMaterialElement.Params("PaletteName"));
+    assert.isTrue(Id64.isValidId64(renderMaterialId));
+    const geometryPartProps: GeometryPartProps = {
+      classFullName: GeometryPart.classFullName,
+      model: definitionModelId,
+      code: GeometryPart.createCode(sourceDb, definitionModelId, "GeometryPart"),
+      geom: createBox(Point3d.create(3, 3, 3)),
+    };
+    const geometryPartId = sourceDb.elements.insertElement(geometryPartProps);
+    assert.isTrue(Id64.isValidId64(geometryPartId));
+    // Insert InformationRecords
+    const informationRecordProps1: any = {
+      classFullName: "TestTransformerSource:SourceInformationRecord",
+      model: informationModelId,
+      code: { spec: codeSpecId3, scope: informationModelId, value: "InformationRecord1" },
+      commonString: "Common1",
+      sourceString: "One",
+    };
+    const informationRecordId1: Id64String = sourceDb.elements.insertElement(informationRecordProps1);
+    assert.isTrue(Id64.isValidId64(informationRecordId1));
+    const informationRecordProps2: any = {
+      classFullName: "TestTransformerSource:SourceInformationRecord",
+      model: informationModelId,
+      code: { spec: codeSpecId3, scope: informationModelId, value: "InformationRecord2" },
+      commonString: "Common2",
+      sourceString: "Two",
+    };
+    const informationRecordId2: Id64String = sourceDb.elements.insertElement(informationRecordProps2);
+    assert.isTrue(Id64.isValidId64(informationRecordId2));
+    const informationRecordProps3: any = {
+      classFullName: "TestTransformerSource:SourceInformationRecord",
+      model: informationModelId,
+      code: { spec: codeSpecId3, scope: informationModelId, value: "InformationRecord3" },
+      commonString: "Common3",
+      sourceString: "Three",
+    };
+    const informationRecordId3: Id64String = sourceDb.elements.insertElement(informationRecordProps3);
+    assert.isTrue(Id64.isValidId64(informationRecordId3));
+    // Insert PhysicalObject1
+    const physicalObjectProps1: PhysicalElementProps = {
+      classFullName: PhysicalObject.classFullName,
+      model: physicalModelId,
+      category: spatialCategoryId,
+      code: Code.createEmpty(),
+      userLabel: "PhysicalObject1",
+      geom: createBox(Point3d.create(1, 1, 1), spatialCategoryId, subCategoryId, renderMaterialId, geometryPartId),
+      placement: {
+        origin: Point3d.create(1, 1, 1),
+        angles: YawPitchRollAngles.createDegrees(0, 0, 0),
+      },
+    };
+    const physicalObjectId1: Id64String = sourceDb.elements.insertElement(physicalObjectProps1);
+    assert.isTrue(Id64.isValidId64(physicalObjectId1));
+    // Insert PhysicalObject1 children
+    const childObjectProps1A: PhysicalElementProps = physicalObjectProps1;
+    childObjectProps1A.userLabel = "ChildObject1A";
+    childObjectProps1A.parent = new ElementOwnsChildElements(physicalObjectId1);
+    childObjectProps1A.placement!.origin = Point3d.create(0, 1, 1);
+    const childObjectId1A: Id64String = sourceDb.elements.insertElement(childObjectProps1A);
+    assert.isTrue(Id64.isValidId64(childObjectId1A));
+    const childObjectProps1B: PhysicalElementProps = childObjectProps1A;
+    childObjectProps1B.userLabel = "ChildObject1B";
+    childObjectProps1B.placement!.origin = Point3d.create(1, 0, 1);
+    const childObjectId1B: Id64String = sourceDb.elements.insertElement(childObjectProps1B);
+    assert.isTrue(Id64.isValidId64(childObjectId1B));
+    // Insert PhysicalObject2
+    const physicalObjectProps2: PhysicalElementProps = {
+      classFullName: PhysicalObject.classFullName,
+      model: physicalModelId,
+      category: sourcePhysicalCategoryId,
+      code: Code.createEmpty(),
+      userLabel: "PhysicalObject2",
+      geom: createBox(Point3d.create(2, 2, 2)),
+      placement: {
+        origin: Point3d.create(2, 2, 2),
+        angles: YawPitchRollAngles.createDegrees(0, 0, 0),
+      },
+    };
+    const physicalObjectId2: Id64String = sourceDb.elements.insertElement(physicalObjectProps2);
+    assert.isTrue(Id64.isValidId64(physicalObjectId2));
+    // Insert PhysicalObject3
+    const physicalObjectProps3: PhysicalElementProps = {
+      classFullName: PhysicalObject.classFullName,
+      model: physicalModelId,
+      category: sourcePhysicalCategoryId,
+      code: Code.createEmpty(),
+      federationGuid: federationGuid3,
+      userLabel: "PhysicalObject3",
+    };
+    const physicalObjectId3: Id64String = sourceDb.elements.insertElement(physicalObjectProps3);
+    assert.isTrue(Id64.isValidId64(physicalObjectId3));
+    // Insert PhysicalObject4
+    const physicalObjectProps4: PhysicalElementProps = {
+      classFullName: PhysicalObject.classFullName,
+      model: physicalModelId,
+      category: spatialCategoryId,
+      code: Code.createEmpty(),
+      userLabel: "PhysicalObject4",
+      geom: createBoxes([subCategoryId, filteredSubCategoryId]),
+      placement: {
+        origin: Point3d.create(4, 4, 4),
+        angles: YawPitchRollAngles.createDegrees(0, 0, 0),
+      },
+    };
+    const physicalObjectId4: Id64String = sourceDb.elements.insertElement(physicalObjectProps4);
+    assert.isTrue(Id64.isValidId64(physicalObjectId4));
+    // Insert PhysicalElement1
+    const sourcePhysicalElementProps: PhysicalElementProps = {
+      classFullName: "TestTransformerSource:SourcePhysicalElement",
+      model: physicalModelId,
+      category: sourcePhysicalCategoryId,
+      code: Code.createEmpty(),
+      userLabel: "PhysicalElement1",
+      geom: createBox(Point3d.create(2, 2, 2)),
+      placement: {
+        origin: Point3d.create(4, 4, 4),
+        angles: YawPitchRollAngles.createDegrees(0, 0, 0),
+      },
+      sourceString: "S1",
+      sourceDouble: 1.1,
+      sourceNavigation: { id: sourcePhysicalCategoryId, relClassName: "TestTransformerSource:SourcePhysicalElementUsesSourceDefinition" },
+      commonNavigation: { id: sourcePhysicalCategoryId },
+      commonString: "Common",
+      commonDouble: 7.3,
+      sourceBinary: new Uint8Array([1, 3, 5, 7]),
+      commonBinary: Base64EncodedString.fromUint8Array(new Uint8Array([2, 4, 6, 8])),
+      extraString: "Extra",
+    } as PhysicalElementProps;
+    const sourcePhysicalElementId: Id64String = sourceDb.elements.insertElement(sourcePhysicalElementProps);
+    assert.isTrue(Id64.isValidId64(sourcePhysicalElementId));
+    assert.doesNotThrow(() => sourceDb.elements.getElement(sourcePhysicalElementId));
+    // Insert ElementAspects
+    sourceDb.elements.insertAspect({
+      classFullName: "TestTransformerSource:SourceUniqueAspect",
+      element: new ElementOwnsUniqueAspect(physicalObjectId1),
+      commonDouble: 1.1,
+      commonString: "Unique",
+      commonLong: physicalObjectId1,
+      commonBinary: Base64EncodedString.fromUint8Array(new Uint8Array([2, 4, 6, 8])),
+      sourceDouble: 11.1,
+      sourceString: "UniqueAspect",
+      sourceLong: physicalObjectId1,
+      sourceGuid: uniqueAspectGuid,
+      extraString: "Extra",
+    } as ElementAspectProps);
+    const sourceUniqueAspect: ElementUniqueAspect = sourceDb.elements.getAspects(physicalObjectId1, "TestTransformerSource:SourceUniqueAspect")[0];
+    assert.equal(sourceUniqueAspect.asAny.commonDouble, 1.1);
+    assert.equal(sourceUniqueAspect.asAny.commonString, "Unique");
+    assert.equal(sourceUniqueAspect.asAny.commonLong, physicalObjectId1);
+    assert.equal(sourceUniqueAspect.asAny.sourceDouble, 11.1);
+    assert.equal(sourceUniqueAspect.asAny.sourceString, "UniqueAspect");
+    assert.equal(sourceUniqueAspect.asAny.sourceLong, physicalObjectId1);
+    assert.equal(sourceUniqueAspect.asAny.sourceGuid, uniqueAspectGuid);
+    assert.equal(sourceUniqueAspect.asAny.extraString, "Extra");
+    sourceDb.elements.insertAspect({
+      classFullName: "TestTransformerSource:SourceMultiAspect",
+      element: new ElementOwnsMultiAspects(physicalObjectId1),
+      commonDouble: 2.2,
+      commonString: "Multi",
+      commonLong: physicalObjectId1,
+      sourceDouble: 22.2,
+      sourceString: "MultiAspect",
+      sourceLong: physicalObjectId1,
+      sourceGuid: Guid.createValue(),
+      extraString: "Extra",
+    } as ElementAspectProps);
+    sourceDb.elements.insertAspect({
+      classFullName: "TestTransformerSource:SourceMultiAspect",
+      element: new ElementOwnsMultiAspects(physicalObjectId1),
+      commonDouble: 3.3,
+      commonString: "Multi",
+      commonLong: physicalObjectId1,
+      sourceDouble: 33.3,
+      sourceString: "MultiAspect",
+      sourceLong: physicalObjectId1,
+      sourceGuid: Guid.createValue(),
+      extraString: "Extra",
+    } as ElementAspectProps);
+    sourceDb.elements.insertAspect({
+      classFullName: "TestTransformerSource:SourceUniqueAspectToExclude",
+      element: new ElementOwnsUniqueAspect(physicalObjectId1),
+      description: "SourceUniqueAspect1",
+    } as ElementAspectProps);
+    sourceDb.elements.insertAspect({
+      classFullName: "TestTransformerSource:SourceMultiAspectToExclude",
+      element: new ElementOwnsMultiAspects(physicalObjectId1),
+      description: "SourceMultiAspect1",
+    } as ElementAspectProps);
+    // Insert DrawingGraphics
+    const drawingGraphicProps1: GeometricElement2dProps = {
+      classFullName: DrawingGraphic.classFullName,
+      model: drawingId,
+      category: drawingCategoryId,
+      code: Code.createEmpty(),
+      userLabel: "DrawingGraphic1",
+      geom: createRectangle(Point2d.create(1, 1)),
+      placement: { origin: Point2d.create(2, 2), angle: 0 },
+    };
+    const drawingGraphicId1: Id64String = sourceDb.elements.insertElement(drawingGraphicProps1);
+    assert.isTrue(Id64.isValidId64(drawingGraphicId1));
+    const drawingGraphicRepresentsId1: Id64String = DrawingGraphicRepresentsElement.insert(sourceDb, drawingGraphicId1, physicalObjectId1);
+    assert.isTrue(Id64.isValidId64(drawingGraphicRepresentsId1));
+    const drawingGraphicProps2: GeometricElement2dProps = {
+      classFullName: DrawingGraphic.classFullName,
+      model: drawingId,
+      category: drawingCategoryId,
+      code: Code.createEmpty(),
+      userLabel: "DrawingGraphic2",
+      geom: createRectangle(Point2d.create(1, 1)),
+      placement: { origin: Point2d.create(3, 3), angle: 0 },
+    };
+    const drawingGraphicId2: Id64String = sourceDb.elements.insertElement(drawingGraphicProps2);
+    assert.isTrue(Id64.isValidId64(drawingGraphicId2));
+    const drawingGraphicRepresentsId2: Id64String = DrawingGraphicRepresentsElement.insert(sourceDb, drawingGraphicId2, physicalObjectId1);
+    assert.isTrue(Id64.isValidId64(drawingGraphicRepresentsId2));
+    // Insert DisplayStyles
+    const displayStyle2dId: Id64String = DisplayStyle2d.insert(sourceDb, definitionModelId, "DisplayStyle2d");
+    assert.isTrue(Id64.isValidId64(displayStyle2dId));
+    const displayStyle3d: DisplayStyle3d = DisplayStyle3d.create(sourceDb, definitionModelId, "DisplayStyle3d");
+    const subCategoryOverride: SubCategoryOverride = SubCategoryOverride.fromJSON({ color: ColorDef.from(1, 2, 3).toJSON() });
+    displayStyle3d.settings.overrideSubCategory(subCategoryId, subCategoryOverride);
+    displayStyle3d.settings.addExcludedElements(physicalObjectId1);
+    displayStyle3d.settings.setPlanProjectionSettings(spatialLocationModelId, new PlanProjectionSettings({ elevation: 10.0 }));
+    displayStyle3d.settings.environment = {
+      sky: {
+        image: {
+          type: SkyBoxImageType.Spherical,
+          texture: textureId,
+        },
+      },
+    };
+    const displayStyle3dId: Id64String = displayStyle3d.insert();
+    assert.isTrue(Id64.isValidId64(displayStyle3dId));
+    // Insert ViewDefinitions
+    const viewId = OrthographicViewDefinition.insert(sourceDb, definitionModelId, "Orthographic View", modelSelectorId, spatialCategorySelectorId, displayStyle3dId, projectExtents, StandardViewIndex.Iso);
+    assert.isTrue(Id64.isValidId64(viewId));
+    sourceDb.views.setDefaultViewId(viewId);
+    const drawingViewRange = new Range2d(0, 0, 100, 100);
+    const drawingViewId = DrawingViewDefinition.insert(sourceDb, definitionModelId, "Drawing View", drawingId, drawingCategorySelectorId, displayStyle2dId, drawingViewRange);
+    assert.isTrue(Id64.isValidId64(drawingViewId));
+    // Insert instance of SourceRelToExclude to test relationship exclusion by class
+    const relationship1: Relationship = sourceDb.relationships.createInstance({
+      classFullName: "TestTransformerSource:SourceRelToExclude",
+      sourceId: spatialCategorySelectorId,
+      targetId: drawingCategorySelectorId,
+    });
+    const relationshipId1: Id64String = sourceDb.relationships.insertInstance(relationship1);
+    assert.isTrue(Id64.isValidId64(relationshipId1));
+    // Insert instance of RelWithProps to test relationship property remapping
+    const relationship2: Relationship = sourceDb.relationships.createInstance({
+      classFullName: "TestTransformerSource:SourceRelWithProps",
+      sourceId: spatialCategorySelectorId,
+      targetId: drawingCategorySelectorId,
+      sourceString: "One",
+      sourceDouble: 1.1,
+      sourceLong: spatialCategoryId,
+      sourceGuid: Guid.createValue(),
+    } as any);
+    const relationshipId2: Id64String = sourceDb.relationships.insertInstance(relationship2);
+    assert.isTrue(Id64.isValidId64(relationshipId2));
+  }
+
+  export function updateSourceDb(sourceDb: IModelDb): void {
+    // Update Subject element
+    const subjectId = sourceDb.elements.queryElementIdByCode(Subject.createCode(sourceDb, IModel.rootSubjectId, "Subject"))!;
+    assert.isTrue(Id64.isValidId64(subjectId));
+    const subject: Subject = sourceDb.elements.getElement<Subject>(subjectId);
+    subject.description = "Subject description (Updated)";
+    sourceDb.elements.updateElement(subject);
+    // Update spatialCategory element
+    const definitionModelId = sourceDb.elements.queryElementIdByCode(InformationPartitionElement.createCode(sourceDb, subjectId, "Definition"))!;
+    assert.isTrue(Id64.isValidId64(definitionModelId));
+    const spatialCategoryId = sourceDb.elements.queryElementIdByCode(SpatialCategory.createCode(sourceDb, definitionModelId, "SpatialCategory"))!;
+    assert.isTrue(Id64.isValidId64(spatialCategoryId));
+    const spatialCategory: SpatialCategory = sourceDb.elements.getElement<SpatialCategory>(spatialCategoryId);
+    spatialCategory.federationGuid = Guid.createValue();
+    sourceDb.elements.updateElement(spatialCategory);
+    // Update relationship properties
+    const spatialCategorySelectorId = sourceDb.elements.queryElementIdByCode(CategorySelector.createCode(sourceDb, definitionModelId, "SpatialCategories"))!;
+    assert.isTrue(Id64.isValidId64(spatialCategorySelectorId));
+    const drawingCategorySelectorId = sourceDb.elements.queryElementIdByCode(CategorySelector.createCode(sourceDb, definitionModelId, "DrawingCategories"))!;
+    assert.isTrue(Id64.isValidId64(drawingCategorySelectorId));
+    const relWithProps: any = sourceDb.relationships.getInstanceProps(
+      "TestTransformerSource:SourceRelWithProps",
+      { sourceId: spatialCategorySelectorId, targetId: drawingCategorySelectorId },
+    );
+    assert.equal(relWithProps.sourceString, "One");
+    assert.equal(relWithProps.sourceDouble, 1.1);
+    relWithProps.sourceString += "-Updated";
+    relWithProps.sourceDouble = 1.2;
+    sourceDb.relationships.updateInstance(relWithProps);
+    // Update ElementAspect properties
+    const physicalObjectId1: Id64String = queryByUserLabel(sourceDb, "PhysicalObject1");
+    const sourceUniqueAspects: ElementAspect[] = sourceDb.elements.getAspects(physicalObjectId1, "TestTransformerSource:SourceUniqueAspect");
+    assert.equal(sourceUniqueAspects.length, 1);
+    sourceUniqueAspects[0].asAny.commonString += "-Updated";
+    sourceUniqueAspects[0].asAny.sourceString += "-Updated";
+    sourceDb.elements.updateAspect(sourceUniqueAspects[0]);
+    const sourceMultiAspects: ElementAspect[] = sourceDb.elements.getAspects(physicalObjectId1, "TestTransformerSource:SourceMultiAspect");
+    assert.equal(sourceMultiAspects.length, 2);
+    sourceMultiAspects[1].asAny.commonString += "-Updated";
+    sourceMultiAspects[1].asAny.sourceString += "-Updated";
+    sourceDb.elements.updateAspect(sourceMultiAspects[1]);
+    // clear NavigationProperty of PhysicalElement1
+    const physicalElementId1: Id64String = queryByUserLabel(sourceDb, "PhysicalElement1");
+    let physicalElement1: PhysicalElement = sourceDb.elements.getElement(physicalElementId1);
+    physicalElement1.asAny.commonNavigation = RelatedElement.none;
+    physicalElement1.update();
+    physicalElement1 = sourceDb.elements.getElement(physicalElementId1);
+    assert.isUndefined(physicalElement1.asAny.commonNavigation);
+    // delete PhysicalObject3
+    const physicalObjectId3: Id64String = queryByUserLabel(sourceDb, "PhysicalObject3");
+    assert.isTrue(Id64.isValidId64(physicalObjectId3));
+    sourceDb.elements.deleteElement(physicalObjectId3);
+    assert.equal(Id64.invalid, queryByUserLabel(sourceDb, "PhysicalObject3"));
+    // Insert PhysicalObject5
+    const physicalObjectProps5: PhysicalElementProps = {
+      classFullName: PhysicalObject.classFullName,
+      model: physicalElement1.model,
+      category: spatialCategoryId,
+      code: Code.createEmpty(),
+      userLabel: "PhysicalObject5",
+      geom: createBox(Point3d.create(1, 1, 1)),
+      placement: {
+        origin: Point3d.create(5, 5, 5),
+        angles: YawPitchRollAngles.createDegrees(0, 0, 0),
+      },
+    };
+    const physicalObjectId5: Id64String = sourceDb.elements.insertElement(physicalObjectProps5);
+    assert.isTrue(Id64.isValidId64(physicalObjectId5));
+    // delete relationship
+    const drawingGraphicId1: Id64String = queryByUserLabel(sourceDb, "DrawingGraphic1");
+    const drawingGraphicId2: Id64String = queryByUserLabel(sourceDb, "DrawingGraphic2");
+    const relationship: Relationship = sourceDb.relationships.getInstance(DrawingGraphicRepresentsElement.classFullName, { sourceId: drawingGraphicId2, targetId: physicalObjectId1 });
+    relationship.delete();
+    // insert relationships
+    DrawingGraphicRepresentsElement.insert(sourceDb, drawingGraphicId1, physicalObjectId5);
+    DrawingGraphicRepresentsElement.insert(sourceDb, drawingGraphicId2, physicalObjectId5);
+    // update InformationRecord2
+    const informationRecordCodeSpec: CodeSpec = sourceDb.codeSpecs.getByName("InformationRecords");
+    const informationModelId = sourceDb.elements.queryElementIdByCode(InformationPartitionElement.createCode(sourceDb, subjectId, "Information"))!;
+    const informationRecodeCode2: Code = new Code({ spec: informationRecordCodeSpec.id, scope: informationModelId, value: "InformationRecord2" });
+    const informationRecordId2: Id64String = sourceDb.elements.queryElementIdByCode(informationRecodeCode2)!;
+    assert.isTrue(Id64.isValidId64(informationRecordId2));
+    const informationRecord2: any = sourceDb.elements.getElement(informationRecordId2);
+    informationRecord2.commonString = `${informationRecord2.commonString}-Updated`;
+    informationRecord2.sourceString = `${informationRecord2.sourceString}-Updated`;
+    informationRecord2.update();
+    // delete InformationRecord3
+    const informationRecodeCode3: Code = new Code({ spec: informationRecordCodeSpec.id, scope: informationModelId, value: "InformationRecord3" });
+    const informationRecordId3: Id64String = sourceDb.elements.queryElementIdByCode(informationRecodeCode3)!;
+    assert.isTrue(Id64.isValidId64(informationRecordId3));
+    sourceDb.elements.deleteElement(informationRecordId3);
+  }
+
+  export async function prepareTargetDb(targetDb: IModelDb): Promise<void> {
+    // Import desired target schemas
+    const requestContext = new BackendRequestContext();
+    const targetSchemaFileName: string = path.join(KnownTestLocations.assetsDir, "TestTransformerTarget.ecschema.xml");
+    await targetDb.importSchemas(requestContext, [targetSchemaFileName]);
+    // Insert a target-only CodeSpec to test remapping
+    const targetCodeSpecId: Id64String = targetDb.codeSpecs.insert("TargetCodeSpec", CodeScopeSpec.Type.Model);
+    assert.isTrue(Id64.isValidId64(targetCodeSpecId));
+    // Insert some elements to avoid getting same IDs for sourceDb and targetDb
+    const subjectId = Subject.insert(targetDb, IModel.rootSubjectId, "Only in Target");
+    Subject.insert(targetDb, subjectId, "S1");
+    Subject.insert(targetDb, subjectId, "S2");
+    Subject.insert(targetDb, subjectId, "S3");
+    Subject.insert(targetDb, subjectId, "S4");
+    const targetPhysicalCategoryId = insertSpatialCategory(targetDb, IModel.dictionaryId, "TargetPhysicalCategory", ColorDef.red);
+    assert.isTrue(Id64.isValidId64(targetPhysicalCategoryId));
+  }
+
+  export function assertTargetDbContents(sourceDb: IModelDb, targetDb: IModelDb, targetSubjectName: string = "Subject"): void {
+    // CodeSpec
+    assert.isTrue(targetDb.codeSpecs.hasName("TargetCodeSpec"));
+    assert.isTrue(targetDb.codeSpecs.hasName("InformationRecords"));
+    assert.isFalse(targetDb.codeSpecs.hasName("SourceCodeSpec"));
+    assert.isFalse(targetDb.codeSpecs.hasName("ExtraCodeSpec"));
+    // Font
+    if (Platform.platformName.startsWith("win")) {
+      assert.exists(targetDb.fontMap.getFont("Arial"));
+    }
+    // Subject
+    const subjectId: Id64String = targetDb.elements.queryElementIdByCode(Subject.createCode(targetDb, IModel.rootSubjectId, targetSubjectName))!;
+    assert.isTrue(Id64.isValidId64(subjectId));
+    const subjectProps: SubjectProps = targetDb.elements.getElementProps(subjectId);
+    assert.equal(subjectProps.description, `${targetSubjectName} Description`);
+    const sourceOnlySubjectId = targetDb.elements.queryElementIdByCode(Subject.createCode(targetDb, IModel.rootSubjectId, "Only in Source"));
+    assert.equal(undefined, sourceOnlySubjectId);
+    const targetOnlySubjectId = targetDb.elements.queryElementIdByCode(Subject.createCode(targetDb, IModel.rootSubjectId, "Only in Target"))!;
+    assert.isTrue(Id64.isValidId64(targetOnlySubjectId));
+    // Partitions / Models
+    const definitionModelId = targetDb.elements.queryElementIdByCode(InformationPartitionElement.createCode(targetDb, subjectId, "Definition"))!;
+    const informationModelId = targetDb.elements.queryElementIdByCode(InformationPartitionElement.createCode(targetDb, subjectId, "Information"))!;
+    const groupModelId = targetDb.elements.queryElementIdByCode(InformationPartitionElement.createCode(targetDb, subjectId, "Group"))!;
+    const physicalModelId = targetDb.elements.queryElementIdByCode(InformationPartitionElement.createCode(targetDb, subjectId, "Physical"))!;
+    const spatialLocationModelId = targetDb.elements.queryElementIdByCode(InformationPartitionElement.createCode(targetDb, subjectId, "SpatialLocation"))!;
+    const documentListModelId = targetDb.elements.queryElementIdByCode(InformationPartitionElement.createCode(targetDb, subjectId, "Document"))!;
+    assertTargetElement(sourceDb, targetDb, definitionModelId);
+    assertTargetElement(sourceDb, targetDb, informationModelId);
+    assertTargetElement(sourceDb, targetDb, groupModelId);
+    assertTargetElement(sourceDb, targetDb, physicalModelId);
+    assertTargetElement(sourceDb, targetDb, spatialLocationModelId);
+    assertTargetElement(sourceDb, targetDb, documentListModelId);
+    const physicalModel: PhysicalModel = targetDb.models.getModel<PhysicalModel>(physicalModelId);
+    const spatialLocationModel: SpatialLocationModel = targetDb.models.getModel<SpatialLocationModel>(spatialLocationModelId);
+    assert.isFalse(physicalModel.isPlanProjection);
+    assert.isTrue(spatialLocationModel.isPlanProjection);
+    // SpatialCategory
+    const spatialCategoryId = targetDb.elements.queryElementIdByCode(SpatialCategory.createCode(targetDb, definitionModelId, "SpatialCategory"))!;
+    assertTargetElement(sourceDb, targetDb, spatialCategoryId);
+    const spatialCategoryProps = targetDb.elements.getElementProps(spatialCategoryId);
+    assert.equal(definitionModelId, spatialCategoryProps.model);
+    assert.equal(definitionModelId, spatialCategoryProps.code.scope);
+    assert.equal(undefined, targetDb.elements.queryElementIdByCode(SpatialCategory.createCode(targetDb, definitionModelId, "SourcePhysicalCategory")), "Should have been remapped");
+    const targetPhysicalCategoryId = targetDb.elements.queryElementIdByCode(SpatialCategory.createCode(targetDb, IModel.dictionaryId, "TargetPhysicalCategory"))!;
+    assert.isTrue(Id64.isValidId64(targetPhysicalCategoryId));
+    // SubCategory
+    const subCategoryId = targetDb.elements.queryElementIdByCode(SubCategory.createCode(targetDb, spatialCategoryId, "SubCategory"))!;
+    assertTargetElement(sourceDb, targetDb, subCategoryId);
+    const filteredSubCategoryId = targetDb.elements.queryElementIdByCode(SubCategory.createCode(targetDb, spatialCategoryId, "FilteredSubCategory"));
+    assert.isUndefined(filteredSubCategoryId);
+    // DrawingCategory
+    const drawingCategoryId = targetDb.elements.queryElementIdByCode(DrawingCategory.createCode(targetDb, definitionModelId, "DrawingCategory"))!;
+    assertTargetElement(sourceDb, targetDb, drawingCategoryId);
+    const drawingCategoryProps = targetDb.elements.getElementProps(drawingCategoryId);
+    assert.equal(definitionModelId, drawingCategoryProps.model);
+    assert.equal(definitionModelId, drawingCategoryProps.code.scope);
+    // Spatial CategorySelector
+    const spatialCategorySelectorId = targetDb.elements.queryElementIdByCode(CategorySelector.createCode(targetDb, definitionModelId, "SpatialCategories"))!;
+    assertTargetElement(sourceDb, targetDb, spatialCategorySelectorId);
+    const spatialCategorySelectorProps = targetDb.elements.getElementProps<CategorySelectorProps>(spatialCategorySelectorId);
+    assert.isTrue(spatialCategorySelectorProps.categories.includes(spatialCategoryId));
+    assert.isTrue(spatialCategorySelectorProps.categories.includes(targetPhysicalCategoryId), "SourcePhysicalCategory should have been remapped to TargetPhysicalCategory");
+    // Drawing CategorySelector
+    const drawingCategorySelectorId = targetDb.elements.queryElementIdByCode(CategorySelector.createCode(targetDb, definitionModelId, "DrawingCategories"))!;
+    assertTargetElement(sourceDb, targetDb, drawingCategorySelectorId);
+    const drawingCategorySelectorProps = targetDb.elements.getElementProps<CategorySelectorProps>(drawingCategorySelectorId);
+    assert.isTrue(drawingCategorySelectorProps.categories.includes(drawingCategoryId));
+    // ModelSelector
+    const modelSelectorId = targetDb.elements.queryElementIdByCode(ModelSelector.createCode(targetDb, definitionModelId, "SpatialModels"))!;
+    assertTargetElement(sourceDb, targetDb, modelSelectorId);
+    const modelSelectorProps = targetDb.elements.getElementProps<ModelSelectorProps>(modelSelectorId);
+    assert.isTrue(modelSelectorProps.models.includes(physicalModelId));
+    assert.isTrue(modelSelectorProps.models.includes(spatialLocationModelId));
+    // Texture
+    const textureId = targetDb.elements.queryElementIdByCode(Texture.createCode(targetDb, definitionModelId, "Texture"))!;
+    assert.isTrue(Id64.isValidId64(textureId));
+    // RenderMaterial
+    const renderMaterialId = targetDb.elements.queryElementIdByCode(RenderMaterialElement.createCode(targetDb, definitionModelId, "RenderMaterial"))!;
+    assert.isTrue(Id64.isValidId64(renderMaterialId));
+    // GeometryPart
+    const geometryPartId = targetDb.elements.queryElementIdByCode(GeometryPart.createCode(targetDb, definitionModelId, "GeometryPart"))!;
+    assert.isTrue(Id64.isValidId64(geometryPartId));
+    // PhysicalElement
+    const physicalObjectId1: Id64String = queryByUserLabel(targetDb, "PhysicalObject1");
+    const physicalObjectId2: Id64String = queryByUserLabel(targetDb, "PhysicalObject2");
+    const physicalObjectId3: Id64String = queryByUserLabel(targetDb, "PhysicalObject3");
+    const physicalObjectId4: Id64String = queryByUserLabel(targetDb, "PhysicalObject4");
+    const physicalElementId1: Id64String = queryByUserLabel(targetDb, "PhysicalElement1");
+    const childObjectId1A: Id64String = queryByUserLabel(targetDb, "ChildObject1A");
+    const childObjectId1B: Id64String = queryByUserLabel(targetDb, "ChildObject1B");
+    assertTargetElement(sourceDb, targetDb, physicalObjectId1);
+    assertTargetElement(sourceDb, targetDb, physicalObjectId2);
+    assertTargetElement(sourceDb, targetDb, physicalObjectId3);
+    assertTargetElement(sourceDb, targetDb, physicalObjectId4);
+    assertTargetElement(sourceDb, targetDb, physicalElementId1);
+    assertTargetElement(sourceDb, targetDb, childObjectId1A);
+    assertTargetElement(sourceDb, targetDb, childObjectId1B);
+    const physicalObject1: PhysicalObject = targetDb.elements.getElement<PhysicalObject>({ id: physicalObjectId1, wantGeometry: true });
+    const physicalObject2: PhysicalObject = targetDb.elements.getElement<PhysicalObject>(physicalObjectId2);
+    const physicalObject3: PhysicalObject = targetDb.elements.getElement<PhysicalObject>(physicalObjectId3);
+    const physicalObject4: PhysicalObject = targetDb.elements.getElement<PhysicalObject>({ id: physicalObjectId4, wantGeometry: true });
+    const physicalElement1: PhysicalElement = targetDb.elements.getElement<PhysicalElement>(physicalElementId1);
+    const childObject1A: PhysicalObject = targetDb.elements.getElement<PhysicalObject>(childObjectId1A);
+    const childObject1B: PhysicalObject = targetDb.elements.getElement<PhysicalObject>(childObjectId1B);
+    assert.equal(physicalObject1.category, spatialCategoryId, "SpatialCategory should have been imported");
+    assert.isDefined(physicalObject1.geom);
+    let index1 = 0;
+    for (const entry of new GeometryStreamIterator(physicalObject1.geom!)) {
+      if (0 === index1) {
+        assert.equal(entry.primitive.type, "geometryQuery");
+        assert.equal(entry.geomParams.subCategoryId, subCategoryId);
+        assert.equal(entry.geomParams.materialId, renderMaterialId);
+      } else if (1 === index1) {
+        assert.equal(entry.primitive.type, "partReference");
+        assert.equal(entry.geomParams.subCategoryId, subCategoryId);
+        assert.equal(entry.geomParams.materialId, renderMaterialId);
+        if (entry.primitive.type === "partReference")
+          assert.equal(entry.primitive.part.id, geometryPartId);
+      } else {
+        assert.fail(undefined, undefined, "Only expected 2 entries");
+      }
+      index1++;
+    }
+    assert.equal(physicalObject2.category, targetPhysicalCategoryId, "SourcePhysicalCategory should have been remapped to TargetPhysicalCategory");
+    assert.equal(physicalObject3.federationGuid, federationGuid3, "Source FederationGuid should have been transferred to target element");
+    assert.equal(physicalObject4.category, spatialCategoryId);
+    let index4 = 0;
+    for (const entry of new GeometryStreamIterator(physicalObject4.geom!)) {
+      assert.equal(entry.primitive.type, "geometryQuery");
+      if (0 === index4) {
+        assert.notEqual(entry.geomParams.subCategoryId, subCategoryId, "Expect the default SubCategory");
+      } else if (1 === index4) {
+        assert.equal(entry.geomParams.subCategoryId, subCategoryId);
+      }
+      index4++;
+    }
+    assert.equal(index4, 2, "Expect 2 remaining boxes since 1 was filtered out");
+    assert.equal(physicalElement1.category, targetPhysicalCategoryId, "SourcePhysicalCategory should have been remapped to TargetPhysicalCategory");
+    assert.equal(physicalElement1.classFullName, "TestTransformerTarget:TargetPhysicalElement", "Class should have been remapped");
+    assert.equal(physicalElement1.asAny.targetString, "S1", "Property should have been remapped by onTransformElement override");
+    assert.equal(physicalElement1.asAny.targetDouble, 1.1, "Property should have been remapped by onTransformElement override");
+    assert.equal(physicalElement1.asAny.targetNavigation.id, targetPhysicalCategoryId, "Property should have been remapped by onTransformElement override");
+    assert.equal(physicalElement1.asAny.commonNavigation.id, targetPhysicalCategoryId, "Property should have been automatically remapped (same name)");
+    assert.equal(physicalElement1.asAny.commonString, "Common", "Property should have been automatically remapped (same name)");
+    assert.equal(physicalElement1.asAny.commonDouble, 7.3, "Property should have been automatically remapped (same name)");
+    assert.equal(Base64EncodedString.fromUint8Array(physicalElement1.asAny.targetBinary), Base64EncodedString.fromUint8Array(new Uint8Array([1, 3, 5, 7])), "Property should have been remapped by onTransformElement override");
+    assert.equal(Base64EncodedString.fromUint8Array(physicalElement1.asAny.commonBinary), Base64EncodedString.fromUint8Array(new Uint8Array([2, 4, 6, 8])), "Property should have been automatically remapped (same name)");
+    assert.notExists(physicalElement1.asAny.extraString, "Property should have been dropped during transformation");
+    assert.equal(childObject1A.parent!.id, physicalObjectId1);
+    assert.equal(childObject1B.parent!.id, physicalObjectId1);
+    // ElementUniqueAspects
+    const targetUniqueAspects: ElementAspect[] = targetDb.elements.getAspects(physicalObjectId1, "TestTransformerTarget:TargetUniqueAspect");
+    assert.equal(targetUniqueAspects.length, 1);
+    assert.equal(targetUniqueAspects[0].asAny.commonDouble, 1.1);
+    assert.equal(targetUniqueAspects[0].asAny.commonString, "Unique");
+    assert.equal(targetUniqueAspects[0].asAny.commonLong, physicalObjectId1, "Id should have been remapped");
+    assert.equal(Base64EncodedString.fromUint8Array(targetUniqueAspects[0].asAny.commonBinary), Base64EncodedString.fromUint8Array(new Uint8Array([2, 4, 6, 8])));
+    assert.equal(targetUniqueAspects[0].asAny.targetDouble, 11.1);
+    assert.equal(targetUniqueAspects[0].asAny.targetString, "UniqueAspect");
+    assert.equal(targetUniqueAspects[0].asAny.targetLong, physicalObjectId1, "Id should have been remapped");
+    assert.isTrue(Guid.isV4Guid(targetUniqueAspects[0].asAny.targetGuid));
+    assert.equal(uniqueAspectGuid, targetUniqueAspects[0].asAny.targetGuid);
+    // ElementMultiAspects
+    const targetMultiAspects: ElementAspect[] = targetDb.elements.getAspects(physicalObjectId1, "TestTransformerTarget:TargetMultiAspect");
+    assert.equal(targetMultiAspects.length, 2);
+    assert.equal(targetMultiAspects[0].asAny.commonDouble, 2.2);
+    assert.equal(targetMultiAspects[0].asAny.commonString, "Multi");
+    assert.equal(targetMultiAspects[0].asAny.commonLong, physicalObjectId1, "Id should have been remapped");
+    assert.equal(targetMultiAspects[0].asAny.targetDouble, 22.2);
+    assert.equal(targetMultiAspects[0].asAny.targetString, "MultiAspect");
+    assert.equal(targetMultiAspects[0].asAny.targetLong, physicalObjectId1, "Id should have been remapped");
+    assert.isTrue(Guid.isV4Guid(targetMultiAspects[0].asAny.targetGuid));
+    assert.equal(targetMultiAspects[1].asAny.commonDouble, 3.3);
+    assert.equal(targetMultiAspects[1].asAny.commonString, "Multi");
+    assert.equal(targetMultiAspects[1].asAny.commonLong, physicalObjectId1, "Id should have been remapped");
+    assert.equal(targetMultiAspects[1].asAny.targetDouble, 33.3);
+    assert.equal(targetMultiAspects[1].asAny.targetString, "MultiAspect");
+    assert.equal(targetMultiAspects[1].asAny.targetLong, physicalObjectId1, "Id should have been remapped");
+    assert.isTrue(Guid.isV4Guid(targetMultiAspects[1].asAny.targetGuid));
+    // InformationRecords
+    const informationRecordCodeSpec: CodeSpec = targetDb.codeSpecs.getByName("InformationRecords");
+    assert.isTrue(Id64.isValidId64(informationRecordCodeSpec.id));
+    const informationRecordId1 = targetDb.elements.queryElementIdByCode(new Code({ spec: informationRecordCodeSpec.id, scope: informationModelId, value: "InformationRecord1" }));
+    const informationRecordId2 = targetDb.elements.queryElementIdByCode(new Code({ spec: informationRecordCodeSpec.id, scope: informationModelId, value: "InformationRecord2" }));
+    const informationRecordId3 = targetDb.elements.queryElementIdByCode(new Code({ spec: informationRecordCodeSpec.id, scope: informationModelId, value: "InformationRecord3" }));
+    assert.isTrue(Id64.isValidId64(informationRecordId1!));
+    assert.isTrue(Id64.isValidId64(informationRecordId2!));
+    assert.isTrue(Id64.isValidId64(informationRecordId3!));
+    const informationRecord2: any = targetDb.elements.getElement(informationRecordId2!);
+    assert.equal(informationRecord2.commonString, "Common2");
+    assert.equal(informationRecord2.targetString, "Two");
+    // DisplayStyle
+    const displayStyle3dId = targetDb.elements.queryElementIdByCode(DisplayStyle3d.createCode(targetDb, definitionModelId, "DisplayStyle3d"))!;
+    assertTargetElement(sourceDb, targetDb, displayStyle3dId);
+    const displayStyle3d = targetDb.elements.getElement<DisplayStyle3d>(displayStyle3dId);
+    assert.isTrue(displayStyle3d.settings.hasSubCategoryOverride);
+    assert.equal(displayStyle3d.settings.subCategoryOverrides.size, 1);
+    assert.exists(displayStyle3d.settings.getSubCategoryOverride(subCategoryId), "Expect subCategoryOverrides to have been remapped");
+    assert.isTrue(displayStyle3d.settings.excludedElements.has(physicalObjectId1), "Expect excludedElements to be remapped"); // eslint-disable-line deprecation/deprecation
+    assert.equal(displayStyle3d.settings.environment.sky?.image?.type, SkyBoxImageType.Spherical);
+    assert.equal(displayStyle3d.settings.environment.sky?.image?.texture, textureId);
+    assert.equal(displayStyle3d.settings.getPlanProjectionSettings(spatialLocationModelId)?.elevation, 10.0);
+    // ViewDefinition
+    const viewId = targetDb.elements.queryElementIdByCode(OrthographicViewDefinition.createCode(targetDb, definitionModelId, "Orthographic View"))!;
+    assertTargetElement(sourceDb, targetDb, viewId);
+    const viewProps = targetDb.elements.getElementProps<SpatialViewDefinitionProps>(viewId);
+    assert.equal(viewProps.displayStyleId, displayStyle3dId);
+    assert.equal(viewProps.categorySelectorId, spatialCategorySelectorId);
+    assert.equal(viewProps.modelSelectorId, modelSelectorId);
+    // AuxCoordSystem2d
+    assert.equal(undefined, targetDb.elements.queryElementIdByCode(AuxCoordSystem2d.createCode(targetDb, definitionModelId, "AuxCoordSystem2d")), "Should have been excluded by class");
+    // DrawingGraphic
+    const drawingGraphicId1: Id64String = queryByUserLabel(targetDb, "DrawingGraphic1");
+    const drawingGraphicId2: Id64String = queryByUserLabel(targetDb, "DrawingGraphic2");
+    assertTargetElement(sourceDb, targetDb, drawingGraphicId1);
+    assertTargetElement(sourceDb, targetDb, drawingGraphicId2);
+    // DrawingGraphicRepresentsElement
+    assertTargetRelationship(sourceDb, targetDb, DrawingGraphicRepresentsElement.classFullName, drawingGraphicId1, physicalObjectId1);
+    assertTargetRelationship(sourceDb, targetDb, DrawingGraphicRepresentsElement.classFullName, drawingGraphicId2, physicalObjectId1);
+    // TargetRelWithProps
+    const relWithProps: any = targetDb.relationships.getInstanceProps(
+      "TestTransformerTarget:TargetRelWithProps",
+      { sourceId: spatialCategorySelectorId, targetId: drawingCategorySelectorId },
+    );
+    assert.equal(relWithProps.targetString, "One");
+    assert.equal(relWithProps.targetDouble, 1.1);
+    assert.equal(relWithProps.targetLong, spatialCategoryId);
+    assert.isTrue(Guid.isV4Guid(relWithProps.targetGuid));
+  }
+
+  export function assertUpdatesInDb(iModelDb: IModelDb, assertDeletes: boolean = true): void {
+    // determine which schema was imported
+    const testSourceSchema = iModelDb.querySchemaVersion("TestTransformerSource") ? true : false;
+    const testTargetSchema = iModelDb.querySchemaVersion("TestTransformerTarget") ? true : false;
+    assert.notEqual(testSourceSchema, testTargetSchema);
+    // assert Subject was updated
+    const subjectId = iModelDb.elements.queryElementIdByCode(Subject.createCode(iModelDb, IModel.rootSubjectId, "Subject"))!;
+    assert.isTrue(Id64.isValidId64(subjectId));
+    const subject: Subject = iModelDb.elements.getElement<Subject>(subjectId);
+    assert.equal(subject.description, "Subject description (Updated)");
+    // assert SpatialCategory was updated
+    const definitionModelId = iModelDb.elements.queryElementIdByCode(InformationPartitionElement.createCode(iModelDb, subjectId, "Definition"))!;
+    assert.isTrue(Id64.isValidId64(definitionModelId));
+    const spatialCategoryId = iModelDb.elements.queryElementIdByCode(SpatialCategory.createCode(iModelDb, definitionModelId, "SpatialCategory"))!;
+    assert.isTrue(Id64.isValidId64(spatialCategoryId));
+    const spatialCategory: SpatialCategory = iModelDb.elements.getElement<SpatialCategory>(spatialCategoryId);
+    assert.exists(spatialCategory.federationGuid);
+    // assert TargetRelWithProps was updated
+    const spatialCategorySelectorId = iModelDb.elements.queryElementIdByCode(CategorySelector.createCode(iModelDb, definitionModelId, "SpatialCategories"))!;
+    assert.isTrue(Id64.isValidId64(spatialCategorySelectorId));
+    const drawingCategorySelectorId = iModelDb.elements.queryElementIdByCode(CategorySelector.createCode(iModelDb, definitionModelId, "DrawingCategories"))!;
+    assert.isTrue(Id64.isValidId64(drawingCategorySelectorId));
+    const relClassFullName = testTargetSchema ? "TestTransformerTarget:TargetRelWithProps" : "TestTransformerSource:SourceRelWithProps";
+    const relWithProps: any = iModelDb.relationships.getInstanceProps(
+      relClassFullName,
+      { sourceId: spatialCategorySelectorId, targetId: drawingCategorySelectorId },
+    );
+    assert.equal(testTargetSchema ? relWithProps.targetString : relWithProps.sourceString, "One-Updated");
+    assert.equal(testTargetSchema ? relWithProps.targetDouble : relWithProps.sourceDouble, 1.2);
+    // assert ElementAspect properties
+    const physicalObjectId1: Id64String = queryByUserLabel(iModelDb, "PhysicalObject1");
+    const uniqueAspectClassFullName = testTargetSchema ? "TestTransformerTarget:TargetUniqueAspect" : "TestTransformerSource:SourceUniqueAspect";
+    const uniqueAspects: ElementAspect[] = iModelDb.elements.getAspects(physicalObjectId1, uniqueAspectClassFullName);
+    assert.equal(uniqueAspects.length, 1);
+    const uniqueAspect = uniqueAspects[0].asAny;
+    assert.equal(uniqueAspect.commonDouble, 1.1);
+    assert.equal(uniqueAspect.commonString, "Unique-Updated");
+    assert.equal(uniqueAspect.commonLong, physicalObjectId1);
+    assert.equal(testTargetSchema ? uniqueAspect.targetDouble : uniqueAspect.sourceDouble, 11.1);
+    assert.equal(testTargetSchema ? uniqueAspect.targetString : uniqueAspect.sourceString, "UniqueAspect-Updated");
+    assert.equal(testTargetSchema ? uniqueAspect.targetLong : uniqueAspect.sourceLong, physicalObjectId1);
+    const multiAspectClassFullName = testTargetSchema ? "TestTransformerTarget:TargetMultiAspect" : "TestTransformerSource:SourceMultiAspect";
+    const multiAspects: ElementAspect[] = iModelDb.elements.getAspects(physicalObjectId1, multiAspectClassFullName);
+    assert.equal(multiAspects.length, 2);
+    const multiAspect0 = multiAspects[0].asAny;
+    const multiAspect1 = multiAspects[1].asAny;
+    assert.equal(multiAspect0.commonDouble, 2.2);
+    assert.equal(multiAspect0.commonString, "Multi");
+    assert.equal(multiAspect0.commonLong, physicalObjectId1);
+    assert.equal(testTargetSchema ? multiAspect0.targetDouble : multiAspect0.sourceDouble, 22.2);
+    assert.equal(testTargetSchema ? multiAspect0.targetString : multiAspect0.sourceString, "MultiAspect");
+    assert.equal(testTargetSchema ? multiAspect0.targetLong : multiAspect0.sourceLong, physicalObjectId1);
+    assert.equal(multiAspect1.commonDouble, 3.3);
+    assert.equal(multiAspect1.commonString, "Multi-Updated");
+    assert.equal(multiAspect1.commonLong, physicalObjectId1);
+    assert.equal(testTargetSchema ? multiAspect1.targetDouble : multiAspect1.sourceDouble, 33.3);
+    assert.equal(testTargetSchema ? multiAspect1.targetString : multiAspect1.sourceString, "MultiAspect-Updated");
+    assert.equal(testTargetSchema ? multiAspect1.targetLong : multiAspect1.sourceLong, physicalObjectId1);
+    // assert NavigationProperty of PhysicalElement1 was cleared
+    const physicalElementId: Id64String = queryByUserLabel(iModelDb, "PhysicalElement1");
+    const physicalElement: PhysicalElement = iModelDb.elements.getElement(physicalElementId);
+    assert.isUndefined(physicalElement.asAny.commonNavigation);
+    // assert PhysicalObject5 was inserted
+    const physicalObjectId5: Id64String = queryByUserLabel(iModelDb, "PhysicalObject5");
+    assert.isTrue(Id64.isValidId64(physicalObjectId5));
+    // assert relationships were inserted
+    const drawingGraphicId1: Id64String = queryByUserLabel(iModelDb, "DrawingGraphic1");
+    const drawingGraphicId2: Id64String = queryByUserLabel(iModelDb, "DrawingGraphic2");
+    iModelDb.relationships.getInstance(DrawingGraphicRepresentsElement.classFullName, { sourceId: drawingGraphicId1, targetId: physicalObjectId5 });
+    iModelDb.relationships.getInstance(DrawingGraphicRepresentsElement.classFullName, { sourceId: drawingGraphicId2, targetId: physicalObjectId5 });
+    // assert InformationRecord2 was updated
+    const informationRecordCodeSpec: CodeSpec = iModelDb.codeSpecs.getByName("InformationRecords");
+    const informationModelId: Id64String = iModelDb.elements.queryElementIdByCode(InformationPartitionElement.createCode(iModelDb, subjectId, "Information"))!;
+    const informationRecordId2 = iModelDb.elements.queryElementIdByCode(new Code({ spec: informationRecordCodeSpec.id, scope: informationModelId, value: "InformationRecord2" }));
+    assert.isTrue(Id64.isValidId64(informationRecordId2!));
+    const informationRecord2: any = iModelDb.elements.getElement(informationRecordId2!);
+    assert.equal(informationRecord2.commonString, "Common2-Updated");
+    assert.equal(testTargetSchema ? informationRecord2.targetString : informationRecord2.sourceString, "Two-Updated");
+    // assert InformationRecord3 was deleted
+    assert.isDefined(iModelDb.elements.queryElementIdByCode(new Code({ spec: informationRecordCodeSpec.id, scope: informationModelId, value: "InformationRecord1" })));
+    assert.isDefined(iModelDb.elements.queryElementIdByCode(new Code({ spec: informationRecordCodeSpec.id, scope: informationModelId, value: "InformationRecord2" })));
+    // detect deletes if possible - cannot detect during processAll when isReverseSynchronization is true
+    if (assertDeletes) {
+      assert.equal(Id64.invalid, queryByUserLabel(iModelDb, "PhysicalObject3"));
+      assert.throws(() => iModelDb.relationships.getInstanceProps(DrawingGraphicRepresentsElement.classFullName, { sourceId: drawingGraphicId2, targetId: physicalObjectId1 }));
+      assert.isUndefined(iModelDb.elements.queryElementIdByCode(new Code({ spec: informationRecordCodeSpec.id, scope: informationModelId, value: "InformationRecord3" })));
+    }
+  }
+
+  function assertTargetElement(sourceDb: IModelDb, targetDb: IModelDb, targetElementId: Id64String): void {
+    assert.isTrue(Id64.isValidId64(targetElementId));
+    const element: Element = targetDb.elements.getElement(targetElementId);
+    assert.isTrue(element.federationGuid && Guid.isV4Guid(element.federationGuid));
+    const aspects: ElementAspect[] = targetDb.elements.getAspects(targetElementId, ExternalSourceAspect.classFullName);
+    const aspect: ExternalSourceAspect = aspects.filter((esa: any) => esa.kind === ExternalSourceAspect.Kind.Element)[0] as ExternalSourceAspect;
+    assert.exists(aspect);
+    assert.equal(aspect.kind, ExternalSourceAspect.Kind.Element);
+    assert.equal(aspect.scope.id, IModel.rootSubjectId);
+    assert.isUndefined(aspect.checksum);
+    assert.isTrue(Id64.isValidId64(aspect.identifier));
+    const sourceLastMod: string = sourceDb.elements.queryLastModifiedTime(aspect.identifier);
+    assert.equal(aspect.version, sourceLastMod);
+    const sourceElement: Element = sourceDb.elements.getElement(aspect.identifier);
+    assert.exists(sourceElement);
+  }
+
+  function assertTargetRelationship(sourceDb: IModelDb, targetDb: IModelDb, targetRelClassFullName: string, targetRelSourceId: Id64String, targetRelTargetId: Id64String): void {
+    const targetRelationship: Relationship = targetDb.relationships.getInstance(targetRelClassFullName, { sourceId: targetRelSourceId, targetId: targetRelTargetId });
+    assert.exists(targetRelationship);
+    const aspects: ElementAspect[] = targetDb.elements.getAspects(targetRelSourceId, ExternalSourceAspect.classFullName);
+    const aspect: ExternalSourceAspect = aspects.filter((esa: any) => esa.kind === ExternalSourceAspect.Kind.Relationship)[0] as ExternalSourceAspect;
+    assert.exists(aspect);
+    const sourceRelationship: Relationship = sourceDb.relationships.getInstance(ElementRefersToElements.classFullName, aspect.identifier);
+    assert.exists(sourceRelationship);
+    assert.isDefined(aspect.jsonProperties);
+    const json: any = JSON.parse(aspect.jsonProperties!);
+    assert.equal(targetRelationship.id, json.targetRelInstanceId);
+  }
+
+  export function createTeamIModel(outputDir: string, teamName: string, teamOrigin: Point3d, teamColor: ColorDef): SnapshotDb {
+    const teamFile: string = path.join(outputDir, `Team${teamName}.bim`);
+    if (IModelJsFs.existsSync(teamFile)) {
+      IModelJsFs.removeSync(teamFile);
+    }
+    const iModelDb: SnapshotDb = SnapshotDb.createEmpty(teamFile, { rootSubject: { name: teamName }, createClassViews: true });
+    assert.exists(iModelDb);
+    populateTeamIModel(iModelDb, teamName, teamOrigin, teamColor);
+    iModelDb.saveChanges();
+    return iModelDb;
+  }
+
+  export function populateTeamIModel(teamDb: IModelDb, teamName: string, teamOrigin: Point3d, teamColor: ColorDef): void {
+    const contextSubjectId: Id64String = Subject.insert(teamDb, IModel.rootSubjectId, "Context");
+    assert.isTrue(Id64.isValidId64(contextSubjectId));
+    const definitionModelId = DefinitionModel.insert(teamDb, IModel.rootSubjectId, `Definition${teamName}`);
+    assert.isTrue(Id64.isValidId64(definitionModelId));
+    const teamSpatialCategoryId = insertSpatialCategory(teamDb, definitionModelId, `SpatialCategory${teamName}`, teamColor);
+    assert.isTrue(Id64.isValidId64(teamSpatialCategoryId));
+    const sharedSpatialCategoryId = insertSpatialCategory(teamDb, IModel.dictionaryId, "SpatialCategoryShared", ColorDef.white);
+    assert.isTrue(Id64.isValidId64(sharedSpatialCategoryId));
+    const sharedDrawingCategoryId = DrawingCategory.insert(teamDb, IModel.dictionaryId, "DrawingCategoryShared", new SubCategoryAppearance());
+    assert.isTrue(Id64.isValidId64(sharedDrawingCategoryId));
+    const physicalModelId = PhysicalModel.insert(teamDb, IModel.rootSubjectId, `Physical${teamName}`);
+    assert.isTrue(Id64.isValidId64(physicalModelId));
+    // insert PhysicalObject-team1 using team SpatialCategory
+    const physicalObjectProps1: PhysicalElementProps = {
+      classFullName: PhysicalObject.classFullName,
+      model: physicalModelId,
+      category: teamSpatialCategoryId,
+      code: Code.createEmpty(),
+      userLabel: `PhysicalObject${teamName}1`,
+      geom: createBox(Point3d.create(1, 1, 1)),
+      placement: {
+        origin: teamOrigin,
+        angles: YawPitchRollAngles.createDegrees(0, 0, 0),
+      },
+    };
+    const physicalObjectId1: Id64String = teamDb.elements.insertElement(physicalObjectProps1);
+    assert.isTrue(Id64.isValidId64(physicalObjectId1));
+    // insert PhysicalObject2 using "shared" SpatialCategory
+    const physicalObjectProps2: PhysicalElementProps = {
+      classFullName: PhysicalObject.classFullName,
+      model: physicalModelId,
+      category: sharedSpatialCategoryId,
+      code: Code.createEmpty(),
+      userLabel: `PhysicalObject${teamName}2`,
+      geom: createBox(Point3d.create(2, 2, 2)),
+      placement: {
+        origin: teamOrigin,
+        angles: YawPitchRollAngles.createDegrees(0, 0, 0),
+      },
+    };
+    const physicalObjectId2: Id64String = teamDb.elements.insertElement(physicalObjectProps2);
+    assert.isTrue(Id64.isValidId64(physicalObjectId2));
+  }
+
+  export function createSharedIModel(outputDir: string, teamNames: string[]): SnapshotDb {
+    const iModelName: string = `Shared${teamNames.join("")}`;
+    const iModelFile: string = path.join(outputDir, `${iModelName}.bim`);
+    if (IModelJsFs.existsSync(iModelFile)) {
+      IModelJsFs.removeSync(iModelFile);
+    }
+    const iModelDb: SnapshotDb = SnapshotDb.createEmpty(iModelFile, { rootSubject: { name: iModelName } });
+    assert.exists(iModelDb);
+    teamNames.forEach((teamName: string) => {
+      const subjectId: Id64String = Subject.insert(iModelDb, IModel.rootSubjectId, teamName);
+      assert.isTrue(Id64.isValidId64(subjectId));
+    });
+    return iModelDb;
+  }
+
+  export function assertTeamIModelContents(iModelDb: IModelDb, teamName: string): void {
+    const definitionPartitionId: Id64String = queryDefinitionPartitionId(iModelDb, IModel.rootSubjectId, teamName);
+    const teamSpatialCategoryId = querySpatialCategoryId(iModelDb, definitionPartitionId, teamName);
+    const sharedSpatialCategoryId = querySpatialCategoryId(iModelDb, IModel.dictionaryId, "Shared");
+    const physicalPartitionId: Id64String = queryPhysicalPartitionId(iModelDb, IModel.rootSubjectId, teamName);
+    const physicalObjectId1: Id64String = queryPhysicalElementId(iModelDb, physicalPartitionId, teamSpatialCategoryId, `${teamName}1`);
+    const physicalObject1: PhysicalElement = iModelDb.elements.getElement<PhysicalElement>(physicalObjectId1);
+    assert.equal(physicalObject1.code.spec, iModelDb.codeSpecs.getByName(BisCodeSpec.nullCodeSpec).id);
+    assert.equal(physicalObject1.code.scope, IModel.rootSubjectId);
+    assert.isTrue(physicalObject1.code.value === "");
+    assert.equal(physicalObject1.category, teamSpatialCategoryId);
+    const physicalObjectId2: Id64String = queryPhysicalElementId(iModelDb, physicalPartitionId, sharedSpatialCategoryId, `${teamName}2`);
+    const physicalObject2: PhysicalElement = iModelDb.elements.getElement<PhysicalElement>(physicalObjectId2);
+    assert.equal(physicalObject2.category, sharedSpatialCategoryId);
+  }
+
+  export function assertSharedIModelContents(iModelDb: IModelDb, teamNames: string[]): void {
+    const sharedSpatialCategoryId = querySpatialCategoryId(iModelDb, IModel.dictionaryId, "Shared");
+    assert.isTrue(Id64.isValidId64(sharedSpatialCategoryId));
+    const aspects: ExternalSourceAspect[] = iModelDb.elements.getAspects(sharedSpatialCategoryId, ExternalSourceAspect.classFullName) as ExternalSourceAspect[];
+    assert.isAtLeast(teamNames.length, aspects.length, "Should have an ExternalSourceAspect from each source");
+    teamNames.forEach((teamName: string) => {
+      const subjectId: Id64String = querySubjectId(iModelDb, teamName);
+      const definitionPartitionId: Id64String = queryDefinitionPartitionId(iModelDb, subjectId, teamName);
+      const teamSpatialCategoryId = querySpatialCategoryId(iModelDb, definitionPartitionId, teamName);
+      const physicalPartitionId: Id64String = queryPhysicalPartitionId(iModelDb, subjectId, teamName);
+      const physicalObjectId1: Id64String = queryPhysicalElementId(iModelDb, physicalPartitionId, teamSpatialCategoryId, `${teamName}1`);
+      const physicalObject1: PhysicalElement = iModelDb.elements.getElement<PhysicalElement>(physicalObjectId1);
+      assert.equal(physicalObject1.code.spec, iModelDb.codeSpecs.getByName(BisCodeSpec.nullCodeSpec).id);
+      assert.equal(physicalObject1.code.scope, IModel.rootSubjectId);
+      assert.isTrue(physicalObject1.code.value === "");
+      assert.equal(physicalObject1.category, teamSpatialCategoryId);
+      assert.equal(1, iModelDb.elements.getAspects(physicalObjectId1, ExternalSourceAspect.classFullName).length);
+      assert.equal(1, iModelDb.elements.getAspects(teamSpatialCategoryId, ExternalSourceAspect.classFullName).length);
+      const physicalObjectId2: Id64String = queryPhysicalElementId(iModelDb, physicalPartitionId, sharedSpatialCategoryId, `${teamName}2`);
+      const physicalObject2: PhysicalElement = iModelDb.elements.getElement<PhysicalElement>(physicalObjectId2);
+      assert.equal(physicalObject2.category, sharedSpatialCategoryId);
+      assert.equal(1, iModelDb.elements.getAspects(physicalObjectId2, ExternalSourceAspect.classFullName).length);
+    });
+  }
+
+  export function createComponentLibrary(outputDir: string): SnapshotDb {
+    const iModelName: string = "ComponentLibrary";
+    const iModelFile: string = path.join(outputDir, `${iModelName}.bim`);
+    if (IModelJsFs.existsSync(iModelFile)) {
+      IModelJsFs.removeSync(iModelFile);
+    }
+    const iModelDb: SnapshotDb = SnapshotDb.createEmpty(iModelFile, { rootSubject: { name: iModelName }, createClassViews: true });
+    const componentCategoryId = insertSpatialCategory(iModelDb, IModel.dictionaryId, "Components", ColorDef.green);
+    const drawingComponentCategoryId = DrawingCategory.insert(iModelDb, IModel.dictionaryId, "Components", new SubCategoryAppearance());
+    const definitionModelId = DefinitionModel.insert(iModelDb, IModel.rootSubjectId, "Components");
+    // Cylinder component
+    const cylinderTemplateId = TemplateRecipe3d.insert(iModelDb, definitionModelId, "Cylinder");
+    const cylinderTemplateModel = iModelDb.models.getModel<PhysicalModel>(cylinderTemplateId, PhysicalModel);
+    assert.isTrue(cylinderTemplateModel.isTemplate);
+    const cylinderProps: PhysicalElementProps = {
+      classFullName: PhysicalObject.classFullName,
+      model: cylinderTemplateId,
+      category: componentCategoryId,
+      code: Code.createEmpty(),
+      userLabel: "Cylinder",
+      placement: { origin: Point3d.createZero(), angles: { yaw: 0, pitch: 0, roll: 0 } },
+      geom: createCylinder(1),
+    };
+    iModelDb.elements.insertElement(cylinderProps);
+    // Assembly component
+    const assemblyTemplateId = TemplateRecipe3d.insert(iModelDb, definitionModelId, "Assembly");
+    assert.exists(iModelDb.models.getModel<PhysicalModel>(assemblyTemplateId));
+    const assemblyHeadProps: PhysicalElementProps = {
+      classFullName: PhysicalObject.classFullName,
+      model: assemblyTemplateId,
+      category: componentCategoryId,
+      code: Code.createEmpty(),
+      userLabel: "Assembly Head",
+      placement: { origin: Point3d.createZero(), angles: { yaw: 0, pitch: 0, roll: 0 } },
+      geom: createCylinder(1),
+    };
+    const assemblyHeadId: Id64String = iModelDb.elements.insertElement(assemblyHeadProps);
+    const childBoxProps: PhysicalElementProps = {
+      classFullName: PhysicalObject.classFullName,
+      model: assemblyTemplateId,
+      category: componentCategoryId,
+      parent: new ElementOwnsChildElements(assemblyHeadId),
+      code: Code.createEmpty(),
+      userLabel: "Child",
+      placement: { origin: Point3d.create(2, 0, 0), angles: { yaw: 0, pitch: 0, roll: 0 } },
+      geom: createBox(Point3d.create(1, 1, 1)),
+    };
+    iModelDb.elements.insertElement(childBoxProps);
+    // 2d component
+    const drawingGraphicTemplateId = TemplateRecipe2d.insert(iModelDb, definitionModelId, "DrawingGraphic");
+    const drawingGraphicTemplateModel = iModelDb.models.getModel<DrawingModel>(drawingGraphicTemplateId, DrawingModel);
+    assert.isTrue(drawingGraphicTemplateModel.isTemplate);
+    const drawingGraphicProps: GeometricElement2dProps = {
+      classFullName: DrawingGraphic.classFullName,
+      model: drawingGraphicTemplateId,
+      category: drawingComponentCategoryId,
+      code: Code.createEmpty(),
+      userLabel: "DrawingGraphic",
+      placement: { origin: Point2d.createZero(), angle: 0 },
+      geom: createRectangle(Point2d.create(1, 1)),
+    };
+    iModelDb.elements.insertElement(drawingGraphicProps);
+    return iModelDb;
+  }
+
+  export function querySubjectId(iModelDb: IModelDb, subjectCodeValue: string): Id64String {
+    const subjectId: Id64String = iModelDb.elements.queryElementIdByCode(Subject.createCode(iModelDb, IModel.rootSubjectId, subjectCodeValue))!;
+    assert.isTrue(Id64.isValidId64(subjectId));
+    return subjectId;
+  }
+
+  export function queryDefinitionPartitionId(iModelDb: IModelDb, parentSubjectId: Id64String, suffix: string): Id64String {
+    const partitionCode: Code = DefinitionPartition.createCode(iModelDb, parentSubjectId, `Definition${suffix}`);
+    const partitionId: Id64String = iModelDb.elements.queryElementIdByCode(partitionCode)!;
+    assert.isTrue(Id64.isValidId64(partitionId));
+    return partitionId;
+  }
+
+  function querySpatialCategoryId(iModelDb: IModelDb, modelId: Id64String, suffix: string): Id64String {
+    const categoryCode: Code = SpatialCategory.createCode(iModelDb, modelId, `SpatialCategory${suffix}`);
+    const categoryId: Id64String = iModelDb.elements.queryElementIdByCode(categoryCode)!;
+    assert.isTrue(Id64.isValidId64(categoryId));
+    return categoryId;
+  }
+
+  export function queryPhysicalPartitionId(iModelDb: IModelDb, parentSubjectId: Id64String, suffix: string): Id64String {
+    const partitionCode: Code = PhysicalPartition.createCode(iModelDb, parentSubjectId, `Physical${suffix}`);
+    const partitionId: Id64String = iModelDb.elements.queryElementIdByCode(partitionCode)!;
+    assert.isTrue(Id64.isValidId64(partitionId));
+    return partitionId;
+  }
+
+  function queryPhysicalElementId(iModelDb: IModelDb, modelId: Id64String, categoryId: Id64String, suffix: string): Id64String {
+    const elementId: Id64String = queryByUserLabel(iModelDb, `PhysicalObject${suffix}`);
+    assert.isTrue(Id64.isValidId64(elementId));
+    const element: PhysicalElement = iModelDb.elements.getElement<PhysicalElement>(elementId);
+    assert.equal(element.model, modelId);
+    assert.equal(element.category, categoryId);
+    return elementId;
+  }
+
+  export function createConsolidatedIModel(outputDir: string, consolidatedName: string): SnapshotDb {
+    const consolidatedFile: string = path.join(outputDir, `${consolidatedName}.bim`);
+    if (IModelJsFs.existsSync(consolidatedFile)) {
+      IModelJsFs.removeSync(consolidatedFile);
+    }
+    const consolidatedDb: SnapshotDb = SnapshotDb.createEmpty(consolidatedFile, { rootSubject: { name: `${consolidatedName}` } });
+    assert.exists(consolidatedDb);
+    const definitionModelId = DefinitionModel.insert(consolidatedDb, IModel.rootSubjectId, `Definition${consolidatedName}`);
+    assert.isTrue(Id64.isValidId64(definitionModelId));
+    const physicalModelId = PhysicalModel.insert(consolidatedDb, IModel.rootSubjectId, `Physical${consolidatedName}`);
+    assert.isTrue(Id64.isValidId64(physicalModelId));
+    consolidatedDb.saveChanges();
+    return consolidatedDb;
+  }
+
+  export function assertConsolidatedIModelContents(iModelDb: IModelDb, consolidatedName: string): void {
+    // assert what should exist
+    const definitionModelId: Id64String = IModelTransformerUtils.queryDefinitionPartitionId(iModelDb, IModel.rootSubjectId, consolidatedName);
+    assert.isTrue(Id64.isValidId64(definitionModelId));
+    const categoryA: Id64String = querySpatialCategoryId(iModelDb, definitionModelId, "A");
+    const categoryB: Id64String = querySpatialCategoryId(iModelDb, definitionModelId, "B");
+    assert.isTrue(Id64.isValidId64(categoryA));
+    assert.isTrue(Id64.isValidId64(categoryB));
+    const physicalModelId: Id64String = IModelTransformerUtils.queryPhysicalPartitionId(iModelDb, IModel.rootSubjectId, consolidatedName);
+    assert.isTrue(Id64.isValidId64(physicalModelId));
+    queryPhysicalElementId(iModelDb, physicalModelId, categoryA, "A1");
+    queryPhysicalElementId(iModelDb, physicalModelId, categoryB, "B1");
+    // assert what should not exist
+    assert.throws(() => IModelTransformerUtils.querySubjectId(iModelDb, "A"), Error);
+    assert.throws(() => IModelTransformerUtils.querySubjectId(iModelDb, "B"), Error);
+  }
+
+  function insertSpatialCategory(iModelDb: IModelDb, modelId: Id64String, categoryName: string, color: ColorDef): Id64String {
+    const appearance: SubCategoryAppearance.Props = {
+      color: color.toJSON(),
+      transp: 0,
+      invisible: false,
+    };
+    return SpatialCategory.insert(iModelDb, modelId, categoryName, appearance);
+  }
+
+  export function createBoxes(subCategoryIds: Id64String[]): GeometryStreamProps {
+    const length = 1.0;
+    const entryOrigin = Point3d.createZero();
+    const geometryStreamBuilder = new GeometryStreamBuilder();
+    geometryStreamBuilder.appendGeometry(Box.createDgnBox(
+      entryOrigin, Vector3d.unitX(), Vector3d.unitY(), new Point3d(0, 0, length),
+      length, length, length, length, true,
+    )!);
+    for (const subCategoryId of subCategoryIds) {
+      entryOrigin.addInPlace({ x: 1, y: 1, z: 1 });
+      geometryStreamBuilder.appendSubCategoryChange(subCategoryId);
+      geometryStreamBuilder.appendGeometry(Box.createDgnBox(
+        entryOrigin, Vector3d.unitX(), Vector3d.unitY(), new Point3d(0, 0, length),
+        length, length, length, length, true,
+      )!);
+    }
+    return geometryStreamBuilder.geometryStream;
+  }
+
+  export function createBox(size: Point3d, categoryId?: Id64String, subCategoryId?: Id64String, renderMaterialId?: Id64String, geometryPartId?: Id64String): GeometryStreamProps {
+    const geometryStreamBuilder = new GeometryStreamBuilder();
+    if ((undefined !== categoryId) && (undefined !== subCategoryId)) {
+      geometryStreamBuilder.appendSubCategoryChange(subCategoryId);
+      if (undefined !== renderMaterialId) {
+        const geometryParams = new GeometryParams(categoryId, subCategoryId);
+        geometryParams.materialId = renderMaterialId;
+        geometryStreamBuilder.appendGeometryParamsChange(geometryParams);
+      }
+    }
+    geometryStreamBuilder.appendGeometry(Box.createDgnBox(
+      Point3d.createZero(), Vector3d.unitX(), Vector3d.unitY(), new Point3d(0, 0, size.z),
+      size.x, size.y, size.x, size.y, true,
+    )!);
+    if (undefined !== geometryPartId) {
+      geometryStreamBuilder.appendGeometryPart3d(geometryPartId);
+    }
+    return geometryStreamBuilder.geometryStream;
+  }
+
+  function createCylinder(radius: number): GeometryStreamProps {
+    const pointA = Point3d.create(0, 0, 0);
+    const pointB = Point3d.create(0, 0, 2 * radius);
+    const cylinder = Cone.createBaseAndTarget(pointA, pointB, Vector3d.unitX(), Vector3d.unitY(), radius, radius, true);
+    const geometryStreamBuilder = new GeometryStreamBuilder();
+    geometryStreamBuilder.appendGeometry(cylinder);
+    return geometryStreamBuilder.geometryStream;
+  }
+
+  function createRectangle(size: Point2d): GeometryStreamProps {
+    const geometryStreamBuilder = new GeometryStreamBuilder();
+    geometryStreamBuilder.appendGeometry(LineString3d.createPoints([
+      new Point3d(0, 0),
+      new Point3d(size.x, 0),
+      new Point3d(size.x, size.y),
+      new Point3d(0, size.y),
+      new Point3d(0, 0),
+    ]));
+    return geometryStreamBuilder.geometryStream;
+  }
+
+  export function insertTextureElement(iModelDb: IModelDb, modelId: Id64String, textureName: string): Id64String {
+    // This is an encoded png containing a 3x3 square with white in top left pixel, blue in middle pixel, and green in bottom right pixel. The rest of the square is red.
+    const pngData = [137, 80, 78, 71, 13, 10, 26, 10, 0, 0, 0, 13, 73, 72, 68, 82, 0, 0, 0, 3, 0, 0, 0, 3, 8, 2, 0, 0, 0, 217, 74, 34, 232, 0, 0, 0, 1, 115, 82, 71, 66, 0, 174, 206, 28, 233, 0, 0, 0, 4, 103, 65, 77, 65, 0, 0, 177, 143, 11, 252, 97, 5, 0, 0, 0, 9, 112, 72, 89, 115, 0, 0, 14, 195, 0, 0, 14, 195, 1, 199, 111, 168, 100, 0, 0, 0, 24, 73, 68, 65, 84, 24, 87, 99, 248, 15, 4, 12, 12, 64, 4, 198, 64, 46, 132, 5, 162, 254, 51, 0, 0, 195, 90, 10, 246, 127, 175, 154, 145, 0, 0, 0, 0, 73, 69, 78, 68, 174, 66, 96, 130];
+    const textureData = Base64.btoa(String.fromCharCode(...pngData));
+    const textureWidth = 3;
+    const textureHeight = 3;
+    return Texture.insert(iModelDb, modelId, textureName, ImageSourceFormat.Png, textureData, textureWidth, textureHeight, `Description for ${textureName}`, TextureFlags.None);
+  }
+
+  export function queryByUserLabel(iModelDb: IModelDb, userLabel: string): Id64String {
+    return iModelDb.withPreparedStatement(`SELECT ECInstanceId FROM ${Element.classFullName} WHERE UserLabel=:userLabel`, (statement: ECSqlStatement): Id64String => {
+      statement.bindString("userLabel", userLabel);
+      return DbResult.BE_SQLITE_ROW === statement.step() ? statement.getValue(0).getId() : Id64.invalid;
+    });
+  }
+
+  export function insertRepositoryLink(iModelDb: IModelDb, codeValue: string, url: string, format: string): Id64String {
+    const repositoryLinkProps: RepositoryLinkProps = {
+      classFullName: RepositoryLink.classFullName,
+      model: IModel.repositoryModelId,
+      code: LinkElement.createCode(iModelDb, IModel.repositoryModelId, codeValue),
+      url,
+      format,
+    };
+    return iModelDb.elements.insertElement(repositoryLinkProps);
+  }
+
+  export function insertExternalSource(iModelDb: IModelDb, repositoryId: Id64String, userLabel: string): Id64String {
+    const externalSourceProps: ExternalSourceProps = {
+      classFullName: ExternalSource.classFullName,
+      model: IModel.repositoryModelId,
+      code: Code.createEmpty(),
+      userLabel,
+      repository: new ExternalSourceIsInRepository(repositoryId),
+      connectorName: "Connector",
+      connectorVersion: "0.0.1",
+    };
+    return iModelDb.elements.insertElement(externalSourceProps);
+  }
+
+  export function dumpIModelInfo(iModelDb: IModelDb): void {
+    const outputFileName: string = `${iModelDb.pathName}.info.txt`;
+    if (IModelJsFs.existsSync(outputFileName)) {
+      IModelJsFs.removeSync(outputFileName);
+    }
+    IModelJsFs.appendFileSync(outputFileName, `${iModelDb.pathName}\n`);
+    IModelJsFs.appendFileSync(outputFileName, "\n=== CodeSpecs ===\n");
+    iModelDb.withPreparedStatement(`SELECT ECInstanceId,Name FROM BisCore:CodeSpec ORDER BY ECInstanceId`, (statement: ECSqlStatement): void => {
+      while (DbResult.BE_SQLITE_ROW === statement.step()) {
+        const codeSpecId: Id64String = statement.getValue(0).getId();
+        const codeSpecName: string = statement.getValue(1).getString();
+        IModelJsFs.appendFileSync(outputFileName, `${codeSpecId}, ${codeSpecName}\n`);
+      }
+    });
+    IModelJsFs.appendFileSync(outputFileName, "\n=== Schemas ===\n");
+    iModelDb.withPreparedStatement(`SELECT Name FROM ECDbMeta.ECSchemaDef ORDER BY ECInstanceId`, (statement: ECSqlStatement): void => {
+      while (DbResult.BE_SQLITE_ROW === statement.step()) {
+        const schemaName: string = statement.getValue(0).getString();
+        IModelJsFs.appendFileSync(outputFileName, `${schemaName}\n`);
+      }
+    });
+    IModelJsFs.appendFileSync(outputFileName, "\n=== Models ===\n");
+    iModelDb.withPreparedStatement(`SELECT ECInstanceId FROM ${Model.classFullName} ORDER BY ECInstanceId`, (statement: ECSqlStatement): void => {
+      while (DbResult.BE_SQLITE_ROW === statement.step()) {
+        const modelId: Id64String = statement.getValue(0).getId();
+        const model: Model = iModelDb.models.getModel(modelId);
+        IModelJsFs.appendFileSync(outputFileName, `${modelId}, ${model.name}, ${model.parentModel}, ${model.classFullName}\n`);
+      }
+    });
+    IModelJsFs.appendFileSync(outputFileName, "\n=== ViewDefinitions ===\n");
+    iModelDb.withPreparedStatement(`SELECT ECInstanceId FROM ${ViewDefinition.classFullName} ORDER BY ECInstanceId`, (statement: ECSqlStatement): void => {
+      while (DbResult.BE_SQLITE_ROW === statement.step()) {
+        const viewDefinitionId: Id64String = statement.getValue(0).getId();
+        const viewDefinition: ViewDefinition = iModelDb.elements.getElement<ViewDefinition>(viewDefinitionId);
+        IModelJsFs.appendFileSync(outputFileName, `${viewDefinitionId}, ${viewDefinition.code.value}, ${viewDefinition.classFullName}\n`);
+      }
+    });
+    IModelJsFs.appendFileSync(outputFileName, "\n=== Elements ===\n");
+    iModelDb.withPreparedStatement(`SELECT COUNT(*) FROM ${Element.classFullName}`, (statement: ECSqlStatement): void => {
+      if (DbResult.BE_SQLITE_ROW === statement.step()) {
+        const count: number = statement.getValue(0).getInteger();
+        IModelJsFs.appendFileSync(outputFileName, `Count of ${Element.classFullName}=${count}\n`);
+      }
+    });
+    iModelDb.withPreparedStatement(`SELECT COUNT(*) FROM ${PhysicalObject.classFullName}`, (statement: ECSqlStatement): void => {
+      if (DbResult.BE_SQLITE_ROW === statement.step()) {
+        const count: number = statement.getValue(0).getInteger();
+        IModelJsFs.appendFileSync(outputFileName, `Count of ${PhysicalObject.classFullName}=${count}\n`);
+      }
+    });
+    iModelDb.withPreparedStatement(`SELECT COUNT(*) FROM ${GeometryPart.classFullName}`, (statement: ECSqlStatement): void => {
+      if (DbResult.BE_SQLITE_ROW === statement.step()) {
+        const count: number = statement.getValue(0).getInteger();
+        IModelJsFs.appendFileSync(outputFileName, `Count of ${GeometryPart.classFullName}=${count}\n`);
+      }
+    });
+  }
+}
+
+/** Test IModelTransformer that applies a 3d transform to all GeometricElement3d instances. */
+export class IModelTransformer3d extends IModelTransformer {
+  /** The Transform to apply to all GeometricElement3d instances. */
+  private readonly _transform3d: Transform;
+  /** Construct a new IModelTransformer3d */
+  public constructor(sourceDb: IModelDb, targetDb: IModelDb, transform3d: Transform) {
+    super(sourceDb, targetDb);
+    this._transform3d = transform3d;
+  }
+  /** Override transformElement to apply a 3d transform to all GeometricElement3d instances. */
+  protected onTransformElement(sourceElement: Element): ElementProps {
+    const targetElementProps: ElementProps = super.onTransformElement(sourceElement);
+    if (sourceElement instanceof GeometricElement3d) { // can check the sourceElement since this IModelTransformer does not remap classes
+      const placement = Placement3d.fromJSON((targetElementProps as GeometricElement3dProps).placement);
+      if (placement.isValid) {
+        placement.multiplyTransform(this._transform3d);
+        (targetElementProps as GeometricElement3dProps).placement = placement;
+      }
+    }
+    return targetElementProps;
+  }
+}
+
+/** Test IModelTransformer that consolidates all PhysicalModels into one. */
+export class PhysicalModelConsolidator extends IModelTransformer {
+  /** Remap all source PhysicalModels to this one. */
+  private readonly _targetModelId: Id64String;
+  /** Construct a new PhysicalModelConsolidator */
+  public constructor(sourceDb: IModelDb, targetDb: IModelDb, targetModelId: Id64String) {
+    super(sourceDb, targetDb);
+    this._targetModelId = targetModelId;
+    this.importer.doNotUpdateElementIds.add(targetModelId);
+  }
+  /** Override shouldExportElement to remap PhysicalPartition instances. */
+  protected shouldExportElement(sourceElement: Element): boolean {
+    if (sourceElement instanceof PhysicalPartition) {
+      this.context.remapElement(sourceElement.id, this._targetModelId);
+      // NOTE: must allow export to continue so the PhysicalModel sub-modeling the PhysicalPartition is processed
+    }
+    return super.shouldExportElement(sourceElement);
+  }
+}
+
+/** Test IModelTransformer that uses a SpatialViewDefinition to filter the iModel contents. */
+export class FilterByViewTransformer extends IModelTransformer {
+  private readonly _exportViewDefinitionId: Id64String;
+  private readonly _exportModelSelectorId: Id64String;
+  private readonly _exportCategorySelectorId: Id64String;
+  private readonly _exportDisplayStyleId: Id64String;
+  private readonly _exportModelIds: Id64Set;
+  public constructor(sourceDb: IModelDb, targetDb: IModelDb, exportViewDefinitionId: Id64String) {
+    super(sourceDb, targetDb);
+    this._exportViewDefinitionId = exportViewDefinitionId;
+    const exportViewDefinition = sourceDb.elements.getElement<SpatialViewDefinition>(exportViewDefinitionId, SpatialViewDefinition);
+    this._exportCategorySelectorId = exportViewDefinition.categorySelectorId;
+    this._exportModelSelectorId = exportViewDefinition.modelSelectorId;
+    this._exportDisplayStyleId = exportViewDefinition.displayStyleId;
+    const exportCategorySelector = sourceDb.elements.getElement<CategorySelector>(exportViewDefinition.categorySelectorId, CategorySelector);
+    this.excludeCategories(Id64.toIdSet(exportCategorySelector.categories));
+    const exportModelSelector = sourceDb.elements.getElement<ModelSelector>(exportViewDefinition.modelSelectorId, ModelSelector);
+    this._exportModelIds = Id64.toIdSet(exportModelSelector.models);
+  }
+  /** Excludes categories not referenced by the export view's CategorySelector */
+  private excludeCategories(exportCategoryIds: Id64Set): void {
+    const sql = `SELECT ECInstanceId FROM ${SpatialCategory.classFullName}`;
+    this.sourceDb.withPreparedStatement(sql, (statement: ECSqlStatement): void => {
+      while (DbResult.BE_SQLITE_ROW === statement.step()) {
+        const categoryId = statement.getValue(0).getId();
+        if (!exportCategoryIds.has(categoryId)) {
+          this.exporter.excludeElementCategory(categoryId);
+        }
+      }
+    });
+  }
+  /** Override of IModelTransformer.shouldExportElement that excludes other ViewDefinition-related elements that are not associated with the *export* ViewDefinition. */
+  protected shouldExportElement(sourceElement: Element): boolean {
+    if (sourceElement instanceof PhysicalPartition) {
+      return this._exportModelIds.has(sourceElement.id);
+    } else if (sourceElement instanceof SpatialViewDefinition) {
+      return sourceElement.id === this._exportViewDefinitionId;
+    } else if (sourceElement instanceof CategorySelector) {
+      return sourceElement.id === this._exportCategorySelectorId;
+    } else if (sourceElement instanceof ModelSelector) {
+      return sourceElement.id === this._exportModelSelectorId;
+    } else if (sourceElement instanceof DisplayStyle3d) {
+      return sourceElement.id === this._exportDisplayStyleId;
+    }
+    return super.shouldExportElement(sourceElement);
+  }
+}
+
+/** Specialization of IModelTransformer for testing */
+export class TestIModelTransformer extends IModelTransformer {
+  public constructor(source: IModelDb | IModelExporter, target: IModelDb | IModelImporter) {
+    super(source, target);
+    this.initExclusions();
+    this.initCodeSpecRemapping();
+    this.initCategoryRemapping();
+    this.initClassRemapping();
+    this.initSubCategoryFilters();
+  }
+
+  /** Initialize some sample exclusion rules for testing */
+  private initExclusions(): void {
+    this.exporter.excludeCodeSpec("ExtraCodeSpec");
+    this.exporter.excludeElementClass(AuxCoordSystem.classFullName); // want to exclude AuxCoordSystem2d/3d
+    this.exporter.excludeElement(this.sourceDb.elements.queryElementIdByCode(Subject.createCode(this.sourceDb, IModel.rootSubjectId, "Only in Source"))!);
+    this.exporter.excludeRelationshipClass("TestTransformerSource:SourceRelToExclude");
+    this.exporter.excludeElementAspectClass("TestTransformerSource:SourceUniqueAspectToExclude");
+    this.exporter.excludeElementAspectClass("TestTransformerSource:SourceMultiAspectToExclude");
+  }
+
+  /** Initialize some CodeSpec remapping rules for testing */
+  private initCodeSpecRemapping(): void {
+    this.context.remapCodeSpec("SourceCodeSpec", "TargetCodeSpec");
+  }
+
+  /** Initialize some category remapping rules for testing */
+  private initCategoryRemapping(): void {
+    const subjectId = this.sourceDb.elements.queryElementIdByCode(Subject.createCode(this.sourceDb, IModel.rootSubjectId, "Subject"))!;
+    const definitionModelId = this.sourceDb.elements.queryElementIdByCode(InformationPartitionElement.createCode(this.sourceDb, subjectId, "Definition"))!;
+    const sourceCategoryId = this.sourceDb.elements.queryElementIdByCode(SpatialCategory.createCode(this.sourceDb, definitionModelId, "SourcePhysicalCategory"))!;
+    const targetCategoryId = this.targetDb.elements.queryElementIdByCode(SpatialCategory.createCode(this.targetDb, IModel.dictionaryId, "TargetPhysicalCategory"))!;
+    assert.isTrue(Id64.isValidId64(subjectId) && Id64.isValidId64(definitionModelId) && Id64.isValidId64(sourceCategoryId) && Id64.isValidId64(targetCategoryId));
+    this.context.remapElement(sourceCategoryId, targetCategoryId);
+    this.exporter.excludeElement(sourceCategoryId); // Don't process a specifically remapped element
+  }
+
+  /** Initialize some class remapping rules for testing */
+  private initClassRemapping(): void {
+    this.context.remapElementClass("TestTransformerSource:SourcePhysicalElement", "TestTransformerTarget:TargetPhysicalElement");
+    this.context.remapElementClass("TestTransformerSource:SourcePhysicalElementUsesCommonDefinition", "TestTransformerTarget:TargetPhysicalElementUsesCommonDefinition");
+    this.context.remapElementClass("TestTransformerSource:SourceInformationRecord", "TestTransformerTarget:TargetInformationRecord");
+  }
+
+  /** */
+  private initSubCategoryFilters(): void {
+    assert.isFalse(this.context.hasSubCategoryFilter);
+    const sql = `SELECT ECInstanceId FROM ${SubCategory.classFullName} WHERE CodeValue=:codeValue`;
+    this.sourceDb.withPreparedStatement(sql, (statement: ECSqlStatement): void => {
+      statement.bindString("codeValue", "FilteredSubCategory");
+      while (DbResult.BE_SQLITE_ROW === statement.step()) {
+        const subCategoryId = statement.getValue(0).getId();
+        assert.isFalse(this.context.isSubCategoryFiltered(subCategoryId));
+        this.context.filterSubCategory(subCategoryId);
+        this.exporter.excludeElement(subCategoryId);
+        assert.isTrue(this.context.isSubCategoryFiltered(subCategoryId));
+      }
+    });
+    assert.isTrue(this.context.hasSubCategoryFilter);
+  }
+
+  /** Override shouldExportElement to exclude all elements from the Functional schema. */
+  public shouldExportElement(sourceElement: Element): boolean {
+    return sourceElement.classFullName.startsWith(FunctionalSchema.schemaName) ? false : super.shouldExportElement(sourceElement);
+  }
+
+  /** Override transformElement to make sure that all target Elements have a FederationGuid */
+  protected onTransformElement(sourceElement: Element): ElementProps {
+    const targetElementProps: any = super.onTransformElement(sourceElement);
+    if (!targetElementProps.federationGuid) {
+      targetElementProps.federationGuid = Guid.createValue();
+    }
+    if ("TestTransformerSource:SourcePhysicalElement" === sourceElement.classFullName) {
+      targetElementProps.targetString = sourceElement.asAny.sourceString;
+      targetElementProps.targetDouble = sourceElement.asAny.sourceDouble;
+      targetElementProps.targetBinary = sourceElement.asAny.sourceBinary;
+      targetElementProps.targetNavigation = {
+        id: this.context.findTargetElementId(sourceElement.asAny.sourceNavigation.id),
+        relClassName: "TestTransformerTarget:TargetPhysicalElementUsesTargetDefinition",
+      };
+    } else if ("TestTransformerSource:SourceInformationRecord" === sourceElement.classFullName) {
+      targetElementProps.targetString = sourceElement.asAny.sourceString;
+    }
+    return targetElementProps;
+  }
+
+  /** Override transformElementAspect to remap Source*Aspect --> Target*Aspect */
+  protected onTransformElementAspect(sourceElementAspect: ElementAspect, targetElementId: Id64String): ElementAspectProps {
+    const targetElementAspectProps: any = super.onTransformElementAspect(sourceElementAspect, targetElementId);
+    if ("TestTransformerSource:SourceUniqueAspect" === sourceElementAspect.classFullName) {
+      targetElementAspectProps.classFullName = "TestTransformerTarget:TargetUniqueAspect";
+      targetElementAspectProps.targetDouble = targetElementAspectProps.sourceDouble;
+      targetElementAspectProps.sourceDouble = undefined;
+      targetElementAspectProps.targetString = targetElementAspectProps.sourceString;
+      targetElementAspectProps.sourceString = undefined;
+      targetElementAspectProps.targetLong = targetElementAspectProps.sourceLong; // Id64 value was already remapped by super.transformElementAspect()
+      targetElementAspectProps.sourceLong = undefined;
+      targetElementAspectProps.targetGuid = targetElementAspectProps.sourceGuid;
+      targetElementAspectProps.sourceGuid = undefined;
+    } else if ("TestTransformerSource:SourceMultiAspect" === sourceElementAspect.classFullName) {
+      targetElementAspectProps.classFullName = "TestTransformerTarget:TargetMultiAspect";
+      targetElementAspectProps.targetDouble = targetElementAspectProps.sourceDouble;
+      targetElementAspectProps.sourceDouble = undefined;
+      targetElementAspectProps.targetString = targetElementAspectProps.sourceString;
+      targetElementAspectProps.sourceString = undefined;
+      targetElementAspectProps.targetLong = targetElementAspectProps.sourceLong; // Id64 value was already remapped by super.transformElementAspect()
+      targetElementAspectProps.sourceLong = undefined;
+      targetElementAspectProps.targetGuid = targetElementAspectProps.sourceGuid;
+      targetElementAspectProps.sourceGuid = undefined;
+    }
+    return targetElementAspectProps;
+  }
+
+  /** Override transformRelationship to remap SourceRelWithProps --> TargetRelWithProps */
+  protected onTransformRelationship(sourceRelationship: Relationship): RelationshipProps {
+    const targetRelationshipProps: any = super.onTransformRelationship(sourceRelationship);
+    if ("TestTransformerSource:SourceRelWithProps" === sourceRelationship.classFullName) {
+      targetRelationshipProps.classFullName = "TestTransformerTarget:TargetRelWithProps";
+      targetRelationshipProps.targetString = targetRelationshipProps.sourceString;
+      targetRelationshipProps.sourceString = undefined;
+      targetRelationshipProps.targetDouble = targetRelationshipProps.sourceDouble;
+      targetRelationshipProps.sourceDouble = undefined;
+      targetRelationshipProps.targetLong = targetRelationshipProps.sourceLong; // Id64 value was already remapped by super.transformRelationship()
+      targetRelationshipProps.sourceLong = undefined;
+      targetRelationshipProps.targetGuid = targetRelationshipProps.sourceGuid;
+      targetRelationshipProps.sourceGuid = undefined;
+    }
+    return targetRelationshipProps;
+  }
+}
+
+/** Specialization of IModelImporter that counts the number of times each callback is called. */
+export class CountingIModelImporter extends IModelImporter {
+  public numModelsInserted: number = 0;
+  public numModelsUpdated: number = 0;
+  public numElementsInserted: number = 0;
+  public numElementsUpdated: number = 0;
+  public numElementsDeleted: number = 0;
+  public numElementAspectsInserted: number = 0;
+  public numElementAspectsUpdated: number = 0;
+  public numRelationshipsInserted: number = 0;
+  public numRelationshipsUpdated: number = 0;
+  public numRelationshipsDeleted: number = 0;
+  public constructor(targetDb: IModelDb) {
+    super(targetDb);
+  }
+  protected onInsertModel(modelProps: ModelProps): Id64String {
+    this.numModelsInserted++;
+    return super.onInsertModel(modelProps);
+  }
+  protected onUpdateModel(modelProps: ModelProps): void {
+    this.numModelsUpdated++;
+    super.onUpdateModel(modelProps);
+  }
+  protected onInsertElement(elementProps: ElementProps): Id64String {
+    this.numElementsInserted++;
+    return super.onInsertElement(elementProps);
+  }
+  protected onUpdateElement(elementProps: ElementProps): void {
+    this.numElementsUpdated++;
+    super.onUpdateElement(elementProps);
+  }
+  protected onDeleteElement(elementId: Id64String): void {
+    this.numElementsDeleted++;
+    super.onDeleteElement(elementId);
+  }
+  protected onInsertElementAspect(aspectProps: ElementAspectProps): void {
+    this.numElementAspectsInserted++;
+    super.onInsertElementAspect(aspectProps);
+  }
+  protected onUpdateElementAspect(aspectProps: ElementAspectProps): void {
+    this.numElementAspectsUpdated++;
+    super.onUpdateElementAspect(aspectProps);
+  }
+  protected onInsertRelationship(relationshipProps: RelationshipProps): Id64String {
+    this.numRelationshipsInserted++;
+    return super.onInsertRelationship(relationshipProps);
+  }
+  protected onUpdateRelationship(relationshipProps: RelationshipProps): void {
+    this.numRelationshipsUpdated++;
+    super.onUpdateRelationship(relationshipProps);
+  }
+  protected onDeleteRelationship(relationshipProps: RelationshipProps): void {
+    this.numRelationshipsDeleted++;
+    super.onDeleteRelationship(relationshipProps);
+  }
+}
+
+/** Specialization of IModelImporter that creates an InformationRecordElement for each PhysicalElement that it imports. */
+export class RecordingIModelImporter extends CountingIModelImporter {
+  public constructor(targetDb: IModelDb) {
+    super(targetDb);
+  }
+  protected onInsertModel(modelProps: ModelProps): Id64String {
+    const modelId: Id64String = super.onInsertModel(modelProps);
+    const model: Model = this.targetDb.models.getModel(modelId);
+    if (model instanceof PhysicalModel) {
+      const modeledElement: Element = this.targetDb.elements.getElement(model.modeledElement.id);
+      if (modeledElement instanceof PhysicalPartition) {
+        const parentSubjectId: Id64String = modeledElement.parent!.id; // InformationPartitionElements are always parented to Subjects
+        const recordPartitionId: Id64String = InformationRecordModel.insert(this.targetDb, parentSubjectId, `Records for ${model.name}`);
+        this.targetDb.relationships.insertInstance({
+          classFullName: "TestTransformerTarget:PhysicalPartitionIsTrackedByRecords",
+          sourceId: modeledElement.id,
+          targetId: recordPartitionId,
+        });
+      }
+    }
+    return modelId;
+  }
+  protected onInsertElement(elementProps: ElementProps): Id64String {
+    const elementId: Id64String = super.onInsertElement(elementProps);
+    const element: Element = this.targetDb.elements.getElement(elementId);
+    if (element instanceof PhysicalElement) {
+      const recordPartitionId: Id64String = this.getRecordPartitionId(element.model);
+      if (Id64.isValidId64(recordPartitionId)) {
+        this.insertAuditRecord("Insert", recordPartitionId, element);
+      }
+    }
+    return elementId;
+  }
+  protected onUpdateElement(elementProps: ElementProps): void {
+    super.onUpdateElement(elementProps);
+    const element: Element = this.targetDb.elements.getElement(elementProps.id!);
+    if (element instanceof PhysicalElement) {
+      const recordPartitionId: Id64String = this.getRecordPartitionId(element.model);
+      if (Id64.isValidId64(recordPartitionId)) {
+        this.insertAuditRecord("Update", recordPartitionId, element);
+      }
+    }
+  }
+  protected onDeleteElement(elementId: Id64String): void {
+    const element: Element = this.targetDb.elements.getElement(elementId);
+    if (element instanceof PhysicalElement) {
+      const recordPartitionId: Id64String = this.getRecordPartitionId(element.model);
+      if (Id64.isValidId64(recordPartitionId)) {
+        this.insertAuditRecord("Delete", recordPartitionId, element);
+      }
+    }
+    super.onDeleteElement(elementId); // delete element after AuditRecord is inserted
+  }
+  private getRecordPartitionId(physicalPartitionId: Id64String): Id64String {
+    const sql = "SELECT TargetECInstanceId FROM TestTransformerTarget:PhysicalPartitionIsTrackedByRecords WHERE SourceECInstanceId=:physicalPartitionId";
+    return this.targetDb.withPreparedStatement(sql, (statement: ECSqlStatement): Id64String => {
+      statement.bindId("physicalPartitionId", physicalPartitionId);
+      return DbResult.BE_SQLITE_ROW === statement.step() ? statement.getValue(0).getId() : Id64.invalid;
+    });
+  }
+  private insertAuditRecord(operation: string, recordPartitionId: Id64String, physicalElement: PhysicalElement): Id64String {
+    const auditRecord: any = {
+      classFullName: "TestTransformerTarget:AuditRecord",
+      model: recordPartitionId,
+      code: Code.createEmpty(),
+      userLabel: `${operation} of ${physicalElement.getDisplayLabel()} at ${new Date()}`,
+      operation,
+      physicalElement: { id: physicalElement.id },
+    };
+    return this.targetDb.elements.insertElement(auditRecord);
+  }
+}
+
+/** Specialization of IModelExport that exports to an output text file. */
+export class IModelToTextFileExporter extends IModelExportHandler {
+  public outputFileName: string;
+  public exporter: IModelExporter;
+  private _shouldIndent: boolean = true;
+  private _firstFont: boolean = true;
+  private _firstRelationship: boolean = true;
+  public constructor(sourceDb: IModelDb, outputFileName: string) {
+    super();
+    this.outputFileName = outputFileName;
+    this.exporter = new IModelExporter(sourceDb);
+    this.exporter.registerHandler(this);
+    this.exporter.wantGeometry = false;
+  }
+  public async export(): Promise<void> {
+    this._shouldIndent = true;
+    await this.exporter.exportSchemas();
+    this.writeSeparator();
+    await this.exporter.exportAll();
+  }
+  public async exportChanges(requestContext: AuthorizedClientRequestContext, startChangeSetId?: string): Promise<void> {
+    this._shouldIndent = false;
+    return this.exporter.exportChanges(requestContext, startChangeSetId);
+  }
+  private writeLine(line: string, indentLevel: number = 0): void {
+    if (this._shouldIndent) {
+      for (let i = 0; i < indentLevel; i++) {
+        IModelJsFs.appendFileSync(this.outputFileName, "  ");
+      }
+    }
+    IModelJsFs.appendFileSync(this.outputFileName, line);
+    IModelJsFs.appendFileSync(this.outputFileName, "\n");
+  }
+  private writeSeparator(): void {
+    this.writeLine("--------------------------------");
+  }
+  private formatOperationName(isUpdate: boolean | undefined): string {
+    if (undefined === isUpdate) return "";
+    return isUpdate ? ", UPDATE" : ", INSERT";
+  }
+  private getIndentLevelForElement(element: Element): number {
+    if (!this._shouldIndent) {
+      return 0;
+    }
+    if ((undefined !== element.parent) && (Id64.isValidId64(element.parent.id))) {
+      const parentElement: Element = this.exporter.sourceDb.elements.getElement(element.parent.id);
+      return 1 + this.getIndentLevelForElement(parentElement);
+    }
+    return 1;
+  }
+  private getIndentLevelForElementAspect(aspect: ElementAspect): number {
+    if (!this._shouldIndent) {
+      return 0;
+    }
+    const element: Element = this.exporter.sourceDb.elements.getElement(aspect.element.id);
+    return 1 + this.getIndentLevelForElement(element);
+  }
+  protected onExportSchema(schema: Schema): void {
+    this.writeLine(`[Schema] ${schema.name}`);
+    super.onExportSchema(schema);
+  }
+  protected onExportCodeSpec(codeSpec: CodeSpec, isUpdate: boolean | undefined): void {
+    this.writeLine(`[CodeSpec] ${codeSpec.id}, ${codeSpec.name}${this.formatOperationName(isUpdate)}`);
+    super.onExportCodeSpec(codeSpec, isUpdate);
+  }
+  protected onExportFont(font: FontProps, isUpdate: boolean | undefined): void {
+    if (this._firstFont) {
+      this.writeSeparator();
+      this._firstFont = false;
+    }
+    this.writeLine(`[Font] ${font.id}, ${font.name}`);
+    super.onExportFont(font, isUpdate);
+  }
+  protected onExportModel(model: Model, isUpdate: boolean | undefined): void {
+    this.writeSeparator();
+    this.writeLine(`[Model] ${model.classFullName}, ${model.id}, ${model.name}${this.formatOperationName(isUpdate)}`);
+    super.onExportModel(model, isUpdate);
+  }
+  protected onExportElement(element: Element, isUpdate: boolean | undefined): void {
+    const indentLevel: number = this.getIndentLevelForElement(element);
+    this.writeLine(`[Element] ${element.classFullName}, ${element.id}, ${element.getDisplayLabel()}${this.formatOperationName(isUpdate)}`, indentLevel);
+    super.onExportElement(element, isUpdate);
+  }
+  protected onDeleteElement(elementId: Id64String): void {
+    this.writeLine(`[Element] ${elementId}, DELETE`);
+    super.onDeleteElement(elementId);
+  }
+  protected onExportElementUniqueAspect(aspect: ElementUniqueAspect, isUpdate: boolean | undefined): void {
+    const indentLevel: number = this.getIndentLevelForElementAspect(aspect);
+    this.writeLine(`[Aspect] ${aspect.classFullName}, ${aspect.id}${this.formatOperationName(isUpdate)}`, indentLevel);
+    super.onExportElementUniqueAspect(aspect, isUpdate);
+  }
+  protected onExportElementMultiAspects(aspects: ElementMultiAspect[]): void {
+    const indentLevel: number = this.getIndentLevelForElementAspect(aspects[0]);
+    for (const aspect of aspects) {
+      this.writeLine(`[Aspect] ${aspect.classFullName}, ${aspect.id}`, indentLevel);
+    }
+    super.onExportElementMultiAspects(aspects);
+  }
+  protected onExportRelationship(relationship: Relationship, isUpdate: boolean | undefined): void {
+    if (this._firstRelationship) {
+      this.writeSeparator();
+      this._firstRelationship = false;
+    }
+    this.writeLine(`[Relationship] ${relationship.classFullName}, ${relationship.id}${this.formatOperationName(isUpdate)}`);
+    super.onExportRelationship(relationship, isUpdate);
+  }
+  protected onDeleteRelationship(relInstanceId: Id64String): void {
+    this.writeLine(`[Relationship] ${relInstanceId}, DELETE`);
+    super.onDeleteRelationship(relInstanceId);
+  }
+}
+
+/** Specialization of IModelExport that counts occurrences of classes. */
+export class ClassCounter extends IModelExportHandler {
+  public outputFileName: string;
+  public exporter: IModelExporter;
+  private _modelClassCounts: Map<string, number> = new Map<string, number>();
+  private _elementClassCounts: Map<string, number> = new Map<string, number>();
+  private _aspectClassCounts: Map<string, number> = new Map<string, number>();
+  private _relationshipClassCounts: Map<string, number> = new Map<string, number>();
+  public constructor(sourceDb: IModelDb, outputFileName: string) {
+    super();
+    this.outputFileName = outputFileName;
+    this.exporter = new IModelExporter(sourceDb);
+    this.exporter.registerHandler(this);
+    this.exporter.wantGeometry = false;
+  }
+  public async count(): Promise<void> {
+    await this.exporter.exportAll();
+    this.outputAllClassCounts();
+  }
+  private incrementClassCount(map: Map<string, number>, classFullName: string): void {
+    const count: number | undefined = map.get(classFullName);
+    if (undefined === count) {
+      map.set(classFullName, 1);
+    } else {
+      map.set(classFullName, 1 + count);
+    }
+  }
+  private sortClassCounts(map: Map<string, number>): any[] {
+    return Array.from(map).sort((a: [string, number], b: [string, number]): number => {
+      if (a[1] === b[1]) {
+        return a[0] > b[0] ? 1 : -1;
+      } else {
+        return a[1] > b[1] ? -1 : 1;
+      }
+    });
+  }
+  private outputAllClassCounts(): void {
+    this.outputClassCounts("Model", this.sortClassCounts(this._modelClassCounts));
+    this.outputClassCounts("Element", this.sortClassCounts(this._elementClassCounts));
+    this.outputClassCounts("ElementAspect", this.sortClassCounts(this._aspectClassCounts));
+    this.outputClassCounts("Relationship", this.sortClassCounts(this._relationshipClassCounts));
+  }
+  private outputClassCounts(title: string, classCounts: Array<[string, number]>): void {
+    IModelJsFs.appendFileSync(this.outputFileName, `=== ${title} Class Counts ===\n`);
+    classCounts.forEach((value: [string, number]) => {
+      IModelJsFs.appendFileSync(this.outputFileName, `${value[1]}, ${value[0]}\n`);
+    });
+    IModelJsFs.appendFileSync(this.outputFileName, `\n`);
+  }
+  protected onExportModel(model: Model, isUpdate: boolean | undefined): void {
+    this.incrementClassCount(this._modelClassCounts, model.classFullName);
+    super.onExportModel(model, isUpdate);
+  }
+  protected onExportElement(element: Element, isUpdate: boolean | undefined): void {
+    this.incrementClassCount(this._elementClassCounts, element.classFullName);
+    super.onExportElement(element, isUpdate);
+  }
+  protected onExportElementUniqueAspect(aspect: ElementUniqueAspect, isUpdate: boolean | undefined): void {
+    this.incrementClassCount(this._aspectClassCounts, aspect.classFullName);
+    super.onExportElementUniqueAspect(aspect, isUpdate);
+  }
+  protected onExportElementMultiAspects(aspects: ElementMultiAspect[]): void {
+    for (const aspect of aspects) {
+      this.incrementClassCount(this._aspectClassCounts, aspect.classFullName);
+    }
+    super.onExportElementMultiAspects(aspects);
+  }
+  protected onExportRelationship(relationship: Relationship, isUpdate: boolean | undefined): void {
+    this.incrementClassCount(this._relationshipClassCounts, relationship.classFullName);
+    super.onExportRelationship(relationship, isUpdate);
+  }
+}