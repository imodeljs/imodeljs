/*---------------------------------------------------------------------------------------------
* Copyright (c) Bentley Systems, Incorporated. All rights reserved.
* See LICENSE.md in the project root for license terms and full copyright notice.
*--------------------------------------------------------------------------------------------*/
import { assert, expect } from "chai";
import * as path from "path";
import * as sinon from "sinon";
import { DbResult, Id64, Id64String, Logger, LogLevel } from "@bentley/bentleyjs-core";
import { Point3d, Range3d, StandardViewIndex, Transform, YawPitchRollAngles } from "@bentley/geometry-core";
import {
  AxisAlignedBox3d, Code, CodeSpec, CodeScopeSpec, ColorDef, CreateIModelProps, DefinitionElementProps, ExternalSourceAspectProps, IModel, IModelError, PhysicalElementProps, Placement3d,
} from "@bentley/imodeljs-common";
import {
  BackendLoggerCategory, BackendRequestContext, CategorySelector, DisplayStyle3d, DocumentListModel, Drawing, DrawingCategory, DrawingGraphic, DrawingModel, ECSqlStatement, Element, ElementMultiAspect,
  ElementOwnsExternalSourceAspects, ElementRefersToElements, ElementUniqueAspect, ExternalSourceAspect, GenericPhysicalMaterial, IModelCloneContext, IModelDb, IModelExporter,
  IModelExportHandler, IModelJsFs, IModelSchemaLoader, IModelTransformer, InformationRecordModel, InformationRecordPartition, LinkElement, Model, ModelSelector,
  OrthographicViewDefinition, PhysicalModel, PhysicalObject, PhysicalPartition, PhysicalType, Relationship, RepositoryLink, SnapshotDb,
  SpatialCategory, Subject,
} from "../../imodeljs-backend";
import { IModelTestUtils } from "../IModelTestUtils";
import {
  ClassCounter, FilterByViewTransformer, IModelToTextFileExporter, IModelTransformer3d, IModelTransformerUtils, PhysicalModelConsolidator,
  RecordingIModelImporter, TestIModelTransformer,
} from "../IModelTransformerUtils";
import { KnownTestLocations } from "../KnownTestLocations";

describe("IModelTransformer", () => {
  const outputDir: string = path.join(KnownTestLocations.outputDir, "IModelTransformer");

  before(async () => {
    if (!IModelJsFs.existsSync(KnownTestLocations.outputDir)) {
      IModelJsFs.mkdirSync(KnownTestLocations.outputDir);
    }
    if (!IModelJsFs.existsSync(outputDir)) {
      IModelJsFs.mkdirSync(outputDir);
    }
    // initialize logging
    if (false) {
      Logger.initializeToConsole();
      Logger.setLevelDefault(LogLevel.Error);
      Logger.setLevel(BackendLoggerCategory.IModelExporter, LogLevel.Trace);
      Logger.setLevel(BackendLoggerCategory.IModelImporter, LogLevel.Trace);
      Logger.setLevel(BackendLoggerCategory.IModelTransformer, LogLevel.Trace);
    }
  });

  it("should transform changes from source to target", async () => {
    // Source IModelDb
    const sourceDbFile: string = IModelTestUtils.prepareOutputFile("IModelTransformer", "TestIModelTransformer-Source.bim");
    const sourceDb = SnapshotDb.createEmpty(sourceDbFile, { rootSubject: { name: "TestIModelTransformer-Source" } });
    await IModelTransformerUtils.prepareSourceDb(sourceDb);
    IModelTransformerUtils.populateSourceDb(sourceDb);
    sourceDb.saveChanges();
    // Target IModelDb
    const targetDbFile: string = IModelTestUtils.prepareOutputFile("IModelTransformer", "TestIModelTransformer-Target.bim");
    const targetDb = SnapshotDb.createEmpty(targetDbFile, { rootSubject: { name: "TestIModelTransformer-Target" } });
    await IModelTransformerUtils.prepareTargetDb(targetDb);
    targetDb.saveChanges();

    const numSourceUniqueAspects: number = count(sourceDb, ElementUniqueAspect.classFullName);
    const numSourceMultiAspects: number = count(sourceDb, ElementMultiAspect.classFullName);
    const numSourceRelationships: number = count(sourceDb, ElementRefersToElements.classFullName);
    assert.isAtLeast(numSourceUniqueAspects, 1);
    assert.isAtLeast(numSourceMultiAspects, 1);
    assert.isAtLeast(numSourceRelationships, 1);

    if (true) { // initial import
      Logger.logInfo(BackendLoggerCategory.IModelTransformer, "==============");
      Logger.logInfo(BackendLoggerCategory.IModelTransformer, "Initial Import");
      Logger.logInfo(BackendLoggerCategory.IModelTransformer, "==============");
      const targetImporter = new RecordingIModelImporter(targetDb);
      const transformer = new TestIModelTransformer(sourceDb, targetImporter);
      assert.isTrue(transformer.context.isBetweenIModels);
      await transformer.processAll();
      assert.isAtLeast(targetImporter.numModelsInserted, 1);
      assert.equal(targetImporter.numModelsUpdated, 0);
      assert.isAtLeast(targetImporter.numElementsInserted, 1);
      assert.isAtLeast(targetImporter.numElementsUpdated, 1);
      assert.equal(targetImporter.numElementsDeleted, 0);
      assert.isAtLeast(targetImporter.numElementAspectsInserted, 1);
      assert.equal(targetImporter.numElementAspectsUpdated, 0);
      assert.isAtLeast(targetImporter.numRelationshipsInserted, 1);
      assert.equal(targetImporter.numRelationshipsUpdated, 0);
      assert.isAtLeast(count(targetDb, ElementRefersToElements.classFullName), 1);
      assert.isAtLeast(count(targetDb, InformationRecordPartition.classFullName), 1);
      assert.isAtLeast(count(targetDb, InformationRecordModel.classFullName), 1);
      assert.isAtLeast(count(targetDb, "TestTransformerTarget:PhysicalPartitionIsTrackedByRecords"), 1);
      assert.isAtLeast(count(targetDb, "TestTransformerTarget:AuditRecord"), 1);
      assert.equal(3, count(targetDb, "TestTransformerTarget:TargetInformationRecord"));
      targetDb.saveChanges();
      IModelTransformerUtils.assertTargetDbContents(sourceDb, targetDb);
      transformer.context.dump(`${targetDbFile}.context.txt`);
      transformer.dispose();
    }

    const numTargetElements: number = count(targetDb, Element.classFullName);
    const numTargetUniqueAspects: number = count(targetDb, ElementUniqueAspect.classFullName);
    const numTargetMultiAspects: number = count(targetDb, ElementMultiAspect.classFullName);
    const numTargetExternalSourceAspects: number = count(targetDb, ExternalSourceAspect.classFullName);
    const numTargetRelationships: number = count(targetDb, ElementRefersToElements.classFullName);
    assert.isAtLeast(numTargetUniqueAspects, 1);
    assert.isAtLeast(numTargetMultiAspects, 1);
    assert.isAtLeast(numTargetRelationships, 1);

    if (true) { // tests of IModelExporter
      // test #1 - export structure
      const exportFileName: string = IModelTestUtils.prepareOutputFile("IModelTransformer", "TestIModelTransformer-Source-Export.txt");
      assert.isFalse(IModelJsFs.existsSync(exportFileName));
      const exporter = new IModelToTextFileExporter(sourceDb, exportFileName);
      await exporter.export();
      assert.isTrue(IModelJsFs.existsSync(exportFileName));

      // test #2 - count occurrences of classFullNames
      const classCountsFileName: string = IModelTestUtils.prepareOutputFile("IModelTransformer", "TestIModelTransformer-Source-Counts.txt");
      assert.isFalse(IModelJsFs.existsSync(classCountsFileName));
      const classCounter = new ClassCounter(sourceDb, classCountsFileName);
      await classCounter.count();
      assert.isTrue(IModelJsFs.existsSync(classCountsFileName));
    }

    if (true) { // second import with no changes to source, should be a no-op
      Logger.logInfo(BackendLoggerCategory.IModelTransformer, "");
      Logger.logInfo(BackendLoggerCategory.IModelTransformer, "=================");
      Logger.logInfo(BackendLoggerCategory.IModelTransformer, "Reimport (no-op)");
      Logger.logInfo(BackendLoggerCategory.IModelTransformer, "=================");
      const targetImporter = new RecordingIModelImporter(targetDb);
      const transformer = new TestIModelTransformer(sourceDb, targetImporter);
      await transformer.processAll();
      assert.equal(targetImporter.numModelsInserted, 0);
      assert.equal(targetImporter.numModelsUpdated, 0);
      assert.equal(targetImporter.numElementsInserted, 0);
      assert.equal(targetImporter.numElementsUpdated, 0);
      assert.equal(targetImporter.numElementsDeleted, 0);
      assert.equal(targetImporter.numElementAspectsInserted, 0);
      assert.equal(targetImporter.numElementAspectsUpdated, 0);
      assert.equal(targetImporter.numRelationshipsInserted, 0);
      assert.equal(targetImporter.numRelationshipsUpdated, 0);
      assert.equal(targetImporter.numRelationshipsDeleted, 0);
      assert.equal(numTargetElements, count(targetDb, Element.classFullName), "Second import should not add elements");
      assert.equal(numTargetExternalSourceAspects, count(targetDb, ExternalSourceAspect.classFullName), "Second import should not add aspects");
      assert.equal(numTargetRelationships, count(targetDb, ElementRefersToElements.classFullName), "Second import should not add relationships");
      assert.equal(3, count(targetDb, "TestTransformerTarget:TargetInformationRecord"));
      transformer.dispose();
    }

    if (true) { // update source db, then import again
      IModelTransformerUtils.updateSourceDb(sourceDb);
      sourceDb.saveChanges();
      Logger.logInfo(BackendLoggerCategory.IModelTransformer, "");
      Logger.logInfo(BackendLoggerCategory.IModelTransformer, "===============================");
      Logger.logInfo(BackendLoggerCategory.IModelTransformer, "Reimport after sourceDb update");
      Logger.logInfo(BackendLoggerCategory.IModelTransformer, "===============================");
      const targetImporter = new RecordingIModelImporter(targetDb);
      const transformer = new TestIModelTransformer(sourceDb, targetImporter);
      await transformer.processAll();
      assert.equal(targetImporter.numModelsInserted, 0);
      assert.equal(targetImporter.numModelsUpdated, 0);
      assert.equal(targetImporter.numElementsInserted, 1);
      assert.equal(targetImporter.numElementsUpdated, 5);
      assert.equal(targetImporter.numElementsDeleted, 2);
      assert.equal(targetImporter.numElementAspectsInserted, 0);
      assert.equal(targetImporter.numElementAspectsUpdated, 2);
      assert.equal(targetImporter.numRelationshipsInserted, 2);
      assert.equal(targetImporter.numRelationshipsUpdated, 1);
      assert.equal(targetImporter.numRelationshipsDeleted, 1);
      targetDb.saveChanges();
      IModelTransformerUtils.assertUpdatesInDb(targetDb);
      assert.equal(numTargetRelationships + targetImporter.numRelationshipsInserted - targetImporter.numRelationshipsDeleted, count(targetDb, ElementRefersToElements.classFullName));
      assert.equal(2, count(targetDb, "TestTransformerTarget:TargetInformationRecord"));
      transformer.dispose();
    }

    IModelTransformerUtils.dumpIModelInfo(sourceDb);
    IModelTransformerUtils.dumpIModelInfo(targetDb);
    sourceDb.close();
    targetDb.close();
  });

  it("should synchronize changes from master to branch and back", async () => {
    // Simulate branching workflow by initializing branchDb to be a copy of the populated masterDb
    const masterDbFile: string = IModelTestUtils.prepareOutputFile("IModelTransformer", "Master.bim");
    const masterDb = SnapshotDb.createEmpty(masterDbFile, { rootSubject: { name: "Branching Workflow" }, createClassViews: true });
    await IModelTransformerUtils.prepareSourceDb(masterDb);
    IModelTransformerUtils.populateSourceDb(masterDb);
    masterDb.saveChanges();
    const branchDbFile: string = IModelTestUtils.prepareOutputFile("IModelTransformer", "Branch.bim");
    const branchDb = SnapshotDb.createFrom(masterDb, branchDbFile, { createClassViews: true });

    const numMasterElements = count(masterDb, Element.classFullName);
    const numMasterRelationships = count(masterDb, ElementRefersToElements.classFullName);
    assert.isAtLeast(numMasterElements, 12);
    assert.isAtLeast(numMasterRelationships, 1);
    assert.equal(numMasterElements, count(branchDb, Element.classFullName));
    assert.equal(numMasterRelationships, count(branchDb, ElementRefersToElements.classFullName));
    assert.equal(0, count(branchDb, ExternalSourceAspect.classFullName));

    // Ensure that master to branch synchronization did not add any new Elements or Relationships, but did add ExternalSourceAspects
    const masterToBranchTransformer = new IModelTransformer(masterDb, branchDb, { wasSourceIModelCopiedToTarget: true }); // Note use of `wasSourceIModelCopiedToTarget` flag
    await masterToBranchTransformer.processAll();
    masterToBranchTransformer.dispose();
    branchDb.saveChanges();
    assert.equal(numMasterElements, count(branchDb, Element.classFullName));
    assert.equal(numMasterRelationships, count(branchDb, ElementRefersToElements.classFullName));
    assert.isAtLeast(count(branchDb, ExternalSourceAspect.classFullName), numMasterElements + numMasterRelationships - 1); // provenance not recorded for the root Subject

    // Confirm that provenance (captured in ExternalSourceAspects) was set correctly
    const sql = `SELECT aspect.Identifier,aspect.Element.Id FROM ${ExternalSourceAspect.classFullName} aspect WHERE aspect.Kind=:kind`;
    branchDb.withPreparedStatement(sql, (statement: ECSqlStatement): void => {
      statement.bindString("kind", ExternalSourceAspect.Kind.Element);
      while (DbResult.BE_SQLITE_ROW === statement.step()) {
        const masterElementId = statement.getValue(0).getString(); // ExternalSourceAspect.Identifier is of type string
        const branchElementId = statement.getValue(1).getId();
        assert.equal(masterElementId, branchElementId);
      }
    });

    // Make changes to simulate working on the branch
    IModelTransformerUtils.updateSourceDb(branchDb);
    IModelTransformerUtils.assertUpdatesInDb(branchDb);
    branchDb.saveChanges();

    const numBranchElements = count(branchDb, Element.classFullName);
    const numBranchRelationships = count(branchDb, ElementRefersToElements.classFullName);
    assert.notEqual(numBranchElements, numMasterElements);
    assert.notEqual(numBranchRelationships, numMasterRelationships);

    // Synchronize changes from branch back to master
    const branchToMasterTransformer = new IModelTransformer(branchDb, masterDb, { isReverseSynchronization: true, noProvenance: true });
    await branchToMasterTransformer.processAll();
    branchToMasterTransformer.dispose();
    masterDb.saveChanges();
    IModelTransformerUtils.assertUpdatesInDb(masterDb, false);
    assert.equal(numBranchElements, count(masterDb, Element.classFullName) - 2); // processAll cannot detect deletes when isReverseSynchronization=true
    assert.equal(numBranchRelationships, count(masterDb, ElementRefersToElements.classFullName) - 1); // processAll cannot detect deletes when isReverseSynchronization=true
    assert.equal(0, count(masterDb, ExternalSourceAspect.classFullName));

    masterDb.close();
    branchDb.close();
  });

  function count(iModelDb: IModelDb, classFullName: string): number {
    return iModelDb.withPreparedStatement(`SELECT COUNT(*) FROM ${classFullName}`, (statement: ECSqlStatement): number => {
      return DbResult.BE_SQLITE_ROW === statement.step() ? statement.getValue(0).getInteger() : 0;
    });
  }

  it("should import everything below a Subject", async () => {
    // Source IModelDb
    const sourceDbFile: string = IModelTestUtils.prepareOutputFile("IModelTransformer", "SourceImportSubject.bim");
    const sourceDb = SnapshotDb.createEmpty(sourceDbFile, { rootSubject: { name: "SourceImportSubject" } });
    await IModelTransformerUtils.prepareSourceDb(sourceDb);
    IModelTransformerUtils.populateSourceDb(sourceDb);
    const sourceSubjectId = sourceDb.elements.queryElementIdByCode(Subject.createCode(sourceDb, IModel.rootSubjectId, "Subject"))!;
    assert.isTrue(Id64.isValidId64(sourceSubjectId));
    sourceDb.saveChanges();
    // Target IModelDb
    const targetDbFile: string = IModelTestUtils.prepareOutputFile("IModelTransformer", "TargetImportSubject.bim");
    const targetDb = SnapshotDb.createEmpty(targetDbFile, { rootSubject: { name: "TargetImportSubject" } });
    await IModelTransformerUtils.prepareTargetDb(targetDb);
    const targetSubjectId = Subject.insert(targetDb, IModel.rootSubjectId, "Target Subject", "Target Subject Description");
    assert.isTrue(Id64.isValidId64(targetSubjectId));
    targetDb.saveChanges();
    // Import from beneath source Subject into target Subject
    const transformer = new TestIModelTransformer(sourceDb, targetDb);
    await transformer.processFonts();
    await transformer.processSubject(sourceSubjectId, targetSubjectId);
    await transformer.processRelationships(ElementRefersToElements.classFullName);
    transformer.dispose();
    targetDb.saveChanges();
    IModelTransformerUtils.assertTargetDbContents(sourceDb, targetDb, "Target Subject");
    const targetSubject: Subject = targetDb.elements.getElement<Subject>(targetSubjectId);
    assert.equal(targetSubject.description, "Target Subject Description");
    // Close
    sourceDb.close();
    targetDb.close();
  });

  it.skip("should clone Model within same iModel", async () => {
    // Set up the IModelDb with a populated source Subject and an "empty" target Subject
    const iModelFile: string = IModelTestUtils.prepareOutputFile("IModelTransformer", "CloneModel.bim");
    const iModelDb = SnapshotDb.createEmpty(iModelFile, { rootSubject: { name: "CloneModel" } });
    await IModelTransformerUtils.prepareSourceDb(iModelDb);
    IModelTransformerUtils.populateSourceDb(iModelDb);
    const sourceSubjectId = iModelDb.elements.queryElementIdByCode(Subject.createCode(iModelDb, IModel.rootSubjectId, "Subject"))!;
    assert.isTrue(Id64.isValidId64(sourceSubjectId));
    const targetSubjectId = Subject.insert(iModelDb, IModel.rootSubjectId, "Target Subject");
    assert.isTrue(Id64.isValidId64(targetSubjectId));
    iModelDb.saveChanges();
    // Import from beneath source Subject into target Subject
    const transformer = new IModelTransformer(iModelDb, iModelDb);
    await transformer.processSubject(sourceSubjectId, targetSubjectId);
    transformer.dispose();
    iModelDb.saveChanges();
    iModelDb.close();
  });

  /** @note For debugging/testing purposes, you can use `it.only` and hard-code `sourceFileName` to test cloning of a particular iModel. */
  it("should clone test file", async () => {
    // open source iModel
    const sourceFileName = IModelTestUtils.resolveAssetFile("CompatibilityTestSeed.bim");
    const sourceDb = SnapshotDb.openFile(sourceFileName);
    const numSourceElements: number = count(sourceDb, Element.classFullName);
    assert.exists(sourceDb);
    assert.isAtLeast(numSourceElements, 12);
    // create target iModel
    const targetDbFile: string = path.join(KnownTestLocations.outputDir, "IModelTransformer", "Clone-Target.bim");
    if (IModelJsFs.existsSync(targetDbFile)) {
      IModelJsFs.removeSync(targetDbFile);
    }
    const targetDbProps: CreateIModelProps = {
      rootSubject: { name: `Cloned target of ${sourceDb.elements.getRootSubject().code.value}` },
      ecefLocation: sourceDb.ecefLocation,
    };
    const targetDb = SnapshotDb.createEmpty(targetDbFile, targetDbProps);
    assert.exists(targetDb);
    // import
    const transformer = new IModelTransformer(sourceDb, targetDb);
    await transformer.processSchemas(new BackendRequestContext());
    await transformer.processAll();
    transformer.dispose();
    const numTargetElements: number = count(targetDb, Element.classFullName);
    assert.isAtLeast(numTargetElements, numSourceElements);
    assert.deepEqual(sourceDb.ecefLocation, targetDb.ecefLocation);
    // clean up
    sourceDb.close();
    targetDb.close();
  });

  it("should include source provenance", async () => {
    // create source iModel
    const sourceDbFile = IModelTestUtils.prepareOutputFile("IModelTransformer", "SourceProvenance.bim");
    const sourceDb = SnapshotDb.createEmpty(sourceDbFile, { rootSubject: { name: "Source Provenance Test" } });
    const sourceRepositoryId = IModelTransformerUtils.insertRepositoryLink(sourceDb, "master.dgn", "https://test.bentley.com/folder/master.dgn", "DGN");
    const sourceExternalSourceId = IModelTransformerUtils.insertExternalSource(sourceDb, sourceRepositoryId, "Default Model");
    const sourceCategoryId = SpatialCategory.insert(sourceDb, IModel.dictionaryId, "SpatialCategory", { color: ColorDef.green.toJSON() });
    const sourceModelId = PhysicalModel.insert(sourceDb, IModel.rootSubjectId, "Physical");
    for (const x of [1, 2, 3]) {
      const physicalObjectProps: PhysicalElementProps = {
        classFullName: PhysicalObject.classFullName,
        model: sourceModelId,
        category: sourceCategoryId,
        code: Code.createEmpty(),
        userLabel: `PhysicalObject(${x})`,
        geom: IModelTransformerUtils.createBox(Point3d.create(1, 1, 1)),
        placement: Placement3d.fromJSON({ origin: { x }, angles: {} }),
      };
      const physicalObjectId = sourceDb.elements.insertElement(physicalObjectProps);
      const aspectProps: ExternalSourceAspectProps = { // simulate provenance from a Connector
        classFullName: ExternalSourceAspect.classFullName,
        element: { id: physicalObjectId, relClassName: ElementOwnsExternalSourceAspects.classFullName },
        scope: { id: sourceExternalSourceId },
        source: { id: sourceExternalSourceId },
        identifier: `ID${x}`,
        kind: ExternalSourceAspect.Kind.Element,
      };
      sourceDb.elements.insertAspect(aspectProps);
    }
    sourceDb.saveChanges();

    // create target iModel
    const targetDbFile: string = IModelTestUtils.prepareOutputFile("IModelTransformer", "SourceProvenance-Target.bim");
    const targetDb = SnapshotDb.createEmpty(targetDbFile, { rootSubject: { name: "Source Provenance Test (Target)" } });

    // clone
    const transformer = new IModelTransformer(sourceDb, targetDb, { includeSourceProvenance: true });
    await transformer.processAll();
    targetDb.saveChanges();

    // verify target contents
    assert.equal(1, count(sourceDb, RepositoryLink.classFullName));
    const targetRepositoryId = targetDb.elements.queryElementIdByCode(LinkElement.createCode(targetDb, IModel.repositoryModelId, "master.dgn"))!;
    assert.isTrue(Id64.isValidId64(targetRepositoryId));
    const targetExternalSourceId = IModelTransformerUtils.queryByUserLabel(targetDb, "Default Model");
    assert.isTrue(Id64.isValidId64(targetExternalSourceId));
    const targetCategoryId = targetDb.elements.queryElementIdByCode(SpatialCategory.createCode(targetDb, IModel.dictionaryId, "SpatialCategory"))!;
    assert.isTrue(Id64.isValidId64(targetCategoryId));
    const targetPhysicalObjectIds = [
      IModelTransformerUtils.queryByUserLabel(targetDb, "PhysicalObject(1)"),
      IModelTransformerUtils.queryByUserLabel(targetDb, "PhysicalObject(2)"),
      IModelTransformerUtils.queryByUserLabel(targetDb, "PhysicalObject(3)"),
    ];
    for (const targetPhysicalObjectId of targetPhysicalObjectIds) {
      assert.isTrue(Id64.isValidId64(targetPhysicalObjectId));
      const physicalObject = targetDb.elements.getElement<PhysicalObject>(targetPhysicalObjectId, PhysicalObject);
      assert.equal(physicalObject.category, targetCategoryId);
      const aspects = targetDb.elements.getAspects(targetPhysicalObjectId, ExternalSourceAspect.classFullName);
      assert.equal(2, aspects.length, "Expect original source provenance + provenance generated by IModelTransformer");
      for (const aspect of aspects) {
        const externalSourceAspect = aspect as ExternalSourceAspect;
        if (externalSourceAspect.scope.id === transformer.targetScopeElementId) {
          // provenance added by IModelTransformer
          assert.equal(externalSourceAspect.kind, ExternalSourceAspect.Kind.Element);
        } else {
          // provenance carried over from the source iModel
          assert.equal(externalSourceAspect.scope.id, targetExternalSourceId);
          assert.equal(externalSourceAspect.source!.id, targetExternalSourceId);
          assert.isTrue(externalSourceAspect.identifier.startsWith("ID"));
          assert.isTrue(physicalObject.userLabel!.includes(externalSourceAspect.identifier[2]));
          assert.equal(externalSourceAspect.kind, ExternalSourceAspect.Kind.Element);
        }
      }
    }

    // clean up
    transformer.dispose();
    sourceDb.close();
    targetDb.close();
  });

  it("should transform 3d elements in target iModel", async () => {
    // create source iModel
    const sourceDbFile: string = IModelTestUtils.prepareOutputFile("IModelTransformer", "Transform3d-Source.bim");
    const sourceDb = SnapshotDb.createEmpty(sourceDbFile, { rootSubject: { name: "Transform3d-Source" } });
    const categoryId: Id64String = SpatialCategory.insert(sourceDb, IModel.dictionaryId, "SpatialCategory", { color: ColorDef.green.toJSON() });
    const sourceModelId: Id64String = PhysicalModel.insert(sourceDb, IModel.rootSubjectId, "Physical");
    const xArray: number[] = [1, 3, 5, 7, 9];
    const yArray: number[] = [0, 2, 4, 6, 8];
    for (const x of xArray) {
      for (const y of yArray) {
        const physicalObjectProps1: PhysicalElementProps = {
          classFullName: PhysicalObject.classFullName,
          model: sourceModelId,
          category: categoryId,
          code: Code.createEmpty(),
          userLabel: `PhysicalObject(${x},${y})`,
          geom: IModelTransformerUtils.createBox(Point3d.create(1, 1, 1)),
          placement: Placement3d.fromJSON({ origin: { x, y }, angles: {} }),
        };
        sourceDb.elements.insertElement(physicalObjectProps1);
      }
    }
    const sourceModel: PhysicalModel = sourceDb.models.getModel<PhysicalModel>(sourceModelId);
    const sourceModelExtents: AxisAlignedBox3d = sourceModel.queryExtents();
    assert.deepEqual(sourceModelExtents, new Range3d(1, 0, 0, 10, 9, 1));
    // create target iModel
    const targetDbFile: string = IModelTestUtils.prepareOutputFile("IModelTransformer", "Transform3d-Target.bim");
    const targetDb = SnapshotDb.createEmpty(targetDbFile, { rootSubject: { name: "Transform3d-Target" } });
    // transform
    const transform3d: Transform = Transform.createTranslation(new Point3d(100, 200));
    const transformer = new IModelTransformer3d(sourceDb, targetDb, transform3d);
    await transformer.processAll();
    const targetModelId: Id64String = transformer.context.findTargetElementId(sourceModelId);
    const targetModel: PhysicalModel = targetDb.models.getModel<PhysicalModel>(targetModelId);
    const targetModelExtents: AxisAlignedBox3d = targetModel.queryExtents();
    assert.deepEqual(targetModelExtents, new Range3d(101, 200, 0, 110, 209, 1));
    assert.deepEqual(targetModelExtents, transform3d.multiplyRange(sourceModelExtents));
    // clean up
    transformer.dispose();
    sourceDb.close();
    targetDb.close();
  });

  it("should combine models", async () => {
    const sourceDbFile: string = IModelTestUtils.prepareOutputFile("IModelTransformer", "source-separate-models.bim");
    const sourceDb = SnapshotDb.createEmpty(sourceDbFile, { rootSubject: { name: "Separate Models" } });
    const sourceCategoryId = SpatialCategory.insert(sourceDb, IModel.dictionaryId, "Category", {});
    const sourceModelId1 = PhysicalModel.insert(sourceDb, IModel.rootSubjectId, "M1");
    const sourceModelId2 = PhysicalModel.insert(sourceDb, IModel.rootSubjectId, "M2");
    const elementProps11: PhysicalElementProps = {
      classFullName: PhysicalObject.classFullName,
      model: sourceModelId1,
      code: Code.createEmpty(),
      userLabel: "PhysicalObject-M1-E1",
      category: sourceCategoryId,
      geom: IModelTransformerUtils.createBox(new Point3d(1, 1, 1)),
      placement: Placement3d.fromJSON({ origin: { x: 1, y: 1 }, angles: {} }),
    };
    const sourceElementId11 = sourceDb.elements.insertElement(elementProps11);
    const elementProps21: PhysicalElementProps = {
      classFullName: PhysicalObject.classFullName,
      model: sourceModelId2,
      code: Code.createEmpty(),
      userLabel: "PhysicalObject-M2-E1",
      category: sourceCategoryId,
      geom: IModelTransformerUtils.createBox(new Point3d(2, 2, 2)),
      placement: Placement3d.fromJSON({ origin: { x: 2, y: 2 }, angles: {} }),
    };
    const sourceElementId21 = sourceDb.elements.insertElement(elementProps21);
    sourceDb.saveChanges();
    assert.equal(count(sourceDb, PhysicalPartition.classFullName), 2);
    assert.equal(count(sourceDb, PhysicalModel.classFullName), 2);
    assert.equal(count(sourceDb, PhysicalObject.classFullName), 2);

    const targetDbFile: string = IModelTestUtils.prepareOutputFile("IModelTransformer", "target-combined-model.bim");
    const targetDb = SnapshotDb.createEmpty(targetDbFile, { rootSubject: { name: "Combined Model" } });
    const targetModelId = PhysicalModel.insert(targetDb, IModel.rootSubjectId, "PhysicalModel-Combined");

    const transformer = new PhysicalModelConsolidator(sourceDb, targetDb, targetModelId);
    await transformer.processAll();
    targetDb.saveChanges();

    const targetElement11 = targetDb.elements.getElement(transformer.context.findTargetElementId(sourceElementId11));
    assert.equal(targetElement11.userLabel, "PhysicalObject-M1-E1");
    assert.equal(targetElement11.model, targetModelId);
    const targetElement21 = targetDb.elements.getElement(transformer.context.findTargetElementId(sourceElementId21));
    assert.equal(targetElement21.userLabel, "PhysicalObject-M2-E1");
    assert.equal(targetElement21.model, targetModelId);
    const targetPartition = targetDb.elements.getElement(targetModelId);
    assert.equal(targetPartition.code.value, "PhysicalModel-Combined", "Original CodeValue should be retained");
    assert.equal(count(targetDb, PhysicalPartition.classFullName), 1);
    assert.equal(count(targetDb, PhysicalModel.classFullName), 1);
    assert.equal(count(targetDb, PhysicalObject.classFullName), 2);

    transformer.dispose();
    sourceDb.close();
    targetDb.close();
  });

  it("should consolidate PhysicalModels", async () => {
    const sourceDbFile: string = IModelTestUtils.prepareOutputFile("IModelTransformer", "MultiplePhysicalModels.bim");
    const sourceDb = SnapshotDb.createEmpty(sourceDbFile, { rootSubject: { name: "Multiple PhysicalModels" } });
    const categoryId: Id64String = SpatialCategory.insert(sourceDb, IModel.dictionaryId, "SpatialCategory", { color: ColorDef.green.toJSON() });
    for (let i = 0; i < 5; i++) {
      const sourceModelId: Id64String = PhysicalModel.insert(sourceDb, IModel.rootSubjectId, `PhysicalModel${i}`);
      const xArray: number[] = [20 * i + 1, 20 * i + 3, 20 * i + 5, 20 * i + 7, 20 * i + 9];
      const yArray: number[] = [0, 2, 4, 6, 8];
      for (const x of xArray) {
        for (const y of yArray) {
          const physicalObjectProps1: PhysicalElementProps = {
            classFullName: PhysicalObject.classFullName,
            model: sourceModelId,
            category: categoryId,
            code: Code.createEmpty(),
            userLabel: `M${i}-PhysicalObject(${x},${y})`,
            geom: IModelTransformerUtils.createBox(Point3d.create(1, 1, 1)),
            placement: Placement3d.fromJSON({ origin: { x, y }, angles: {} }),
          };
          sourceDb.elements.insertElement(physicalObjectProps1);
        }
      }
    }
    sourceDb.saveChanges();
    assert.equal(5, count(sourceDb, PhysicalModel.classFullName));
    assert.equal(125, count(sourceDb, PhysicalObject.classFullName));

    const targetDbFile: string = IModelTestUtils.prepareOutputFile("IModelTransformer", "OnePhysicalModel.bim");
    const targetDb = SnapshotDb.createEmpty(targetDbFile, { rootSubject: { name: "One PhysicalModel" }, createClassViews: true });
    const targetModelId: Id64String = PhysicalModel.insert(targetDb, IModel.rootSubjectId, "PhysicalModel");
    assert.isTrue(Id64.isValidId64(targetModelId));
    targetDb.saveChanges();
    const consolidator = new PhysicalModelConsolidator(sourceDb, targetDb, targetModelId);
    await consolidator.processAll();
    consolidator.dispose();
    assert.equal(1, count(targetDb, PhysicalModel.classFullName));
    const targetPartition = targetDb.elements.getElement<PhysicalPartition>(targetModelId);
    assert.equal(targetPartition.code.value, "PhysicalModel", "Target PhysicalModel name should not be overwritten during consolidation");
    assert.equal(125, count(targetDb, PhysicalObject.classFullName));
    const aspects = targetDb.elements.getAspects(targetPartition.id, ExternalSourceAspect.classFullName);
    assert.isAtLeast(aspects.length, 5, "Provenance should be recorded for each source PhysicalModel");

    const sql = `SELECT ECInstanceId FROM ${PhysicalObject.classFullName}`;
    targetDb.withPreparedStatement(sql, (statement: ECSqlStatement) => {
      while (DbResult.BE_SQLITE_ROW === statement.step()) {
        const targetElementId = statement.getValue(0).getId();
        const targetElement = targetDb.elements.getElement<PhysicalObject>({ id: targetElementId, wantGeometry: true });
        assert.exists(targetElement.geom);
        assert.isFalse(targetElement.calculateRange3d().isNull);
      }
    });

    sourceDb.close();
    targetDb.close();
  });

  it("should sync Team iModels into Shared", async () => {
    const iModelShared: SnapshotDb = IModelTransformerUtils.createSharedIModel(outputDir, ["A", "B"]);

    if (true) {
      const iModelA: SnapshotDb = IModelTransformerUtils.createTeamIModel(outputDir, "A", Point3d.create(0, 0, 0), ColorDef.green);
      IModelTransformerUtils.assertTeamIModelContents(iModelA, "A");
      const iModelExporterA = new IModelExporter(iModelA);
      iModelExporterA.excludeElement(iModelA.elements.queryElementIdByCode(Subject.createCode(iModelA, IModel.rootSubjectId, "Context"))!);
      const subjectId: Id64String = IModelTransformerUtils.querySubjectId(iModelShared, "A");
      const transformerA2S = new IModelTransformer(iModelExporterA, iModelShared, { targetScopeElementId: subjectId });
      transformerA2S.context.remapElement(IModel.rootSubjectId, subjectId);
      await transformerA2S.processAll();
      transformerA2S.dispose();
      IModelTransformerUtils.dumpIModelInfo(iModelA);
      iModelA.close();
      iModelShared.saveChanges("Imported A");
      IModelTransformerUtils.assertSharedIModelContents(iModelShared, ["A"]);
    }

    if (true) {
      const iModelB: SnapshotDb = IModelTransformerUtils.createTeamIModel(outputDir, "B", Point3d.create(0, 10, 0), ColorDef.blue);
      IModelTransformerUtils.assertTeamIModelContents(iModelB, "B");
      const iModelExporterB = new IModelExporter(iModelB);
      iModelExporterB.excludeElement(iModelB.elements.queryElementIdByCode(Subject.createCode(iModelB, IModel.rootSubjectId, "Context"))!);
      const subjectId: Id64String = IModelTransformerUtils.querySubjectId(iModelShared, "B");
      const transformerB2S = new IModelTransformer(iModelExporterB, iModelShared, { targetScopeElementId: subjectId });
      transformerB2S.context.remapElement(IModel.rootSubjectId, subjectId);
      await transformerB2S.processAll();
      transformerB2S.dispose();
      IModelTransformerUtils.dumpIModelInfo(iModelB);
      iModelB.close();
      iModelShared.saveChanges("Imported B");
      IModelTransformerUtils.assertSharedIModelContents(iModelShared, ["A", "B"]);
    }

    if (true) {
      const iModelConsolidated: SnapshotDb = IModelTransformerUtils.createConsolidatedIModel(outputDir, "Consolidated");
      const transformerS2C = new IModelTransformer(iModelShared, iModelConsolidated);
      const subjectA: Id64String = IModelTransformerUtils.querySubjectId(iModelShared, "A");
      const subjectB: Id64String = IModelTransformerUtils.querySubjectId(iModelShared, "B");
      const definitionA: Id64String = IModelTransformerUtils.queryDefinitionPartitionId(iModelShared, subjectA, "A");
      const definitionB: Id64String = IModelTransformerUtils.queryDefinitionPartitionId(iModelShared, subjectB, "B");
      const definitionC: Id64String = IModelTransformerUtils.queryDefinitionPartitionId(iModelConsolidated, IModel.rootSubjectId, "Consolidated");
      transformerS2C.context.remapElement(definitionA, definitionC);
      transformerS2C.context.remapElement(definitionB, definitionC);
      const physicalA: Id64String = IModelTransformerUtils.queryPhysicalPartitionId(iModelShared, subjectA, "A");
      const physicalB: Id64String = IModelTransformerUtils.queryPhysicalPartitionId(iModelShared, subjectB, "B");
      const physicalC: Id64String = IModelTransformerUtils.queryPhysicalPartitionId(iModelConsolidated, IModel.rootSubjectId, "Consolidated");
      transformerS2C.context.remapElement(physicalA, physicalC);
      transformerS2C.context.remapElement(physicalB, physicalC);
      await transformerS2C.processModel(definitionA);
      await transformerS2C.processModel(definitionB);
      await transformerS2C.processModel(physicalA);
      await transformerS2C.processModel(physicalB);
      await transformerS2C.processDeferredElements();
      await transformerS2C.processRelationships(ElementRefersToElements.classFullName);
      transformerS2C.dispose();
      IModelTransformerUtils.assertConsolidatedIModelContents(iModelConsolidated, "Consolidated");
      IModelTransformerUtils.dumpIModelInfo(iModelConsolidated);
      iModelConsolidated.close();
    }

    IModelTransformerUtils.dumpIModelInfo(iModelShared);
    iModelShared.close();
  });

  it("should detect conflicting provenance scopes", async () => {
    const sourceDb1 = IModelTransformerUtils.createTeamIModel(outputDir, "S1", Point3d.create(0, 0, 0), ColorDef.green);
    const sourceDb2 = IModelTransformerUtils.createTeamIModel(outputDir, "S2", Point3d.create(0, 10, 0), ColorDef.blue);
    assert.notEqual(sourceDb1.iModelId, sourceDb2.iModelId); // iModelId must be different to detect provenance scope conflicts

    const targetDbFile = IModelTestUtils.prepareOutputFile("IModelTransformer", "ConflictingScopes.bim");
    const targetDb = SnapshotDb.createEmpty(targetDbFile, { rootSubject: { name: "Conflicting Scopes Test" } });

    const transformer1 = new IModelTransformer(sourceDb1, targetDb); // did not set targetScopeElementId
    const transformer2 = new IModelTransformer(sourceDb2, targetDb); // did not set targetScopeElementId

    await transformer1.processAll(); // first one succeeds using IModel.rootSubjectId as the default targetScopeElementId

    try {
      await transformer2.processAll(); // expect IModelError to be thrown because of the targetScopeElementId conflict with second transformation
      assert.fail("Expected provenance scope conflict");
    } catch (e) {
      assert.isTrue(e instanceof IModelError);
    } finally {
      transformer1.dispose();
      transformer2.dispose();
      sourceDb1.close();
      sourceDb2.close();
      targetDb.close();
    }
  });

  it("IModelCloneContext remap tests", async () => {
    const iModelDb: SnapshotDb = IModelTransformerUtils.createTeamIModel(outputDir, "Test", Point3d.create(0, 0, 0), ColorDef.green);
    const cloneContext = new IModelCloneContext(iModelDb);
    const sourceId: Id64String = Id64.fromLocalAndBriefcaseIds(1, 1);
    const targetId: Id64String = Id64.fromLocalAndBriefcaseIds(1, 2);
    cloneContext.remapElement(sourceId, targetId);
    assert.equal(targetId, cloneContext.findTargetElementId(sourceId));
    assert.equal(Id64.invalid, cloneContext.findTargetElementId(targetId));
    assert.equal(Id64.invalid, cloneContext.findTargetCodeSpecId(targetId));
    assert.throws(() => cloneContext.remapCodeSpec("SourceNotFound", "TargetNotFound"));
    cloneContext.dispose();
    iModelDb.close();
  });

  it("should clone across schema versions", async () => {
    // NOTE: schema differences between 01.00.00 and 01.00.01 were crafted to reproduce a cloning bug. The goal of this test is to prevent regressions.
    const cloneTestSchema100: string = path.join(KnownTestLocations.assetsDir, "CloneTest.01.00.00.ecschema.xml");
    const cloneTestSchema101: string = path.join(KnownTestLocations.assetsDir, "CloneTest.01.00.01.ecschema.xml");

    const seedDb = SnapshotDb.openFile(IModelTestUtils.resolveAssetFile("CompatibilityTestSeed.bim"));
    const sourceDbFile: string = IModelTestUtils.prepareOutputFile("IModelTransformer", "CloneWithSchemaChanges-Source.bim");
    const sourceDb = SnapshotDb.createFrom(seedDb, sourceDbFile);
    await sourceDb.importSchemas(new BackendRequestContext(), [cloneTestSchema100]);
    const sourceElementProps = {
      classFullName: "CloneTest:PhysicalType",
      model: IModel.dictionaryId,
      code: PhysicalType.createCode(sourceDb, IModel.dictionaryId, "Type1"),
      string1: "a",
      string2: "b",
    };
    const sourceElementId = sourceDb.elements.insertElement(sourceElementProps);
    const sourceElement = sourceDb.elements.getElement(sourceElementId);
    assert.equal(sourceElement.asAny.string1, "a");
    assert.equal(sourceElement.asAny.string2, "b");
    sourceDb.saveChanges();

    const targetDbFile: string = IModelTestUtils.prepareOutputFile("IModelTransformer", "CloneWithSchemaChanges-Target.bim");
    const targetDb = SnapshotDb.createEmpty(targetDbFile, { rootSubject: { name: "CloneWithSchemaChanges-Target" } });
    await targetDb.importSchemas(new BackendRequestContext(), [cloneTestSchema101]);

    const transformer = new IModelTransformer(sourceDb, targetDb);
    await transformer.processElement(sourceElementId);
    targetDb.saveChanges();

    const targetElementId = transformer.context.findTargetElementId(sourceElementId);
    const targetElement = targetDb.elements.getElement(targetElementId);
    assert.equal(targetElement.asAny.string1, "a");
    assert.equal(targetElement.asAny.string2, "b");

    seedDb.close();
    sourceDb.close();
    targetDb.close();
  });

  it("Should not visit elements or relationships", async () => {
    // class that asserts if it encounters an element or relationship
    class TestExporter extends IModelExportHandler {
      public iModelExporter: IModelExporter;
      public modelCount: number = 0;
      public constructor(iModelDb: IModelDb) {
        super();
        this.iModelExporter = new IModelExporter(iModelDb);
        this.iModelExporter.registerHandler(this);
      }
      protected override onExportModel(_model: Model, _isUpdate: boolean | undefined): void {
        ++this.modelCount;
      }
      protected override onExportElement(_element: Element, _isUpdate: boolean | undefined): void {
        assert.fail("Should not visit element when visitElements=false");
      }
      protected override onExportRelationship(_relationship: Relationship, _isUpdate: boolean | undefined): void {
        assert.fail("Should not visit relationship when visitRelationship=false");
      }
    }
    const sourceFileName = IModelTestUtils.resolveAssetFile("CompatibilityTestSeed.bim");
    const sourceDb: SnapshotDb = SnapshotDb.openFile(sourceFileName);
    const exporter = new TestExporter(sourceDb);
    exporter.iModelExporter.visitElements = false;
    exporter.iModelExporter.visitRelationships = false;
    // call various methods to make sure the onExport* callbacks don't assert
    await exporter.iModelExporter.exportAll();
    await exporter.iModelExporter.exportElement(IModel.rootSubjectId);
    await exporter.iModelExporter.exportChildElements(IModel.rootSubjectId);
    await exporter.iModelExporter.exportRepositoryLinks(); // eslint-disable-line deprecation/deprecation
    await exporter.iModelExporter.exportModelContents(IModel.repositoryModelId);
    await exporter.iModelExporter.exportRelationships(ElementRefersToElements.classFullName);
    // make sure the exporter actually visited something
    assert.isAtLeast(exporter.modelCount, 4);
    sourceDb.close();
  });

  it("Should filter by ViewDefinition", async () => {
    const sourceDbFile: string = IModelTestUtils.prepareOutputFile("IModelTransformer", "FilterByView-Source.bim");
    const sourceDb = SnapshotDb.createEmpty(sourceDbFile, { rootSubject: { name: "FilterByView-Source" } });
    const categoryNames: string[] = ["C1", "C2", "C3", "C4", "C5"];
    categoryNames.forEach((categoryName) => {
      const categoryId = SpatialCategory.insert(sourceDb, IModel.dictionaryId, categoryName, {});
      CategorySelector.insert(sourceDb, IModel.dictionaryId, categoryName, [categoryId]);
    });
    const modelNames: string[] = ["MA", "MB", "MC", "MD"];
    modelNames.forEach((modelName) => {
      const modelId = PhysicalModel.insert(sourceDb, IModel.rootSubjectId, modelName);
      ModelSelector.insert(sourceDb, IModel.dictionaryId, modelName, [modelId]);

    });
    const projectExtents = new Range3d();
    const displayStyleId = DisplayStyle3d.insert(sourceDb, IModel.dictionaryId, "DisplayStyle");
    for (let x = 0; x < categoryNames.length; x++) { // eslint-disable-line @typescript-eslint/prefer-for-of
      const categoryId = sourceDb.elements.queryElementIdByCode(SpatialCategory.createCode(sourceDb, IModel.dictionaryId, categoryNames[x]))!;
      const categorySelectorId = sourceDb.elements.queryElementIdByCode(CategorySelector.createCode(sourceDb, IModel.dictionaryId, categoryNames[x]))!;
      for (let y = 0; y < modelNames.length; y++) { // eslint-disable-line @typescript-eslint/prefer-for-of
        const modelId = sourceDb.elements.queryElementIdByCode(PhysicalPartition.createCode(sourceDb, IModel.rootSubjectId, modelNames[y]))!;
        const modelSelectorId = sourceDb.elements.queryElementIdByCode(ModelSelector.createCode(sourceDb, IModel.dictionaryId, modelNames[y]))!;
        const physicalObjectProps: PhysicalElementProps = {
          classFullName: PhysicalObject.classFullName,
          model: modelId,
          category: categoryId,
          code: Code.createEmpty(),
          userLabel: `${PhysicalObject.className}-${categoryNames[x]}-${modelNames[y]}`,
          geom: IModelTransformerUtils.createBox(Point3d.create(1, 1, 1), categoryId),
          placement: {
            origin: Point3d.create(x * 2, y * 2, 0),
            angles: YawPitchRollAngles.createDegrees(0, 0, 0),
          },
        };
        const physicalObjectId = sourceDb.elements.insertElement(physicalObjectProps);
        const physicalObject = sourceDb.elements.getElement<PhysicalObject>(physicalObjectId, PhysicalObject);
        const viewExtents = physicalObject.placement.calculateRange();
        OrthographicViewDefinition.insert(
          sourceDb,
          IModel.dictionaryId,
          `View-${categoryNames[x]}-${modelNames[y]}`,
          modelSelectorId,
          categorySelectorId,
          displayStyleId,
          viewExtents,
          StandardViewIndex.Iso
        );
        projectExtents.extendRange(viewExtents);
      }
    }
    sourceDb.updateProjectExtents(projectExtents);
    const exportCategorySelectorId = CategorySelector.insert(sourceDb, IModel.dictionaryId, "Export", [
      sourceDb.elements.queryElementIdByCode(SpatialCategory.createCode(sourceDb, IModel.dictionaryId, categoryNames[0]))!,
      sourceDb.elements.queryElementIdByCode(SpatialCategory.createCode(sourceDb, IModel.dictionaryId, categoryNames[2]))!,
      sourceDb.elements.queryElementIdByCode(SpatialCategory.createCode(sourceDb, IModel.dictionaryId, categoryNames[4]))!,
    ]);
    const exportModelSelectorId = ModelSelector.insert(sourceDb, IModel.dictionaryId, "Export", [
      sourceDb.elements.queryElementIdByCode(PhysicalPartition.createCode(sourceDb, IModel.rootSubjectId, modelNames[1]))!,
      sourceDb.elements.queryElementIdByCode(PhysicalPartition.createCode(sourceDb, IModel.rootSubjectId, modelNames[3]))!,
    ]);
    const exportViewId = OrthographicViewDefinition.insert(
      sourceDb,
      IModel.dictionaryId,
      "Export",
      exportModelSelectorId,
      exportCategorySelectorId,
      displayStyleId,
      projectExtents,
      StandardViewIndex.Iso
    );
    sourceDb.saveChanges();

    const targetDbFile: string = IModelTestUtils.prepareOutputFile("IModelTransformer", "FilterByView-Target.bim");
    const targetDb = SnapshotDb.createEmpty(targetDbFile, { rootSubject: { name: "FilterByView-Target" } });
    targetDb.updateProjectExtents(sourceDb.projectExtents);

    const transformer = new FilterByViewTransformer(sourceDb, targetDb, exportViewId);
    await transformer.processSchemas(new BackendRequestContext());
    await transformer.processAll();
    transformer.dispose();

    targetDb.saveChanges();
    targetDb.close();
    sourceDb.close();
  });

  // WIP: Included as skipped until test file management strategy can be refined.
  it.skip("Merge test", async () => {
    const mergedIModelFileName: string = IModelTestUtils.prepareOutputFile("IModelTransformer", "MergeTest.bim");
    const mergedDb = SnapshotDb.createEmpty(mergedIModelFileName, { rootSubject: { name: "Merge Test" } });
    const campusSubjectId: Id64String = Subject.insert(mergedDb, IModel.rootSubjectId, "Campus");
    assert.isTrue(Id64.isValidId64(campusSubjectId));
    const garageSubjectId: Id64String = Subject.insert(mergedDb, IModel.rootSubjectId, "Garage");
    assert.isTrue(Id64.isValidId64(garageSubjectId));
    const buildingSubjectId: Id64String = Subject.insert(mergedDb, IModel.rootSubjectId, "Building");
    assert.isTrue(Id64.isValidId64(buildingSubjectId));
    mergedDb.saveChanges("Create Subject hierarchy");
    IModelTestUtils.flushTxns(mergedDb); // subsequent calls to importSchemas will fail if this is not called to flush local changes

    // Import campus
    if (true) {
      const campusIModelFileName = "D:/data/bim/MergeTest/Campus.bim";
      const campusDb = SnapshotDb.openFile(campusIModelFileName);
      IModelTransformerUtils.dumpIModelInfo(campusDb);
      const transformer = new IModelTransformer(campusDb, mergedDb, { targetScopeElementId: campusSubjectId });
      await transformer.processSchemas(new BackendRequestContext());
      transformer.context.remapElement(IModel.rootSubjectId, campusSubjectId);
      await transformer.processAll();
      transformer.dispose();
      mergedDb.saveChanges("Imported Campus");
      IModelTestUtils.flushTxns(mergedDb); // subsequent calls to importSchemas will fail if this is not called to flush local changes
      campusDb.close();
    }

    // Import garage
    if (true) {
      const garageIModelFileName = "D:/data/bim/MergeTest/Garage.bim";
      const garageDb = SnapshotDb.openFile(garageIModelFileName);
      IModelTransformerUtils.dumpIModelInfo(garageDb);
      const transformer = new IModelTransformer(garageDb, mergedDb, { targetScopeElementId: garageSubjectId });
      transformer.context.remapElement(IModel.rootSubjectId, garageSubjectId);
      await transformer.processAll();
      transformer.dispose();
      mergedDb.saveChanges("Imported Garage");
      IModelTestUtils.flushTxns(mergedDb); // subsequent calls to importSchemas will fail if this is not called to flush local changes
      garageDb.close();
    }

    // Import building
    if (true) {
      const buildingIModelFileName = "D:/data/bim/MergeTest/Building.bim";
      const buildingDb = SnapshotDb.openFile(buildingIModelFileName);
      IModelTransformerUtils.dumpIModelInfo(buildingDb);
      const transformer = new IModelTransformer(buildingDb, mergedDb, { targetScopeElementId: buildingSubjectId });
      await transformer.processSchemas(new BackendRequestContext());
      transformer.context.remapElement(IModel.rootSubjectId, buildingSubjectId);
      await transformer.processAll();
      transformer.dispose();
      mergedDb.saveChanges("Imported Building");
      IModelTestUtils.flushTxns(mergedDb); // subsequent calls to importSchemas will fail if this is not called to flush local changes
      buildingDb.close();
    }

    IModelTransformerUtils.dumpIModelInfo(mergedDb);
    mergedDb.close();
  });

  it("processSchemas should handle out-of-order exported schemas", async () => {
    const testSchema1Path = IModelTestUtils.prepareOutputFile("IModelTransformer", "TestSchema1.ecschema.xml");
    IModelJsFs.writeFileSync(testSchema1Path, `<?xml version="1.0" encoding="UTF-8"?>
      <ECSchema schemaName="TestSchema1" alias="ts1" version="01.00" xmlns="http://www.bentley.com/schemas/Bentley.ECXML.3.1">
          <ECSchemaReference name="BisCore" version="01.00" alias="bis"/>
          <ECEntityClass typeName="TestElement1">
            <BaseClass>bis:PhysicalElement</BaseClass>
            <ECProperty propertyName="MyProp1" typeName="string"/>
          </ECEntityClass>
      </ECSchema>`
    );

    const testSchema2Path = IModelTestUtils.prepareOutputFile("IModelTransformer", "TestSchema2.ecschema.xml");
    IModelJsFs.writeFileSync(testSchema2Path, `<?xml version="1.0" encoding="UTF-8"?>
      <ECSchema schemaName="TestSchema2" alias="ts2" version="01.00.00" xmlns="http://www.bentley.com/schemas/Bentley.ECXML.3.2">
          <ECSchemaReference name="BisCore" version="01.00.00" alias="bis"/>
          <ECSchemaReference name="TestSchema1" version="01.00.00" alias="ts1"/>
          <ECEntityClass typeName="TestElement2">
            <BaseClass>ts1:TestElement1</BaseClass>
            <ECProperty propertyName="MyProp2" typeName="string"/>
          </ECEntityClass>
      </ECSchema>`
    );

    const sourceDbPath = IModelTestUtils.prepareOutputFile("IModelTransformer", "OrderTestSource.bim");
    const sourceDb = SnapshotDb.createEmpty(sourceDbPath, { rootSubject: { name: "Order Test" } });

    const requestContext = new BackendRequestContext();
    await sourceDb.importSchemas(requestContext, [testSchema1Path, testSchema2Path]);
    sourceDb.saveChanges();

    class OrderedExporter extends IModelExporter {
      public override async exportSchemas() {
        const schemaLoader = new IModelSchemaLoader(this.sourceDb);
        const schema1 = schemaLoader.getSchema("TestSchema1");
        const schema2 = schemaLoader.getSchema("TestSchema2");
        // by importing schema2 (which references schema1) first, we
        // prove that the import order in processSchemas does not matter
        await this.handler.callProtected.onExportSchema(schema2);
        await this.handler.callProtected.onExportSchema(schema1);
      }
    }

    const targetDbPath = IModelTestUtils.prepareOutputFile("IModelTransformer", "OrderTestTarget.bim");
    const targetDb = SnapshotDb.createEmpty(targetDbPath, { rootSubject: { name: "Order Test" } });
    const transformer = new IModelTransformer(new OrderedExporter(sourceDb), targetDb);

    let error: any;
    try {
      await transformer.processSchemas(new BackendRequestContext());
    } catch (_error) {
      error = _error;
    }
    assert.isUndefined(error);

    targetDb.saveChanges();
    const targetImportedSchemasLoader = new IModelSchemaLoader(targetDb);
    const schema1InTarget = targetImportedSchemasLoader.getSchema("TestSchema1");
    assert.isDefined(schema1InTarget);
    const schema2InTarget = targetImportedSchemasLoader.getSchema("TestSchema2");
    assert.isDefined(schema2InTarget);

    sourceDb.close();
    targetDb.close();
  });

<<<<<<< HEAD
  it("handles definition element scoped by non-definitional element (PR 1813)", async () => {
    const sourceDbPath = IModelTestUtils.prepareOutputFile("IModelTransformer", "BadPredecessorsExampleSource.bim");
    const sourceDb = SnapshotDb.createEmpty(sourceDbPath, { rootSubject: { name: "BadPredecessorExampleSource" } });
    const requestContext = new BackendRequestContext();

    // create a document partition in our iModel's root
    const documentListModelId = DocumentListModel.insert(sourceDb, IModelDb.rootSubjectId, "DocumentList");

    // add a drawing to the document partition's model
    const drawingId = sourceDb.elements.insertElement({
      classFullName: Drawing.classFullName,
      model: documentListModelId,
      code: Drawing.createCode(sourceDb, documentListModelId, "Drawing"),
    });
    expect(Id64.isValidId64(drawingId)).to.be.true;

    // submodel our drawing with a DrawingModel
    const model = sourceDb.models.createModel({
      classFullName: DrawingModel.classFullName,
      modeledElement: { id: drawingId },
    });
    sourceDb.models.insertModel(model);

    const myCodeSpecId = sourceDb.codeSpecs.insert(CodeSpec.create(sourceDb, "MyCodeSpec", CodeScopeSpec.Type.RelatedElement));

    // insert a definition element which is scoped by a non-definition element (the drawing)
    const _physicalMaterialId = sourceDb.elements.insertElement({
      classFullName: GenericPhysicalMaterial.classFullName,
      model: IModel.dictionaryId,
      code: new Code({spec: myCodeSpecId, scope: drawingId, value: "physical material"}),
    } as DefinitionElementProps);

    sourceDb.saveChanges();

    const targetDbPath = IModelTestUtils.prepareOutputFile("IModelTransformer", "BadPredecessorExampleTarget.bim");
    const targetDb = SnapshotDb.createEmpty(targetDbPath, { rootSubject: { name: sourceDb.rootSubject.name } });
    const transformer = new IModelTransformer(sourceDb, targetDb);

    await expect(transformer.processSchemas(requestContext)).to.eventually.be.fulfilled;
    await expect(transformer.processAll()).to.eventually.be.fulfilled;

    // check if target imodel has the elements that source imodel had
    expect(targetDb.codeSpecs.hasName("MyCodeSpec")).to.be.true;
    const drawingIdTarget = targetDb.elements.queryElementIdByCode(Drawing.createCode(targetDb, documentListModelId, "Drawing"));
    expect(drawingIdTarget).to.not.be.undefined;
    expect(Id64.isValidId64((drawingIdTarget as string))).to.be.true;
    const physicalMaterialIdTarget = targetDb.elements.queryElementIdByCode(new Code({spec: myCodeSpecId, scope: drawingId, value: "physical material"}));
    expect(physicalMaterialIdTarget).to.not.be.undefined;
    expect(Id64.isValidId64((physicalMaterialIdTarget as string))).to.be.true;

    sourceDb.close();
    targetDb.close();
  });

  it("handle backwards element insertion on models not pre-loading scope (PR 1813)", async () => {
    const sourceDbPath = IModelTestUtils.prepareOutputFile("IModelTransformer", "BadPredecessorsExampleSource.bim");
    const sourceDb = SnapshotDb.createEmpty(sourceDbPath, { rootSubject: { name: "BadPredecessorExampleSource" } });
    const requestContext = new BackendRequestContext();

    // create a document partition in our iModel's root
    const documentListModelId = DocumentListModel.insert(sourceDb, IModelDb.rootSubjectId, "DocumentList");

    // add a drawing to the document partition's model
    const drawing1Id = sourceDb.elements.insertElement({
      classFullName: Drawing.classFullName,
      model: documentListModelId,
      code: Drawing.createCode(sourceDb, documentListModelId, "Drawing1"),
    });

    const drawing2Id = sourceDb.elements.insertElement({
      classFullName: Drawing.classFullName,
      model: documentListModelId,
      code: Drawing.createCode(sourceDb, documentListModelId, "Drawing2"),
    });

    const drawingModel1 = sourceDb.models.createModel({
      classFullName: DrawingModel.classFullName,
      modeledElement: { id: drawing1Id },
    });
    const drawingModel1Id = sourceDb.models.insertModel(drawingModel1);

    const drawingModel2 = sourceDb.models.createModel({
      classFullName: DrawingModel.classFullName,
      modeledElement: { id: drawing2Id },
    });
    const drawingModel2Id = sourceDb.models.insertModel(drawingModel2);

    const modelCodeSpec = sourceDb.codeSpecs.insert(CodeSpec.create(sourceDb, "ModelCodeSpec", CodeScopeSpec.Type.Model));
    const relatedCodeSpecId = sourceDb.codeSpecs.insert(CodeSpec.create(sourceDb, "RelatedCodeSpec", CodeScopeSpec.Type.RelatedElement));

    const categoryId = DrawingCategory.insert(sourceDb, IModel.dictionaryId, "DrawingCategory", { color: ColorDef.green.toJSON() });

    // we make drawingGraphic2 in drawingModel2 first
    const drawingGraphic2Id = new DrawingGraphic({
      classFullName: DrawingGraphic.classFullName,
      model: drawingModel2Id,
      code: new Code({spec: modelCodeSpec, scope: drawingModel2Id, value: "drawing graphic 2"}),
      category: categoryId,
    }, sourceDb).insert();

    const _drawingGraphic1Id = new DrawingGraphic({
      classFullName: DrawingGraphic.classFullName,
      model: drawingModel1Id,
      code: new Code({spec: relatedCodeSpecId, scope: drawingGraphic2Id, value: "drawing graphic 1"}),
      category: categoryId,
    }, sourceDb).insert();

    sourceDb.saveChanges();

    const targetDbPath = IModelTestUtils.prepareOutputFile("IModelTransformer", "BadPredecessorExampleTarget.bim");
    const targetDb = SnapshotDb.createEmpty(targetDbPath, { rootSubject: { name: sourceDb.rootSubject.name } });
    const transformer = new IModelTransformer(sourceDb, targetDb);

    await expect(transformer.processSchemas(requestContext)).to.eventually.be.fulfilled;
    await expect(transformer.processAll()).to.eventually.be.fulfilled;

    // check if target imodel has the elements that source imodel had
    expect(targetDb.codeSpecs.hasName("ModelCodeSpec")).to.be.true;
    expect(targetDb.codeSpecs.hasName("RelatedCodeSpec")).to.be.true;
    const drawingIdTarget1 = targetDb.elements.queryElementIdByCode(Drawing.createCode(targetDb, documentListModelId, "Drawing1"));
    expect(drawingIdTarget1).to.not.be.undefined;
    expect(Id64.isValidId64((drawingIdTarget1 as string))).to.be.true;

    const drawingIdTarget2 = targetDb.elements.queryElementIdByCode(Drawing.createCode(targetDb, documentListModelId, "Drawing2"));
    expect(drawingIdTarget2).to.not.be.undefined;
    expect(Id64.isValidId64((drawingIdTarget2 as string))).to.be.true;

    const drawingGraphicIdTarget2Props = targetDb.elements.getElementProps(drawingGraphic2Id);
    expect(targetDb.elements.queryElementIdByCode(new Code(drawingGraphicIdTarget2Props.code))).to.not.be.undefined;
    expect(Id64.isValidId64((targetDb.elements.queryElementIdByCode(new Code(drawingGraphicIdTarget2Props.code)) as string))).to.be.true;

    const drawingGraphicIdTarget1Props = targetDb.elements.getElementProps(_drawingGraphic1Id);
    expect(targetDb.elements.queryElementIdByCode(new Code(drawingGraphicIdTarget1Props.code))).to.not.be.undefined;
    expect(Id64.isValidId64((targetDb.elements.queryElementIdByCode(new Code(drawingGraphicIdTarget1Props.code)) as string))).to.be.true;

=======
  it("processSchemas should wait for the schema import to finish to delete the export directory", async () => {
    const reqCtx = new BackendRequestContext();
    const cloneTestSchema100 = path.join(KnownTestLocations.assetsDir, "CloneTest.01.00.00.ecschema.xml");
    const sourceDbPath = IModelTestUtils.prepareOutputFile("IModelTransformer", "FinallyFirstTest.bim");
    const sourceDb = SnapshotDb.createEmpty(sourceDbPath, { rootSubject: { name: "FinallyFirstTest" } });
    await sourceDb.importSchemas(reqCtx, [cloneTestSchema100]);
    sourceDb.saveChanges();

    const targetDbPath = IModelTestUtils.prepareOutputFile("IModelTransformer", "FinallyFirstTestOut.bim");
    const targetDb = SnapshotDb.createEmpty(targetDbPath, { rootSubject: { name: "FinallyFirstTest" } });
    const transformer = new IModelTransformer(sourceDb, targetDb);

    const importSchemasResolved = sinon.spy();
    let importSchemasPromise: Promise<void>;

    sinon.replace(targetDb, "importSchemas", sinon.fake(async () => {
      importSchemasPromise = new Promise((resolve) => setImmediate(() => {
        importSchemasResolved();
        resolve(undefined);
      }));
      return importSchemasPromise;
    }));

    const removeSyncSpy = sinon.spy(IModelJsFs, "removeSync");

    await transformer.processSchemas(reqCtx);
    assert(removeSyncSpy.calledAfter(importSchemasResolved));

    sinon.restore();
>>>>>>> 8876c368
    sourceDb.close();
    targetDb.close();
  });

<<<<<<< HEAD

=======
>>>>>>> 8876c368
});
<|MERGE_RESOLUTION|>--- conflicted
+++ resolved
@@ -958,9 +958,42 @@
     sourceDb.close();
     targetDb.close();
   });
-
-<<<<<<< HEAD
-  it("handles definition element scoped by non-definitional element (PR 1813)", async () => {
+  
+  it("processSchemas should wait for the schema import to finish to delete the export directory", async () => {
+    const reqCtx = new BackendRequestContext();
+    const cloneTestSchema100 = path.join(KnownTestLocations.assetsDir, "CloneTest.01.00.00.ecschema.xml");
+    const sourceDbPath = IModelTestUtils.prepareOutputFile("IModelTransformer", "FinallyFirstTest.bim");
+    const sourceDb = SnapshotDb.createEmpty(sourceDbPath, { rootSubject: { name: "FinallyFirstTest" } });
+    await sourceDb.importSchemas(reqCtx, [cloneTestSchema100]);
+    sourceDb.saveChanges();
+
+    const targetDbPath = IModelTestUtils.prepareOutputFile("IModelTransformer", "FinallyFirstTestOut.bim");
+    const targetDb = SnapshotDb.createEmpty(targetDbPath, { rootSubject: { name: "FinallyFirstTest" } });
+    const transformer = new IModelTransformer(sourceDb, targetDb);
+
+    const importSchemasResolved = sinon.spy();
+    let importSchemasPromise: Promise<void>;
+
+    sinon.replace(targetDb, "importSchemas", sinon.fake(async () => {
+      importSchemasPromise = new Promise((resolve) => setImmediate(() => {
+        importSchemasResolved();
+        resolve(undefined);
+      }));
+      return importSchemasPromise;
+    }));
+
+    const removeSyncSpy = sinon.spy(IModelJsFs, "removeSync");
+
+    await transformer.processSchemas(reqCtx);
+    assert(removeSyncSpy.calledAfter(importSchemasResolved));
+
+    sinon.restore();
+    
+    sourceDb.close();
+    targetDb.close();
+  });
+  
+  it("handles definition element scoped by non-definitional element", async () => {
     const sourceDbPath = IModelTestUtils.prepareOutputFile("IModelTransformer", "BadPredecessorsExampleSource.bim");
     const sourceDb = SnapshotDb.createEmpty(sourceDbPath, { rootSubject: { name: "BadPredecessorExampleSource" } });
     const requestContext = new BackendRequestContext();
@@ -1014,7 +1047,7 @@
     targetDb.close();
   });
 
-  it("handle backwards element insertion on models not pre-loading scope (PR 1813)", async () => {
+  it("handles backwards related-instance code in model", async () => {
     const sourceDbPath = IModelTestUtils.prepareOutputFile("IModelTransformer", "BadPredecessorsExampleSource.bim");
     const sourceDb = SnapshotDb.createEmpty(sourceDbPath, { rootSubject: { name: "BadPredecessorExampleSource" } });
     const requestContext = new BackendRequestContext();
@@ -1094,44 +1127,9 @@
     const drawingGraphicIdTarget1Props = targetDb.elements.getElementProps(_drawingGraphic1Id);
     expect(targetDb.elements.queryElementIdByCode(new Code(drawingGraphicIdTarget1Props.code))).to.not.be.undefined;
     expect(Id64.isValidId64((targetDb.elements.queryElementIdByCode(new Code(drawingGraphicIdTarget1Props.code)) as string))).to.be.true;
-
-=======
-  it("processSchemas should wait for the schema import to finish to delete the export directory", async () => {
-    const reqCtx = new BackendRequestContext();
-    const cloneTestSchema100 = path.join(KnownTestLocations.assetsDir, "CloneTest.01.00.00.ecschema.xml");
-    const sourceDbPath = IModelTestUtils.prepareOutputFile("IModelTransformer", "FinallyFirstTest.bim");
-    const sourceDb = SnapshotDb.createEmpty(sourceDbPath, { rootSubject: { name: "FinallyFirstTest" } });
-    await sourceDb.importSchemas(reqCtx, [cloneTestSchema100]);
-    sourceDb.saveChanges();
-
-    const targetDbPath = IModelTestUtils.prepareOutputFile("IModelTransformer", "FinallyFirstTestOut.bim");
-    const targetDb = SnapshotDb.createEmpty(targetDbPath, { rootSubject: { name: "FinallyFirstTest" } });
-    const transformer = new IModelTransformer(sourceDb, targetDb);
-
-    const importSchemasResolved = sinon.spy();
-    let importSchemasPromise: Promise<void>;
-
-    sinon.replace(targetDb, "importSchemas", sinon.fake(async () => {
-      importSchemasPromise = new Promise((resolve) => setImmediate(() => {
-        importSchemasResolved();
-        resolve(undefined);
-      }));
-      return importSchemasPromise;
-    }));
-
-    const removeSyncSpy = sinon.spy(IModelJsFs, "removeSync");
-
-    await transformer.processSchemas(reqCtx);
-    assert(removeSyncSpy.calledAfter(importSchemasResolved));
-
-    sinon.restore();
->>>>>>> 8876c368
-    sourceDb.close();
-    targetDb.close();
-  });
-
-<<<<<<< HEAD
-
-=======
->>>>>>> 8876c368
-});
+    
+    sourceDb.close();
+    targetDb.close();
+  });
+  
+});