/*---------------------------------------------------------------------------------------------
* Copyright (c) Bentley Systems, Incorporated. All rights reserved.
* See LICENSE.md in the project root for license terms and full copyright notice.
*--------------------------------------------------------------------------------------------*/
import { ChangeSetApplyOption, ChangeSetStatus, Id64String, OpenMode } from "@bentley/bentleyjs-core";
import { IModel, IModelError, SubCategoryAppearance } from "@bentley/imodeljs-common";
import { assert } from "chai";
import * as path from "path";
<<<<<<< HEAD
import { ChangeSetToken, ConcurrencyControl, DictionaryModel, Element, IModelDb, IModelHost, IModelJsFs, IModelJsNative, BriefcaseIdValue, SpatialCategory, StandaloneDb } from "../../imodeljs-backend";
=======
import { ChangeSetToken, ConcurrencyControl, DictionaryModel, Element, IModelDb, IModelHost, IModelJsFs, IModelJsNative, SpatialCategory, StandaloneDb } from "../../imodeljs-backend";
>>>>>>> 73f0523d
import { IModelTestUtils } from "../IModelTestUtils";
import { KnownTestLocations } from "../KnownTestLocations";

// Combine all local Txns and generate a changeset file. Then delete all local Txns.
function createChangeSet(imodel: IModelDb): ChangeSetToken {
  const res: IModelJsNative.ErrorStatusOrResult<ChangeSetStatus, string> = imodel.nativeDb.startCreateChangeSet();
  if (res.error)
    throw new IModelError(res.error.status, "Error in startCreateChangeSet");

  const token: ChangeSetToken = JSON.parse(res.result!);

  // finishCreateChangeSet deletes the file that startCreateChangeSet created.
  // We make a copy of it now, before he does that.
  const csFileName = path.join(KnownTestLocations.outputDir, token.id + ".cs");
  IModelJsFs.copySync(token.pathname, csFileName);
  token.pathname = csFileName;

  const status: ChangeSetStatus = imodel.nativeDb.finishCreateChangeSet();
  if (ChangeSetStatus.Success !== status)
    throw new IModelError(status, "Error in finishCreateChangeSet");

  return token;
}

function applyOneChangeSet(imodel: IModelDb, csToken: ChangeSetToken) {
  const status: ChangeSetStatus = IModelHost.platform.ApplyChangeSetsRequest.doApplySync(imodel.nativeDb, JSON.stringify([csToken]), ChangeSetApplyOption.Merge);
  assert.equal(status, ChangeSetStatus.Success);
}

function applyChangeSets(imodel: IModelDb, csHistory: ChangeSetToken[], curIdx: number): number {
  while (curIdx < (csHistory.length - 1)) {
    ++curIdx;
    applyOneChangeSet(imodel, csHistory[curIdx]);
  }
  return curIdx;
}

describe("ChangeMerging", () => {

  it("should merge changes so that two branches of an iModel converge", () => {
    // Make sure that the seed imodel has had all schema/profile upgrades applied, before we make copies of it.
    // (Otherwise, the upgrade Txn will appear to be in the changesets of the copies.)
    const testFileName = IModelTestUtils.prepareOutputFile("ChangeMerging", "upgraded.bim");
    const seedFileName = IModelTestUtils.resolveAssetFile("testImodel.bim");
    IModelJsFs.copySync(seedFileName, testFileName);
    const upgradedDb = StandaloneDb.openFile(testFileName, OpenMode.ReadWrite);
    upgradedDb.nativeDb.enableTxnTesting();
    upgradedDb.saveChanges();
    createChangeSet(upgradedDb);

    // Open copies of the seed file.
    const firstFileName = IModelTestUtils.prepareOutputFile("ChangeMerging", "first.bim");
    const secondFileName = IModelTestUtils.prepareOutputFile("ChangeMerging", "second.bim");
    const neutralFileName = IModelTestUtils.prepareOutputFile("ChangeMerging", "neutral.bim");
    IModelJsFs.copySync(testFileName, firstFileName);
    IModelJsFs.copySync(testFileName, secondFileName);
    IModelJsFs.copySync(testFileName, neutralFileName);
    const firstDb = StandaloneDb.openFile(firstFileName, OpenMode.ReadWrite);
    const secondDb = StandaloneDb.openFile(secondFileName, OpenMode.ReadWrite);
    const neutralDb = StandaloneDb.openFile(neutralFileName, OpenMode.ReadWrite);
    assert.isTrue(firstDb !== secondDb);
    firstDb.nativeDb.resetBriefcaseId(100);
    secondDb.nativeDb.resetBriefcaseId(200);
    neutralDb.nativeDb.resetBriefcaseId(300);

    firstDb.nativeDb.setBriefcaseManagerOptimisticConcurrencyControlPolicy(new ConcurrencyControl.OptimisticPolicy().conflictResolution);
    secondDb.nativeDb.setBriefcaseManagerOptimisticConcurrencyControlPolicy(new ConcurrencyControl.OptimisticPolicy().conflictResolution);
    // // Note: neutral observer's IModel does not need to be configured for optimistic concurrency. He just pulls changes.

    const csHistory: ChangeSetToken[] = [];

    let firstParent: number = -1;
    let secondParent: number = -1;
    let neutralParent: number = -1;

    let modelId: Id64String;
    let spatialCategoryId: Id64String;
    let el1: Id64String;
    // first. Create a new model, category, and element.  =>  #0
    if (true) {
      [, modelId] = IModelTestUtils.createAndInsertPhysicalPartitionAndModel(firstDb, IModelTestUtils.getUniqueModelCode(firstDb, "newPhysicalModel"), true);
      const dictionary: DictionaryModel = firstDb.models.getModel(IModel.dictionaryId) as DictionaryModel;
      const newCategoryCode = IModelTestUtils.getUniqueSpatialCategoryCode(dictionary, "ThisTestSpatialCategory");
      spatialCategoryId = SpatialCategory.insert(dictionary.iModel, dictionary.id, newCategoryCode.value!, new SubCategoryAppearance({ color: 0xff0000 }));
      el1 = firstDb.elements.insertElement(IModelTestUtils.createPhysicalObject(firstDb, modelId, spatialCategoryId));
      firstDb.saveChanges();
      csHistory.push(createChangeSet(firstDb));
      firstParent = csHistory.length - 1;
      assert.isTrue((csHistory.length - 1) === firstParent);
    }

    if (true) {
      // first -> second, neutral
      secondParent = applyChangeSets(secondDb, csHistory, secondParent);
      assert.isTrue(secondDb.models.getModel(modelId) !== undefined);
      assert.isTrue(secondDb.elements.getElement(spatialCategoryId) !== undefined);
      assert.isTrue(secondDb.elements.getElement(el1) !== undefined);

      neutralParent = applyChangeSets(neutralDb, csHistory, neutralParent);
      assert.isTrue(neutralDb.models.getModel(modelId) !== undefined);
      assert.isTrue(neutralDb.elements.getElement(spatialCategoryId) !== undefined);
      assert.isTrue(neutralDb.elements.getElement(el1) !== undefined);
    }

    // --- Test 1: Overlapping changes that really are conflicts => conflict-resolution policy is applied ---

    // first: modify el1.userLabel
    if (true) {
      const el1cc = firstDb.elements.getElement(el1);
      el1cc.userLabel = el1cc.userLabel + " -> changed by first";
      firstDb.elements.updateElement(el1cc);
      firstDb.saveChanges("first modified el1.userLabel");
      csHistory.push(createChangeSet(firstDb));
      firstParent = csHistory.length - 1;
    }

    // second: modify el1.userLabel
    let expectedValueOfEl1UserLabel: string;
    if (true) {
      const el1before: Element = secondDb.elements.getElement(el1);
      expectedValueOfEl1UserLabel = el1before.userLabel + " -> changed by second";
      el1before.userLabel = expectedValueOfEl1UserLabel;
      secondDb.elements.updateElement(el1before);
      secondDb.saveChanges("second modified el1.userLabel");

      // merge => take second's change (RejectIncomingChange). That's because the default updateVsUpdate setting is RejectIncomingChange
      secondParent = applyChangeSets(secondDb, csHistory, secondParent);
      const el1after = secondDb.elements.getElement(el1);
      assert.equal(el1after.userLabel, expectedValueOfEl1UserLabel);
      csHistory.push(createChangeSet(secondDb));
      secondParent = csHistory.length - 1;
    }

    // Make sure a neutral observer sees secondUser's change.
    if (true) {
      neutralParent = applyChangeSets(neutralDb, csHistory, neutralParent);
      const elobj = neutralDb.elements.getElement(el1);
      assert.equal(elobj.userLabel, expectedValueOfEl1UserLabel);
    }

    // firstUser: pull and see that secondUser has overridden my change
    if (true) {
      firstParent = applyChangeSets(firstDb, csHistory, firstParent);
      const elobj = firstDb.elements.getElement(el1);
      assert.equal(elobj.userLabel, expectedValueOfEl1UserLabel);
    }
  });

});
<|MERGE_RESOLUTION|>--- conflicted
+++ resolved
@@ -1,162 +1,158 @@
-/*---------------------------------------------------------------------------------------------
-* Copyright (c) Bentley Systems, Incorporated. All rights reserved.
-* See LICENSE.md in the project root for license terms and full copyright notice.
-*--------------------------------------------------------------------------------------------*/
-import { ChangeSetApplyOption, ChangeSetStatus, Id64String, OpenMode } from "@bentley/bentleyjs-core";
-import { IModel, IModelError, SubCategoryAppearance } from "@bentley/imodeljs-common";
-import { assert } from "chai";
-import * as path from "path";
-<<<<<<< HEAD
-import { ChangeSetToken, ConcurrencyControl, DictionaryModel, Element, IModelDb, IModelHost, IModelJsFs, IModelJsNative, BriefcaseIdValue, SpatialCategory, StandaloneDb } from "../../imodeljs-backend";
-=======
-import { ChangeSetToken, ConcurrencyControl, DictionaryModel, Element, IModelDb, IModelHost, IModelJsFs, IModelJsNative, SpatialCategory, StandaloneDb } from "../../imodeljs-backend";
->>>>>>> 73f0523d
-import { IModelTestUtils } from "../IModelTestUtils";
-import { KnownTestLocations } from "../KnownTestLocations";
-
-// Combine all local Txns and generate a changeset file. Then delete all local Txns.
-function createChangeSet(imodel: IModelDb): ChangeSetToken {
-  const res: IModelJsNative.ErrorStatusOrResult<ChangeSetStatus, string> = imodel.nativeDb.startCreateChangeSet();
-  if (res.error)
-    throw new IModelError(res.error.status, "Error in startCreateChangeSet");
-
-  const token: ChangeSetToken = JSON.parse(res.result!);
-
-  // finishCreateChangeSet deletes the file that startCreateChangeSet created.
-  // We make a copy of it now, before he does that.
-  const csFileName = path.join(KnownTestLocations.outputDir, token.id + ".cs");
-  IModelJsFs.copySync(token.pathname, csFileName);
-  token.pathname = csFileName;
-
-  const status: ChangeSetStatus = imodel.nativeDb.finishCreateChangeSet();
-  if (ChangeSetStatus.Success !== status)
-    throw new IModelError(status, "Error in finishCreateChangeSet");
-
-  return token;
-}
-
-function applyOneChangeSet(imodel: IModelDb, csToken: ChangeSetToken) {
-  const status: ChangeSetStatus = IModelHost.platform.ApplyChangeSetsRequest.doApplySync(imodel.nativeDb, JSON.stringify([csToken]), ChangeSetApplyOption.Merge);
-  assert.equal(status, ChangeSetStatus.Success);
-}
-
-function applyChangeSets(imodel: IModelDb, csHistory: ChangeSetToken[], curIdx: number): number {
-  while (curIdx < (csHistory.length - 1)) {
-    ++curIdx;
-    applyOneChangeSet(imodel, csHistory[curIdx]);
-  }
-  return curIdx;
-}
-
-describe("ChangeMerging", () => {
-
-  it("should merge changes so that two branches of an iModel converge", () => {
-    // Make sure that the seed imodel has had all schema/profile upgrades applied, before we make copies of it.
-    // (Otherwise, the upgrade Txn will appear to be in the changesets of the copies.)
-    const testFileName = IModelTestUtils.prepareOutputFile("ChangeMerging", "upgraded.bim");
-    const seedFileName = IModelTestUtils.resolveAssetFile("testImodel.bim");
-    IModelJsFs.copySync(seedFileName, testFileName);
-    const upgradedDb = StandaloneDb.openFile(testFileName, OpenMode.ReadWrite);
-    upgradedDb.nativeDb.enableTxnTesting();
-    upgradedDb.saveChanges();
-    createChangeSet(upgradedDb);
-
-    // Open copies of the seed file.
-    const firstFileName = IModelTestUtils.prepareOutputFile("ChangeMerging", "first.bim");
-    const secondFileName = IModelTestUtils.prepareOutputFile("ChangeMerging", "second.bim");
-    const neutralFileName = IModelTestUtils.prepareOutputFile("ChangeMerging", "neutral.bim");
-    IModelJsFs.copySync(testFileName, firstFileName);
-    IModelJsFs.copySync(testFileName, secondFileName);
-    IModelJsFs.copySync(testFileName, neutralFileName);
-    const firstDb = StandaloneDb.openFile(firstFileName, OpenMode.ReadWrite);
-    const secondDb = StandaloneDb.openFile(secondFileName, OpenMode.ReadWrite);
-    const neutralDb = StandaloneDb.openFile(neutralFileName, OpenMode.ReadWrite);
-    assert.isTrue(firstDb !== secondDb);
-    firstDb.nativeDb.resetBriefcaseId(100);
-    secondDb.nativeDb.resetBriefcaseId(200);
-    neutralDb.nativeDb.resetBriefcaseId(300);
-
-    firstDb.nativeDb.setBriefcaseManagerOptimisticConcurrencyControlPolicy(new ConcurrencyControl.OptimisticPolicy().conflictResolution);
-    secondDb.nativeDb.setBriefcaseManagerOptimisticConcurrencyControlPolicy(new ConcurrencyControl.OptimisticPolicy().conflictResolution);
-    // // Note: neutral observer's IModel does not need to be configured for optimistic concurrency. He just pulls changes.
-
-    const csHistory: ChangeSetToken[] = [];
-
-    let firstParent: number = -1;
-    let secondParent: number = -1;
-    let neutralParent: number = -1;
-
-    let modelId: Id64String;
-    let spatialCategoryId: Id64String;
-    let el1: Id64String;
-    // first. Create a new model, category, and element.  =>  #0
-    if (true) {
-      [, modelId] = IModelTestUtils.createAndInsertPhysicalPartitionAndModel(firstDb, IModelTestUtils.getUniqueModelCode(firstDb, "newPhysicalModel"), true);
-      const dictionary: DictionaryModel = firstDb.models.getModel(IModel.dictionaryId) as DictionaryModel;
-      const newCategoryCode = IModelTestUtils.getUniqueSpatialCategoryCode(dictionary, "ThisTestSpatialCategory");
-      spatialCategoryId = SpatialCategory.insert(dictionary.iModel, dictionary.id, newCategoryCode.value!, new SubCategoryAppearance({ color: 0xff0000 }));
-      el1 = firstDb.elements.insertElement(IModelTestUtils.createPhysicalObject(firstDb, modelId, spatialCategoryId));
-      firstDb.saveChanges();
-      csHistory.push(createChangeSet(firstDb));
-      firstParent = csHistory.length - 1;
-      assert.isTrue((csHistory.length - 1) === firstParent);
-    }
-
-    if (true) {
-      // first -> second, neutral
-      secondParent = applyChangeSets(secondDb, csHistory, secondParent);
-      assert.isTrue(secondDb.models.getModel(modelId) !== undefined);
-      assert.isTrue(secondDb.elements.getElement(spatialCategoryId) !== undefined);
-      assert.isTrue(secondDb.elements.getElement(el1) !== undefined);
-
-      neutralParent = applyChangeSets(neutralDb, csHistory, neutralParent);
-      assert.isTrue(neutralDb.models.getModel(modelId) !== undefined);
-      assert.isTrue(neutralDb.elements.getElement(spatialCategoryId) !== undefined);
-      assert.isTrue(neutralDb.elements.getElement(el1) !== undefined);
-    }
-
-    // --- Test 1: Overlapping changes that really are conflicts => conflict-resolution policy is applied ---
-
-    // first: modify el1.userLabel
-    if (true) {
-      const el1cc = firstDb.elements.getElement(el1);
-      el1cc.userLabel = el1cc.userLabel + " -> changed by first";
-      firstDb.elements.updateElement(el1cc);
-      firstDb.saveChanges("first modified el1.userLabel");
-      csHistory.push(createChangeSet(firstDb));
-      firstParent = csHistory.length - 1;
-    }
-
-    // second: modify el1.userLabel
-    let expectedValueOfEl1UserLabel: string;
-    if (true) {
-      const el1before: Element = secondDb.elements.getElement(el1);
-      expectedValueOfEl1UserLabel = el1before.userLabel + " -> changed by second";
-      el1before.userLabel = expectedValueOfEl1UserLabel;
-      secondDb.elements.updateElement(el1before);
-      secondDb.saveChanges("second modified el1.userLabel");
-
-      // merge => take second's change (RejectIncomingChange). That's because the default updateVsUpdate setting is RejectIncomingChange
-      secondParent = applyChangeSets(secondDb, csHistory, secondParent);
-      const el1after = secondDb.elements.getElement(el1);
-      assert.equal(el1after.userLabel, expectedValueOfEl1UserLabel);
-      csHistory.push(createChangeSet(secondDb));
-      secondParent = csHistory.length - 1;
-    }
-
-    // Make sure a neutral observer sees secondUser's change.
-    if (true) {
-      neutralParent = applyChangeSets(neutralDb, csHistory, neutralParent);
-      const elobj = neutralDb.elements.getElement(el1);
-      assert.equal(elobj.userLabel, expectedValueOfEl1UserLabel);
-    }
-
-    // firstUser: pull and see that secondUser has overridden my change
-    if (true) {
-      firstParent = applyChangeSets(firstDb, csHistory, firstParent);
-      const elobj = firstDb.elements.getElement(el1);
-      assert.equal(elobj.userLabel, expectedValueOfEl1UserLabel);
-    }
-  });
-
-});
+/*---------------------------------------------------------------------------------------------
+* Copyright (c) Bentley Systems, Incorporated. All rights reserved.
+* See LICENSE.md in the project root for license terms and full copyright notice.
+*--------------------------------------------------------------------------------------------*/
+import { ChangeSetApplyOption, ChangeSetStatus, Id64String, OpenMode } from "@bentley/bentleyjs-core";
+import { IModel, IModelError, SubCategoryAppearance } from "@bentley/imodeljs-common";
+import { assert } from "chai";
+import * as path from "path";
+import { ChangeSetToken, ConcurrencyControl, DictionaryModel, Element, IModelDb, IModelHost, IModelJsFs, IModelJsNative, SpatialCategory, StandaloneDb } from "../../imodeljs-backend";
+import { IModelTestUtils } from "../IModelTestUtils";
+import { KnownTestLocations } from "../KnownTestLocations";
+
+// Combine all local Txns and generate a changeset file. Then delete all local Txns.
+function createChangeSet(imodel: IModelDb): ChangeSetToken {
+  const res: IModelJsNative.ErrorStatusOrResult<ChangeSetStatus, string> = imodel.nativeDb.startCreateChangeSet();
+  if (res.error)
+    throw new IModelError(res.error.status, "Error in startCreateChangeSet");
+
+  const token: ChangeSetToken = JSON.parse(res.result!);
+
+  // finishCreateChangeSet deletes the file that startCreateChangeSet created.
+  // We make a copy of it now, before he does that.
+  const csFileName = path.join(KnownTestLocations.outputDir, token.id + ".cs");
+  IModelJsFs.copySync(token.pathname, csFileName);
+  token.pathname = csFileName;
+
+  const status: ChangeSetStatus = imodel.nativeDb.finishCreateChangeSet();
+  if (ChangeSetStatus.Success !== status)
+    throw new IModelError(status, "Error in finishCreateChangeSet");
+
+  return token;
+}
+
+function applyOneChangeSet(imodel: IModelDb, csToken: ChangeSetToken) {
+  const status: ChangeSetStatus = IModelHost.platform.ApplyChangeSetsRequest.doApplySync(imodel.nativeDb, JSON.stringify([csToken]), ChangeSetApplyOption.Merge);
+  assert.equal(status, ChangeSetStatus.Success);
+}
+
+function applyChangeSets(imodel: IModelDb, csHistory: ChangeSetToken[], curIdx: number): number {
+  while (curIdx < (csHistory.length - 1)) {
+    ++curIdx;
+    applyOneChangeSet(imodel, csHistory[curIdx]);
+  }
+  return curIdx;
+}
+
+describe("ChangeMerging", () => {
+
+  it("should merge changes so that two branches of an iModel converge", () => {
+    // Make sure that the seed imodel has had all schema/profile upgrades applied, before we make copies of it.
+    // (Otherwise, the upgrade Txn will appear to be in the changesets of the copies.)
+    const testFileName = IModelTestUtils.prepareOutputFile("ChangeMerging", "upgraded.bim");
+    const seedFileName = IModelTestUtils.resolveAssetFile("testImodel.bim");
+    IModelJsFs.copySync(seedFileName, testFileName);
+    const upgradedDb = StandaloneDb.openFile(testFileName, OpenMode.ReadWrite);
+    upgradedDb.nativeDb.enableTxnTesting();
+    upgradedDb.saveChanges();
+    createChangeSet(upgradedDb);
+
+    // Open copies of the seed file.
+    const firstFileName = IModelTestUtils.prepareOutputFile("ChangeMerging", "first.bim");
+    const secondFileName = IModelTestUtils.prepareOutputFile("ChangeMerging", "second.bim");
+    const neutralFileName = IModelTestUtils.prepareOutputFile("ChangeMerging", "neutral.bim");
+    IModelJsFs.copySync(testFileName, firstFileName);
+    IModelJsFs.copySync(testFileName, secondFileName);
+    IModelJsFs.copySync(testFileName, neutralFileName);
+    const firstDb = StandaloneDb.openFile(firstFileName, OpenMode.ReadWrite);
+    const secondDb = StandaloneDb.openFile(secondFileName, OpenMode.ReadWrite);
+    const neutralDb = StandaloneDb.openFile(neutralFileName, OpenMode.ReadWrite);
+    assert.isTrue(firstDb !== secondDb);
+    firstDb.nativeDb.resetBriefcaseId(100);
+    secondDb.nativeDb.resetBriefcaseId(200);
+    neutralDb.nativeDb.resetBriefcaseId(300);
+
+    firstDb.nativeDb.setBriefcaseManagerOptimisticConcurrencyControlPolicy(new ConcurrencyControl.OptimisticPolicy().conflictResolution);
+    secondDb.nativeDb.setBriefcaseManagerOptimisticConcurrencyControlPolicy(new ConcurrencyControl.OptimisticPolicy().conflictResolution);
+    // // Note: neutral observer's IModel does not need to be configured for optimistic concurrency. He just pulls changes.
+
+    const csHistory: ChangeSetToken[] = [];
+
+    let firstParent: number = -1;
+    let secondParent: number = -1;
+    let neutralParent: number = -1;
+
+    let modelId: Id64String;
+    let spatialCategoryId: Id64String;
+    let el1: Id64String;
+    // first. Create a new model, category, and element.  =>  #0
+    if (true) {
+      [, modelId] = IModelTestUtils.createAndInsertPhysicalPartitionAndModel(firstDb, IModelTestUtils.getUniqueModelCode(firstDb, "newPhysicalModel"), true);
+      const dictionary: DictionaryModel = firstDb.models.getModel(IModel.dictionaryId) as DictionaryModel;
+      const newCategoryCode = IModelTestUtils.getUniqueSpatialCategoryCode(dictionary, "ThisTestSpatialCategory");
+      spatialCategoryId = SpatialCategory.insert(dictionary.iModel, dictionary.id, newCategoryCode.value!, new SubCategoryAppearance({ color: 0xff0000 }));
+      el1 = firstDb.elements.insertElement(IModelTestUtils.createPhysicalObject(firstDb, modelId, spatialCategoryId));
+      firstDb.saveChanges();
+      csHistory.push(createChangeSet(firstDb));
+      firstParent = csHistory.length - 1;
+      assert.isTrue((csHistory.length - 1) === firstParent);
+    }
+
+    if (true) {
+      // first -> second, neutral
+      secondParent = applyChangeSets(secondDb, csHistory, secondParent);
+      assert.isTrue(secondDb.models.getModel(modelId) !== undefined);
+      assert.isTrue(secondDb.elements.getElement(spatialCategoryId) !== undefined);
+      assert.isTrue(secondDb.elements.getElement(el1) !== undefined);
+
+      neutralParent = applyChangeSets(neutralDb, csHistory, neutralParent);
+      assert.isTrue(neutralDb.models.getModel(modelId) !== undefined);
+      assert.isTrue(neutralDb.elements.getElement(spatialCategoryId) !== undefined);
+      assert.isTrue(neutralDb.elements.getElement(el1) !== undefined);
+    }
+
+    // --- Test 1: Overlapping changes that really are conflicts => conflict-resolution policy is applied ---
+
+    // first: modify el1.userLabel
+    if (true) {
+      const el1cc = firstDb.elements.getElement(el1);
+      el1cc.userLabel = el1cc.userLabel + " -> changed by first";
+      firstDb.elements.updateElement(el1cc);
+      firstDb.saveChanges("first modified el1.userLabel");
+      csHistory.push(createChangeSet(firstDb));
+      firstParent = csHistory.length - 1;
+    }
+
+    // second: modify el1.userLabel
+    let expectedValueOfEl1UserLabel: string;
+    if (true) {
+      const el1before: Element = secondDb.elements.getElement(el1);
+      expectedValueOfEl1UserLabel = el1before.userLabel + " -> changed by second";
+      el1before.userLabel = expectedValueOfEl1UserLabel;
+      secondDb.elements.updateElement(el1before);
+      secondDb.saveChanges("second modified el1.userLabel");
+
+      // merge => take second's change (RejectIncomingChange). That's because the default updateVsUpdate setting is RejectIncomingChange
+      secondParent = applyChangeSets(secondDb, csHistory, secondParent);
+      const el1after = secondDb.elements.getElement(el1);
+      assert.equal(el1after.userLabel, expectedValueOfEl1UserLabel);
+      csHistory.push(createChangeSet(secondDb));
+      secondParent = csHistory.length - 1;
+    }
+
+    // Make sure a neutral observer sees secondUser's change.
+    if (true) {
+      neutralParent = applyChangeSets(neutralDb, csHistory, neutralParent);
+      const elobj = neutralDb.elements.getElement(el1);
+      assert.equal(elobj.userLabel, expectedValueOfEl1UserLabel);
+    }
+
+    // firstUser: pull and see that secondUser has overridden my change
+    if (true) {
+      firstParent = applyChangeSets(firstDb, csHistory, firstParent);
+      const elobj = firstDb.elements.getElement(el1);
+      assert.equal(elobj.userLabel, expectedValueOfEl1UserLabel);
+    }
+  });
+
+});