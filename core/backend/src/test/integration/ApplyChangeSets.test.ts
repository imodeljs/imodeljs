/*---------------------------------------------------------------------------------------------
* Copyright (c) Bentley Systems, Incorporated. All rights reserved.
* See LICENSE.md in the project root for license terms and full copyright notice.
*--------------------------------------------------------------------------------------------*/
import { GuidString, Logger, LogLevel } from "@bentley/bentleyjs-core";
import { AuthorizedClientRequestContext } from "@bentley/itwin-client";
import { TestUsers, TestUtility } from "@bentley/oidc-signin-tool";
import { assert } from "chai";
import * as path from "path";
import { IModelHost, NativeLoggerCategory } from "../../imodeljs-backend";
import { IModelTestUtils } from "../IModelTestUtils";
import { HubUtility } from "./HubUtility";

// Useful utilities to download/upload test cases from/to iModelHub
describe("ApplyChangeSets (#integration)", () => {
  before(async () => {
    // Note: Change to LogLevel.Info for useful debug information
    Logger.setLevel(HubUtility.logCategory, LogLevel.Error);
    Logger.setLevel(NativeLoggerCategory.DgnCore, LogLevel.Error);
    Logger.setLevel(NativeLoggerCategory.BeSQLite, LogLevel.Error);
  });

  const testAllChangeSetOperations = async (requestContext: AuthorizedClientRequestContext, projectId: string, iModelId: GuidString) => {
    requestContext.enter();
    const iModelDir = path.join(IModelHost.cacheDir, iModelId.toString());
    return HubUtility.validateAllChangeSetOperations(requestContext, projectId, iModelId, iModelDir);
  };

  const testOpen = async (requestContext: AuthorizedClientRequestContext, projectId: string, iModelId: string) => {
    requestContext.enter();
    const iModelDb = await IModelTestUtils.downloadAndOpenCheckpoint({ requestContext, contextId: projectId, iModelId });
    requestContext.enter();
    assert(!!iModelDb);
  };

  const testAllOperations = async (requestContext: AuthorizedClientRequestContext, projectId: string, iModelId: GuidString) => {
    requestContext.enter();
    await testOpen(requestContext, projectId, iModelId);
    requestContext.enter();
    await testAllChangeSetOperations(requestContext, projectId, iModelId);
    requestContext.enter();
  };

  it("should test all change set operations after downloading iModel from the hub (#integration)", async () => {
    const requestContext = await TestUtility.getAuthorizedClientRequestContext(TestUsers.regular);

<<<<<<< HEAD
    let projectId = await HubUtility.getTestContextId(requestContext);
    let iModelId = await HubUtility.getTestIModelId(requestContext, HubUtility.TestIModelNames.readOnly);
    await testAllOperations(requestContext, projectId, iModelId);
    requestContext.enter();

    iModelId = await HubUtility.getTestIModelId(requestContext, HubUtility.TestIModelNames.readWrite);
=======
    const projectId = await HubUtility.getTestContextId(requestContext);
    let iModelId = await HubUtility.getTestIModelId(requestContext, HubUtility.testIModelNames.readOnly);
    await testAllOperations(requestContext, projectId, iModelId);
    requestContext.enter();

    iModelId = await HubUtility.getTestIModelId(requestContext, HubUtility.testIModelNames.readWrite);
>>>>>>> 9d595d2b
    requestContext.enter();
    await testAllOperations(requestContext, projectId, iModelId);
    requestContext.enter();

<<<<<<< HEAD
    iModelId = await HubUtility.getTestIModelId(requestContext, HubUtility.TestIModelNames.noVersions);
=======
    iModelId = await HubUtility.getTestIModelId(requestContext, HubUtility.testIModelNames.noVersions);
>>>>>>> 9d595d2b
    requestContext.enter();
    await testAllOperations(requestContext, projectId, iModelId);
  });
});
<|MERGE_RESOLUTION|>--- conflicted
+++ resolved
@@ -1,74 +1,61 @@
-/*---------------------------------------------------------------------------------------------
-* Copyright (c) Bentley Systems, Incorporated. All rights reserved.
-* See LICENSE.md in the project root for license terms and full copyright notice.
-*--------------------------------------------------------------------------------------------*/
-import { GuidString, Logger, LogLevel } from "@bentley/bentleyjs-core";
-import { AuthorizedClientRequestContext } from "@bentley/itwin-client";
-import { TestUsers, TestUtility } from "@bentley/oidc-signin-tool";
-import { assert } from "chai";
-import * as path from "path";
-import { IModelHost, NativeLoggerCategory } from "../../imodeljs-backend";
-import { IModelTestUtils } from "../IModelTestUtils";
-import { HubUtility } from "./HubUtility";
-
-// Useful utilities to download/upload test cases from/to iModelHub
-describe("ApplyChangeSets (#integration)", () => {
-  before(async () => {
-    // Note: Change to LogLevel.Info for useful debug information
-    Logger.setLevel(HubUtility.logCategory, LogLevel.Error);
-    Logger.setLevel(NativeLoggerCategory.DgnCore, LogLevel.Error);
-    Logger.setLevel(NativeLoggerCategory.BeSQLite, LogLevel.Error);
-  });
-
-  const testAllChangeSetOperations = async (requestContext: AuthorizedClientRequestContext, projectId: string, iModelId: GuidString) => {
-    requestContext.enter();
-    const iModelDir = path.join(IModelHost.cacheDir, iModelId.toString());
-    return HubUtility.validateAllChangeSetOperations(requestContext, projectId, iModelId, iModelDir);
-  };
-
-  const testOpen = async (requestContext: AuthorizedClientRequestContext, projectId: string, iModelId: string) => {
-    requestContext.enter();
-    const iModelDb = await IModelTestUtils.downloadAndOpenCheckpoint({ requestContext, contextId: projectId, iModelId });
-    requestContext.enter();
-    assert(!!iModelDb);
-  };
-
-  const testAllOperations = async (requestContext: AuthorizedClientRequestContext, projectId: string, iModelId: GuidString) => {
-    requestContext.enter();
-    await testOpen(requestContext, projectId, iModelId);
-    requestContext.enter();
-    await testAllChangeSetOperations(requestContext, projectId, iModelId);
-    requestContext.enter();
-  };
-
-  it("should test all change set operations after downloading iModel from the hub (#integration)", async () => {
-    const requestContext = await TestUtility.getAuthorizedClientRequestContext(TestUsers.regular);
-
-<<<<<<< HEAD
-    let projectId = await HubUtility.getTestContextId(requestContext);
-    let iModelId = await HubUtility.getTestIModelId(requestContext, HubUtility.TestIModelNames.readOnly);
-    await testAllOperations(requestContext, projectId, iModelId);
-    requestContext.enter();
-
-    iModelId = await HubUtility.getTestIModelId(requestContext, HubUtility.TestIModelNames.readWrite);
-=======
-    const projectId = await HubUtility.getTestContextId(requestContext);
-    let iModelId = await HubUtility.getTestIModelId(requestContext, HubUtility.testIModelNames.readOnly);
-    await testAllOperations(requestContext, projectId, iModelId);
-    requestContext.enter();
-
-    iModelId = await HubUtility.getTestIModelId(requestContext, HubUtility.testIModelNames.readWrite);
->>>>>>> 9d595d2b
-    requestContext.enter();
-    await testAllOperations(requestContext, projectId, iModelId);
-    requestContext.enter();
-
-<<<<<<< HEAD
-    iModelId = await HubUtility.getTestIModelId(requestContext, HubUtility.TestIModelNames.noVersions);
-=======
-    iModelId = await HubUtility.getTestIModelId(requestContext, HubUtility.testIModelNames.noVersions);
->>>>>>> 9d595d2b
-    requestContext.enter();
-    await testAllOperations(requestContext, projectId, iModelId);
-  });
-});
+/*---------------------------------------------------------------------------------------------
+* Copyright (c) Bentley Systems, Incorporated. All rights reserved.
+* See LICENSE.md in the project root for license terms and full copyright notice.
+*--------------------------------------------------------------------------------------------*/
+import { GuidString, Logger, LogLevel } from "@bentley/bentleyjs-core";
+import { AuthorizedClientRequestContext } from "@bentley/itwin-client";
+import { TestUsers, TestUtility } from "@bentley/oidc-signin-tool";
+import { assert } from "chai";
+import * as path from "path";
+import { IModelHost, NativeLoggerCategory } from "../../imodeljs-backend";
+import { IModelTestUtils } from "../IModelTestUtils";
+import { HubUtility } from "./HubUtility";
+
+// Useful utilities to download/upload test cases from/to iModelHub
+describe("ApplyChangeSets (#integration)", () => {
+  before(async () => {
+    // Note: Change to LogLevel.Info for useful debug information
+    Logger.setLevel(HubUtility.logCategory, LogLevel.Error);
+    Logger.setLevel(NativeLoggerCategory.DgnCore, LogLevel.Error);
+    Logger.setLevel(NativeLoggerCategory.BeSQLite, LogLevel.Error);
+  });
+
+  const testAllChangeSetOperations = async (requestContext: AuthorizedClientRequestContext, projectId: string, iModelId: GuidString) => {
+    requestContext.enter();
+    const iModelDir = path.join(IModelHost.cacheDir, iModelId.toString());
+    return HubUtility.validateAllChangeSetOperations(requestContext, projectId, iModelId, iModelDir);
+  };
+
+  const testOpen = async (requestContext: AuthorizedClientRequestContext, projectId: string, iModelId: string) => {
+    requestContext.enter();
+    const iModelDb = await IModelTestUtils.downloadAndOpenCheckpoint({ requestContext, contextId: projectId, iModelId });
+    requestContext.enter();
+    assert(!!iModelDb);
+  };
+
+  const testAllOperations = async (requestContext: AuthorizedClientRequestContext, projectId: string, iModelId: GuidString) => {
+    requestContext.enter();
+    await testOpen(requestContext, projectId, iModelId);
+    requestContext.enter();
+    await testAllChangeSetOperations(requestContext, projectId, iModelId);
+    requestContext.enter();
+  };
+
+  it("should test all change set operations after downloading iModel from the hub (#integration)", async () => {
+    const requestContext = await TestUtility.getAuthorizedClientRequestContext(TestUsers.regular);
+
+    const projectId = await HubUtility.getTestContextId(requestContext);
+    let iModelId = await HubUtility.getTestIModelId(requestContext, HubUtility.testIModelNames.readOnly);
+    await testAllOperations(requestContext, projectId, iModelId);
+    requestContext.enter();
+
+    iModelId = await HubUtility.getTestIModelId(requestContext, HubUtility.testIModelNames.readWrite);
+    requestContext.enter();
+    await testAllOperations(requestContext, projectId, iModelId);
+    requestContext.enter();
+
+    iModelId = await HubUtility.getTestIModelId(requestContext, HubUtility.testIModelNames.noVersions);
+    requestContext.enter();
+    await testAllOperations(requestContext, projectId, iModelId);
+  });
+});