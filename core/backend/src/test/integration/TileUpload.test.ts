/*---------------------------------------------------------------------------------------------
* Copyright (c) Bentley Systems, Incorporated. All rights reserved.
* See LICENSE.md in the project root for license terms and full copyright notice.
*--------------------------------------------------------------------------------------------*/
import * as Azure from "@azure/storage-blob";
import { GuidString } from "@bentley/bentleyjs-core";
<<<<<<< HEAD
import { IModelTileRpcInterface, RpcManager, RpcRegistry } from "@bentley/imodeljs-common";
import { TestUsers, TestUtility } from "@bentley/oidc-signin-tool";
import { assert } from "chai";
import { AuthorizedBackendRequestContext, IModelHost, IModelHostConfiguration } from "../../imodeljs-backend";
=======
import { BatchType, ContentIdProvider, defaultTileOptions, IModelTileRpcInterface, iModelTileTreeIdToString, RpcManager, RpcRegistry } from "@bentley/imodeljs-common";
import { TestUsers, TestUtility } from "@bentley/oidc-signin-tool";
import { assert } from "chai";
import { IModelDb } from "../../IModelDb";
import { AuthorizedBackendRequestContext, GeometricModel3d, IModelHost, IModelHostConfiguration } from "../../imodeljs-backend";
>>>>>>> 9d595d2b
import { IModelTestUtils } from "../IModelTestUtils";
import { HubUtility } from "./HubUtility";

interface TileContentRequestProps {
  treeId: string;
  contentId: string;
  guid: string;
}

<<<<<<< HEAD
describe.skip("TileUpload (#integration)", () => {
  let requestContext: AuthorizedBackendRequestContext;
  const testTileProps: TileContentRequestProps = {
    treeId: "17_1-E:0_0x20000000024",
    contentId: "-3-0-0-0-0-1",
    guid: "912c1c83ef5529214b66a4bd6fca9c5e28d250ac_82f852eccdc338a6",
  };
=======
// Goes through models in imodel until it finds a root tile for a non empty model, returns tile content request props for that tile
async function getTileProps(iModel: IModelDb, requestContext: AuthorizedBackendRequestContext): Promise<TileContentRequestProps | undefined> {
  const queryParams = { from: GeometricModel3d.classFullName, limit: IModelDb.maxLimit };
  for (const modelId of iModel.queryEntityIds(queryParams)) {
    let model;
    try {
      model = iModel.models.getModel<GeometricModel3d>(modelId);
    } catch (err) {
      continue;
    }

    if (model.isNotSpatiallyLocated || model.isTemplate)
      continue;

    const treeId = iModelTileTreeIdToString(modelId, { type: BatchType.Primary, edgesRequired: false }, defaultTileOptions);
    const treeProps = await iModel.tiles.requestTileTreeProps(requestContext, treeId);
    // Ignore empty tile trees.
    if (treeProps.rootTile.maximumSize === 0 && treeProps.rootTile.isLeaf === true)
      continue;

    let guid = model.geometryGuid || iModel.changeSetId || "first";
    if (treeProps.contentIdQualifier)
      guid = `${guid}_${treeProps.contentIdQualifier}`;

    const idProvider = ContentIdProvider.create(true, defaultTileOptions);
    const contentId = idProvider.rootContentId;

    return {
      treeId,
      contentId,
      guid,
    };
  }

  return undefined;
}

describe("TileUpload (#integration)", () => {
  let requestContext: AuthorizedBackendRequestContext;
>>>>>>> 9d595d2b
  let testIModelId: GuidString;
  let testContextId: GuidString;
  let tileRpcInterface: IModelTileRpcInterface;
  let serviceUrl: Azure.ServiceURL;

  before(async () => {
    // Shutdown IModelHost to allow this test to use it.
    await IModelTestUtils.shutdownBackend();

    const config = new IModelHostConfiguration();

    // Default account and key for azurite
    config.tileCacheCredentials = {
      service: "azure",
      account: "devstoreaccount1",
      accessKey: "Eby8vdM02xNOcqFlqUwJPLlmEtlCDXJ1OUzFT50uSRZ6IFsuFq2UVErCz4I6tq/K1SZFPTOtr/KBHBeksoGMGw==",
    };

    await IModelTestUtils.startBackend(config);

    assert.isTrue(IModelHost.usingExternalTileCache);
    IModelHost.applicationId = "TestApplication";

    RpcManager.initializeInterface(IModelTileRpcInterface);
    tileRpcInterface = RpcRegistry.instance.getImplForInterface<IModelTileRpcInterface>(IModelTileRpcInterface);

    requestContext = await TestUtility.getAuthorizedClientRequestContext(TestUsers.regular);
    testContextId = await HubUtility.getTestContextId(requestContext);
<<<<<<< HEAD
    testIModelId = await HubUtility.getTestIModelId(requestContext, HubUtility.TestIModelNames.stadium);
=======
    testIModelId = await HubUtility.getTestIModelId(requestContext, HubUtility.testIModelNames.stadium);
>>>>>>> 9d595d2b

    // Get URL for cached tile
    const credentials = new Azure.SharedKeyCredential(config.tileCacheCredentials.account, config.tileCacheCredentials.accessKey);
    const pipeline = Azure.StorageURL.newPipeline(credentials);
    serviceUrl = new Azure.ServiceURL(`http://127.0.0.1:10000/${credentials.accountName}`, pipeline);

    // Point tileCacheService towards azurite URL
    (IModelHost.tileCacheService as any)._service = serviceUrl;

    // Open and close the iModel to ensure it works and is closed
    const iModel = await IModelTestUtils.downloadAndOpenCheckpoint({ requestContext, contextId: testContextId, iModelId: testIModelId });
    assert.isDefined(iModel);
    await IModelTestUtils.closeAndDeleteBriefcaseDb(requestContext, iModel);
  });

  after(async () => {
<<<<<<< HEAD
    await blockBlobUrl.delete(Azure.Aborter.none, { deleteSnapshots: "include" });

    // Re-start backend with default config
    await IModelTestUtils.shutdownBackend();
    await IModelTestUtils.startBackend();
  });

=======
    // Re-start backend with default config
    await IModelTestUtils.shutdownBackend();
    await IModelTestUtils.startBackend();
  });

>>>>>>> 9d595d2b
  it("should upload tile to external cache with metadata", async () => {
    const iModel = await IModelTestUtils.downloadAndOpenCheckpoint({ requestContext, contextId: testContextId, iModelId: testIModelId });
    assert.isDefined(iModel);

    // Generate tile
    // eslint-disable-next-line deprecation/deprecation
    const tileProps = await getTileProps(iModel, requestContext);
    assert.isDefined(tileProps);
    const tile = await tileRpcInterface.requestTileContent(iModel.getRpcProps(), tileProps!.treeId, tileProps!.contentId, undefined, tileProps!.guid); // eslint-disable-line deprecation/deprecation

    // Uploads to the cloud storage tile cache happen asynchronously. Don't resolve until they have all finished.
    await Promise.all(IModelHost.tileUploader.activeUploads);

    // Query tile from tile cache
    const containerUrl = Azure.ContainerURL.fromServiceURL(serviceUrl, testIModelId);
    const blobUrl = Azure.BlobURL.fromContainerURL(containerUrl, `tiles/${tileProps!.treeId}/${tileProps!.guid}/${tileProps!.contentId}`);
    const blockBlobUrl = Azure.BlockBlobURL.fromBlobURL(blobUrl);
    const blobProperties = await blockBlobUrl.getProperties(Azure.Aborter.none);

    // Verify metadata in blob properties
    assert.isDefined(blobProperties.metadata);
    assert.isDefined(blobProperties.metadata!.tilegenerationtime);
    assert.equal(blobProperties.metadata!.backendname, IModelHost.applicationId);
    assert.equal(blobProperties.metadata!.tilesize, tile.byteLength.toString());

    await blockBlobUrl.delete(Azure.Aborter.none);
    await IModelTestUtils.closeAndDeleteBriefcaseDb(requestContext, iModel);
  });
});<|MERGE_RESOLUTION|>--- conflicted
+++ resolved
@@ -2,20 +2,15 @@
 * Copyright (c) Bentley Systems, Incorporated. All rights reserved.
 * See LICENSE.md in the project root for license terms and full copyright notice.
 *--------------------------------------------------------------------------------------------*/
+import { assert } from "chai";
 import * as Azure from "@azure/storage-blob";
 import { GuidString } from "@bentley/bentleyjs-core";
-<<<<<<< HEAD
-import { IModelTileRpcInterface, RpcManager, RpcRegistry } from "@bentley/imodeljs-common";
+import {
+  BatchType, ContentIdProvider, defaultTileOptions, IModelTileRpcInterface, iModelTileTreeIdToString, RpcManager, RpcRegistry,
+} from "@bentley/imodeljs-common";
 import { TestUsers, TestUtility } from "@bentley/oidc-signin-tool";
-import { assert } from "chai";
-import { AuthorizedBackendRequestContext, IModelHost, IModelHostConfiguration } from "../../imodeljs-backend";
-=======
-import { BatchType, ContentIdProvider, defaultTileOptions, IModelTileRpcInterface, iModelTileTreeIdToString, RpcManager, RpcRegistry } from "@bentley/imodeljs-common";
-import { TestUsers, TestUtility } from "@bentley/oidc-signin-tool";
-import { assert } from "chai";
 import { IModelDb } from "../../IModelDb";
 import { AuthorizedBackendRequestContext, GeometricModel3d, IModelHost, IModelHostConfiguration } from "../../imodeljs-backend";
->>>>>>> 9d595d2b
 import { IModelTestUtils } from "../IModelTestUtils";
 import { HubUtility } from "./HubUtility";
 
@@ -25,15 +20,6 @@
   guid: string;
 }
 
-<<<<<<< HEAD
-describe.skip("TileUpload (#integration)", () => {
-  let requestContext: AuthorizedBackendRequestContext;
-  const testTileProps: TileContentRequestProps = {
-    treeId: "17_1-E:0_0x20000000024",
-    contentId: "-3-0-0-0-0-1",
-    guid: "912c1c83ef5529214b66a4bd6fca9c5e28d250ac_82f852eccdc338a6",
-  };
-=======
 // Goes through models in imodel until it finds a root tile for a non empty model, returns tile content request props for that tile
 async function getTileProps(iModel: IModelDb, requestContext: AuthorizedBackendRequestContext): Promise<TileContentRequestProps | undefined> {
   const queryParams = { from: GeometricModel3d.classFullName, limit: IModelDb.maxLimit };
@@ -73,7 +59,6 @@
 
 describe("TileUpload (#integration)", () => {
   let requestContext: AuthorizedBackendRequestContext;
->>>>>>> 9d595d2b
   let testIModelId: GuidString;
   let testContextId: GuidString;
   let tileRpcInterface: IModelTileRpcInterface;
@@ -102,11 +87,7 @@
 
     requestContext = await TestUtility.getAuthorizedClientRequestContext(TestUsers.regular);
     testContextId = await HubUtility.getTestContextId(requestContext);
-<<<<<<< HEAD
-    testIModelId = await HubUtility.getTestIModelId(requestContext, HubUtility.TestIModelNames.stadium);
-=======
     testIModelId = await HubUtility.getTestIModelId(requestContext, HubUtility.testIModelNames.stadium);
->>>>>>> 9d595d2b
 
     // Get URL for cached tile
     const credentials = new Azure.SharedKeyCredential(config.tileCacheCredentials.account, config.tileCacheCredentials.accessKey);
@@ -123,21 +104,11 @@
   });
 
   after(async () => {
-<<<<<<< HEAD
-    await blockBlobUrl.delete(Azure.Aborter.none, { deleteSnapshots: "include" });
-
     // Re-start backend with default config
     await IModelTestUtils.shutdownBackend();
     await IModelTestUtils.startBackend();
   });
 
-=======
-    // Re-start backend with default config
-    await IModelTestUtils.shutdownBackend();
-    await IModelTestUtils.startBackend();
-  });
-
->>>>>>> 9d595d2b
   it("should upload tile to external cache with metadata", async () => {
     const iModel = await IModelTestUtils.downloadAndOpenCheckpoint({ requestContext, contextId: testContextId, iModelId: testIModelId });
     assert.isDefined(iModel);
