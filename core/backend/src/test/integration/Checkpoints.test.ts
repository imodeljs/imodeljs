--- conflicted
+++ resolved
@@ -1,88 +1,84 @@
-/*---------------------------------------------------------------------------------------------
-* Copyright (c) Bentley Systems, Incorporated. All rights reserved.
-* See LICENSE.md in the project root for license terms and full copyright notice.
-*--------------------------------------------------------------------------------------------*/
-import { GuidString } from "@bentley/bentleyjs-core";
-import { CheckpointV2Query } from "@bentley/imodelhub-client";
-import { BlobDaemon } from "@bentley/imodeljs-native";
-import { TestUsers, TestUtility } from "@bentley/oidc-signin-tool";
-import { assert } from "chai";
-import { ChildProcess } from "child_process";
-import * as path from "path";
-import { AuthorizedBackendRequestContext, IModelHost, IModelJsFs, SnapshotDb } from "../../imodeljs-backend";
-import { KnownTestLocations } from "../KnownTestLocations";
-import { HubUtility } from "./HubUtility";
-
-// FIXME: Disabled because V2 checkpoints are not in QA yet...
-describe.skip("Checkpoints (#integration)", () => {
-  let requestContext: AuthorizedBackendRequestContext;
-  let testIModelId: GuidString;
-  let testContextId: GuidString;
-  let testChangeSetId: GuidString;
-
-  const blockcacheDir = path.join(KnownTestLocations.outputDir, "blockcachevfs");
-  let daemonProc: ChildProcess;
-  let originalEnv: any;
-
-  before(async () => {
-    originalEnv = { ...process.env };
-    process.env.BLOCKCACHE_DIR = blockcacheDir;
-    // IModelTestUtils.setupDebugLogLevels();
-
-    requestContext = await TestUtility.getAuthorizedClientRequestContext(TestUsers.regular);
-    testContextId = await HubUtility.getTestContextId(requestContext);
-<<<<<<< HEAD
-    testIModelId = await HubUtility.getTestIModelId(requestContext, HubUtility.TestIModelNames.stadium);
-=======
-    testIModelId = await HubUtility.getTestIModelId(requestContext, HubUtility.testIModelNames.stadium);
->>>>>>> 9c82c7bb
-    testChangeSetId = (await HubUtility.queryLatestChangeSet(requestContext, testIModelId))!.wsgId;
-
-    const checkpointQuery = new CheckpointV2Query().byChangeSetId(testChangeSetId).selectContainerAccessKey();
-    const checkpoints = await IModelHost.iModelClient.checkpointsV2.get(requestContext, testIModelId, checkpointQuery);
-    assert.equal(checkpoints.length, 1, "checkpoint missing");
-    assert.isDefined(checkpoints[0].containerAccessKeyAccount, "checkpoint storage account is invalid");
-
-    // Start daemon process and wait for it to be ready
-    daemonProc = BlobDaemon.start({
-      daemonDir: blockcacheDir,
-      storageType: "azure?sas=1",
-      user: checkpoints[0].containerAccessKeyAccount!,
-    });
-    while (!IModelJsFs.existsSync(path.join(blockcacheDir, "portnumber.bcv"))) {
-      await new Promise((resolve) => setImmediate(resolve));
-    }
-  });
-
-  after(async () => {
-    process.env = originalEnv;
-
-    if (daemonProc) {
-      const onDaemonExit = new Promise((resolve) => daemonProc.once("exit", resolve));
-      daemonProc.kill();
-      await onDaemonExit;
-    }
-    // BriefcaseManager.deleteFolderAndContents(blockcacheDir);
-  });
-
-  it("should be able to open and read V2 checkpoint", async () => {
-    const iModel = await SnapshotDb.openCheckpointV2({
-      requestContext,
-      contextId: testContextId,
-      iModelId: testIModelId,
-      changeSetId: testChangeSetId,
-    });
-    assert.equal(iModel.getGuid(), testIModelId);
-    assert.equal(iModel.changeSetId, testChangeSetId);
-    assert.equal(iModel.contextId, testContextId);
-    assert.equal(iModel.rootSubject.name, "Stadium Dataset 1");
-    let numModels = await iModel.queryRowCount("SELECT * FROM bis.model");
-    assert.equal(numModels, 32);
-
-    await iModel.reattachDaemon(requestContext);
-    numModels = await iModel.queryRowCount("SELECT * FROM bis.model");
-    assert.equal(numModels, 32);
-
-    iModel.close();
-  }).timeout(60000);
-});
+/*---------------------------------------------------------------------------------------------
+* Copyright (c) Bentley Systems, Incorporated. All rights reserved.
+* See LICENSE.md in the project root for license terms and full copyright notice.
+*--------------------------------------------------------------------------------------------*/
+import { GuidString } from "@bentley/bentleyjs-core";
+import { CheckpointV2Query } from "@bentley/imodelhub-client";
+import { BlobDaemon } from "@bentley/imodeljs-native";
+import { TestUsers, TestUtility } from "@bentley/oidc-signin-tool";
+import { assert } from "chai";
+import { ChildProcess } from "child_process";
+import * as path from "path";
+import { AuthorizedBackendRequestContext, IModelHost, IModelJsFs, SnapshotDb } from "../../imodeljs-backend";
+import { KnownTestLocations } from "../KnownTestLocations";
+import { HubUtility } from "./HubUtility";
+
+// FIXME: Disabled because V2 checkpoints are not in QA yet...
+describe.skip("Checkpoints (#integration)", () => {
+  let requestContext: AuthorizedBackendRequestContext;
+  let testIModelId: GuidString;
+  let testContextId: GuidString;
+  let testChangeSetId: GuidString;
+
+  const blockcacheDir = path.join(KnownTestLocations.outputDir, "blockcachevfs");
+  let daemonProc: ChildProcess;
+  let originalEnv: any;
+
+  before(async () => {
+    originalEnv = { ...process.env };
+    process.env.BLOCKCACHE_DIR = blockcacheDir;
+    // IModelTestUtils.setupDebugLogLevels();
+
+    requestContext = await TestUtility.getAuthorizedClientRequestContext(TestUsers.regular);
+    testContextId = await HubUtility.getTestContextId(requestContext);
+    testIModelId = await HubUtility.getTestIModelId(requestContext, HubUtility.testIModelNames.stadium);
+    testChangeSetId = (await HubUtility.queryLatestChangeSet(requestContext, testIModelId))!.wsgId;
+
+    const checkpointQuery = new CheckpointV2Query().byChangeSetId(testChangeSetId).selectContainerAccessKey();
+    const checkpoints = await IModelHost.iModelClient.checkpointsV2.get(requestContext, testIModelId, checkpointQuery);
+    assert.equal(checkpoints.length, 1, "checkpoint missing");
+    assert.isDefined(checkpoints[0].containerAccessKeyAccount, "checkpoint storage account is invalid");
+
+    // Start daemon process and wait for it to be ready
+    daemonProc = BlobDaemon.start({
+      daemonDir: blockcacheDir,
+      storageType: "azure?sas=1",
+      user: checkpoints[0].containerAccessKeyAccount!,
+    });
+    while (!IModelJsFs.existsSync(path.join(blockcacheDir, "portnumber.bcv"))) {
+      await new Promise((resolve) => setImmediate(resolve));
+    }
+  });
+
+  after(async () => {
+    process.env = originalEnv;
+
+    if (daemonProc) {
+      const onDaemonExit = new Promise((resolve) => daemonProc.once("exit", resolve));
+      daemonProc.kill();
+      await onDaemonExit;
+    }
+    // BriefcaseManager.deleteFolderAndContents(blockcacheDir);
+  });
+
+  it("should be able to open and read V2 checkpoint", async () => {
+    const iModel = await SnapshotDb.openCheckpointV2({
+      requestContext,
+      contextId: testContextId,
+      iModelId: testIModelId,
+      changeSetId: testChangeSetId,
+    });
+    assert.equal(iModel.getGuid(), testIModelId);
+    assert.equal(iModel.changeSetId, testChangeSetId);
+    assert.equal(iModel.contextId, testContextId);
+    assert.equal(iModel.rootSubject.name, "Stadium Dataset 1");
+    let numModels = await iModel.queryRowCount("SELECT * FROM bis.model");
+    assert.equal(numModels, 32);
+
+    await iModel.reattachDaemon(requestContext);
+    numModels = await iModel.queryRowCount("SELECT * FROM bis.model");
+    assert.equal(numModels, 32);
+
+    iModel.close();
+  }).timeout(60000);
+});