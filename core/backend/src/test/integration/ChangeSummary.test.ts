/*---------------------------------------------------------------------------------------------
* Copyright (c) Bentley Systems, Incorporated. All rights reserved.
* See LICENSE.md in the project root for license terms and full copyright notice.
*--------------------------------------------------------------------------------------------*/
import { DbResult, GuidString, Id64, Id64String, Logger, LogLevel, PerfLogger } from "@bentley/bentleyjs-core";
import {
  ChangedValueState, ChangeOpCode, ColorDef, IModel, IModelVersion, SubCategoryAppearance,
} from "@bentley/imodeljs-common";
import { TestUsers, TestUtility } from "@bentley/oidc-signin-tool";
import { assert } from "chai";
import * as path from "path";
import {
  AuthorizedBackendRequestContext, BriefcaseDb, BriefcaseManager, ChangeSummary, ChangeSummaryManager, ConcurrencyControl, ECSqlStatement,
  ElementOwnsChildElements, IModelHost, IModelJsFs, SpatialCategory,
} from "../../imodeljs-backend";
import { IModelTestUtils } from "../IModelTestUtils";
import { KnownTestLocations } from "../KnownTestLocations";
import { HubUtility } from "./HubUtility";
import { TestChangeSetUtility } from "./TestChangeSetUtility";

function setupTest(iModelId: string): void {
  const cacheFilePath: string = BriefcaseManager.getChangeCachePathName(iModelId);
  if (IModelJsFs.existsSync(cacheFilePath))
    IModelJsFs.removeSync(cacheFilePath);
}

function getChangeSummaryAsJson(iModel: BriefcaseDb, changeSummaryId: string) {
  const changeSummary: ChangeSummary = ChangeSummaryManager.queryChangeSummary(iModel, changeSummaryId);
  const content = { id: changeSummary.id, changeSet: changeSummary.changeSet, instanceChanges: new Array<any>() };

  iModel.withPreparedStatement("SELECT ECInstanceId FROM ecchange.change.InstanceChange WHERE Summary.Id=? ORDER BY ECInstanceId", (stmt) => {
    stmt.bindId(1, changeSummary.id);
    while (stmt.step() === DbResult.BE_SQLITE_ROW) {
      const row = stmt.getRow();

      const instanceChange: any = ChangeSummaryManager.queryInstanceChange(iModel, Id64.fromJSON(row.id));
      switch (instanceChange.opCode) {
        case ChangeOpCode.Insert: {
          const rows: any[] = IModelTestUtils.executeQuery(iModel, ChangeSummaryManager.buildPropertyValueChangesECSql(iModel, instanceChange, ChangedValueState.AfterInsert));
          assert.equal(rows.length, 1);
          instanceChange.after = rows[0];
          break;
        }
        case ChangeOpCode.Update: {
          let rows: any[] = IModelTestUtils.executeQuery(iModel, ChangeSummaryManager.buildPropertyValueChangesECSql(iModel, instanceChange, ChangedValueState.BeforeUpdate));
          assert.equal(rows.length, 1);
          instanceChange.before = rows[0];
          rows = IModelTestUtils.executeQuery(iModel, ChangeSummaryManager.buildPropertyValueChangesECSql(iModel, instanceChange, ChangedValueState.AfterUpdate));
          assert.equal(rows.length, 1);
          instanceChange.after = rows[0];
          break;
        }
        case ChangeOpCode.Delete: {
          const rows: any[] = IModelTestUtils.executeQuery(iModel, ChangeSummaryManager.buildPropertyValueChangesECSql(iModel, instanceChange, ChangedValueState.BeforeDelete));
          assert.equal(rows.length, 1);
          instanceChange.before = rows[0];
          break;
        }
        default:
          throw new Error(`Unexpected ChangedOpCode ${instanceChange.opCode}`);
      }
      content.instanceChanges.push(instanceChange);
    }
  });

  return content;
}

describe("ChangeSummary (#integration)", () => {
  let requestContext: AuthorizedBackendRequestContext;
  let testContextId: string;

  let readOnlyTestIModelId: GuidString;
  let readWriteTestIModelId: GuidString;

  before(async () => {
    Logger.setLevel("DgnCore", LogLevel.Error);
    Logger.setLevel("BeSQLite", LogLevel.Error);

    requestContext = await TestUtility.getAuthorizedClientRequestContext(TestUsers.regular);

    testContextId = await HubUtility.getTestContextId(requestContext);
    requestContext.enter();
<<<<<<< HEAD
    readOnlyTestIModelId = await HubUtility.getTestIModelId(requestContext, HubUtility.TestIModelNames.readOnly);
    requestContext.enter();
    readWriteTestIModelId = await HubUtility.getTestIModelId(requestContext, HubUtility.TestIModelNames.readWrite);
=======
    readOnlyTestIModelId = await HubUtility.getTestIModelId(requestContext, HubUtility.testIModelNames.readOnly);
    requestContext.enter();
    readWriteTestIModelId = await HubUtility.getTestIModelId(requestContext, HubUtility.testIModelNames.readWrite);
>>>>>>> 9d595d2b
    requestContext.enter();

    await HubUtility.purgeAcquiredBriefcasesById(requestContext, readOnlyTestIModelId);
    requestContext.enter();
    await HubUtility.purgeAcquiredBriefcasesById(requestContext, readWriteTestIModelId);
    requestContext.enter();

    // Purge briefcases that are close to reaching the acquire limit
    const managerRequestContext = await TestUtility.getAuthorizedClientRequestContext(TestUsers.manager);
    managerRequestContext.enter();
    await HubUtility.purgeAcquiredBriefcasesById(managerRequestContext, readOnlyTestIModelId);
    managerRequestContext.enter();
    await HubUtility.purgeAcquiredBriefcasesById(managerRequestContext, readWriteTestIModelId);
    managerRequestContext.enter();
  });

  it("Attach / Detach ChangeCache file to closed imodel", async () => {
    setupTest(readOnlyTestIModelId);

    const iModel = await IModelTestUtils.downloadAndOpenCheckpoint({ requestContext, contextId: testContextId, iModelId: readOnlyTestIModelId });
    iModel.close();
    assert.exists(iModel);
    assert.throw(() => ChangeSummaryManager.isChangeCacheAttached(iModel));
    assert.throw(() => ChangeSummaryManager.attachChangeCache(iModel));
  });

  it("Extract ChangeSummaries", async () => {
    setupTest(readOnlyTestIModelId);

    const iModel = await IModelTestUtils.downloadAndOpenBriefcase({ requestContext, contextId: testContextId, iModelId: readOnlyTestIModelId });
    assert.exists(iModel);
    try {
      const summaryIds = await ChangeSummaryManager.extractChangeSummaries(requestContext, iModel);
      ChangeSummaryManager.attachChangeCache(iModel);
      assert.isTrue(ChangeSummaryManager.isChangeCacheAttached(iModel));

      iModel.withPreparedStatement("SELECT ECInstanceId,ECClassId,ExtendedProperties FROM change.ChangeSummary ORDER BY ECInstanceId", (myStmt) => {
        let rowCount: number = 0;
        while (myStmt.step() === DbResult.BE_SQLITE_ROW) {
          rowCount++;
          const row: any = myStmt.getRow();
          assert.equal(row.className, "ECDbChange.ChangeSummary");
          assert.isUndefined(row.extendedProperties, "ChangeSummary.ExtendedProperties is not expected to be populated when change summaries are extracted.");
        }
        assert.isAtLeast(rowCount, 3);
      });

      iModel.withPreparedStatement("SELECT ECClassId,Summary,WsgId,ParentWsgId,Description,PushDate,UserCreated FROM imodelchange.ChangeSet ORDER BY Summary.Id", (myStmt) => {
        let rowCount: number = 0;
        while (myStmt.step() === DbResult.BE_SQLITE_ROW) {
          rowCount++;
          const row: any = myStmt.getRow();
          assert.equal(row.className, "IModelChange.ChangeSet");
          assert.equal(row.summary.id, summaryIds[rowCount - 1]);
          assert.equal(row.summary.relClassName, "IModelChange.ChangeSummaryIsExtractedFromChangeset");
          assert.isDefined(row.pushDate, "IModelChange.ChangeSet.PushDate is expected to be set for the changesets used in this test.");
          assert.isDefined(row.userCreated, "IModelChange.ChangeSet.UserCreated is expected to be set for the changesets used in this test.");
          // the other properties are not used, but using them in the ECSQL is important to verify preparation works
        }
        assert.isAtLeast(rowCount, 3);
      });

    } finally {
      await IModelTestUtils.closeAndDeleteBriefcaseDb(requestContext, iModel);
    }
  });

  it("Extract ChangeSummary for single changeset", async () => {
    setupTest(readOnlyTestIModelId);

    const changeSets = await IModelHost.iModelClient.changeSets.get(requestContext, readOnlyTestIModelId);
    assert.isAtLeast(changeSets.length, 3);
    // extract summary for second changeset
    const changesetId: string = changeSets[1].wsgId;

    const iModel = await IModelTestUtils.downloadAndOpenBriefcase({ requestContext, contextId: testContextId, iModelId: readOnlyTestIModelId });
    try {
      assert.exists(iModel);
      await iModel.reverseChanges(requestContext, IModelVersion.asOfChangeSet(changesetId));

      // now extract change summary for that one changeset
      const summaryIds = await ChangeSummaryManager.extractChangeSummaries(requestContext, iModel, { currentVersionOnly: true });
      assert.equal(summaryIds.length, 1);
      assert.isTrue(Id64.isValidId64(summaryIds[0]));
      assert.isTrue(IModelJsFs.existsSync(BriefcaseManager.getChangeCachePathName(readOnlyTestIModelId)));
      assert.exists(iModel);
      ChangeSummaryManager.attachChangeCache(iModel);
      assert.isTrue(ChangeSummaryManager.isChangeCacheAttached(iModel));

      iModel.withPreparedStatement("SELECT WsgId, Summary, ParentWsgId, Description, PushDate, UserCreated FROM imodelchange.ChangeSet", (myStmt) => {
        assert.equal(myStmt.step(), DbResult.BE_SQLITE_ROW);
        const row: any = myStmt.getRow();
        assert.isDefined(row.wsgId);
        assert.equal(row.wsgId, changesetId);
        assert.isDefined(row.summary);
        assert.equal(row.summary.id, summaryIds[0]);
        assert.isDefined(row.pushDate, "IModelChange.ChangeSet.PushDate is expected to be set for the changesets used in this test.");
        assert.isDefined(row.userCreated, "IModelChange.ChangeSet.UserCreated is expected to be set for the changesets used in this test.");
        // the other properties are not used, but using them in the ECSQL is important to verify preparation works
        assert.equal(myStmt.step(), DbResult.BE_SQLITE_DONE);
      });
    } finally {
      await IModelTestUtils.closeAndDeleteBriefcaseDb(requestContext, iModel);
    }
  });

  it("Extracting ChangeSummaries for a range of changesets", async () => {
    setupTest(readOnlyTestIModelId);

    const changeSets = await IModelHost.iModelClient.changeSets.get(requestContext, readOnlyTestIModelId);
    assert.isAtLeast(changeSets.length, 3);
    const startChangeSetId: string = changeSets[0].id!;
    const endChangeSetId: string = changeSets[1].id!;
    const startVersion: IModelVersion = IModelVersion.asOfChangeSet(startChangeSetId);
    const endVersion: IModelVersion = IModelVersion.asOfChangeSet(endChangeSetId);

    const iModel = await IModelTestUtils.downloadAndOpenBriefcase({ requestContext, contextId: testContextId, iModelId: readOnlyTestIModelId, asOf: endVersion.toJSON() });
    try {
      assert.exists(iModel);
      const summaryIds = await ChangeSummaryManager.extractChangeSummaries(requestContext, iModel, { startVersion });
      assert.equal(summaryIds.length, 2);
      assert.isTrue(IModelJsFs.existsSync(BriefcaseManager.getChangeCachePathName(readOnlyTestIModelId)));

      assert.exists(iModel);
      ChangeSummaryManager.attachChangeCache(iModel);
      assert.isTrue(ChangeSummaryManager.isChangeCacheAttached(iModel));

      iModel.withPreparedStatement("SELECT WsgId, Summary, ParentWsgId, Description, PushDate, UserCreated FROM imodelchange.ChangeSet ORDER BY Summary.Id", (myStmt) => {
        assert.equal(myStmt.step(), DbResult.BE_SQLITE_ROW);
        let row: any = myStmt.getRow();
        assert.isDefined(row.wsgId);
        // Change summaries are extracted from end to start, so order is inverse of changesets
        assert.equal(row.wsgId, endChangeSetId);
        assert.isDefined(row.summary);
        assert.equal(row.summary.id, summaryIds[0]);
        assert.isDefined(row.pushDate, "IModelChange.ChangeSet.PushDate is expected to be set for the changesets used in this test.");
        assert.isDefined(row.userCreated, "IModelChange.ChangeSet.UserCreated is expected to be set for the changesets used in this test.");
        // the other properties are not used, but using them in the ECSQL is important to verify preparation works
        assert.equal(myStmt.step(), DbResult.BE_SQLITE_ROW);
        row = myStmt.getRow();
        assert.isDefined(row.wsgId);
        assert.equal(row.wsgId, startChangeSetId);
        assert.isDefined(row.summary);
        assert.equal(row.summary.id, summaryIds[1]);
        assert.isDefined(row.pushDate, "IModelChange.ChangeSet.PushDate is expected to be set for the changesets used in this test.");
        assert.isDefined(row.userCreated, "IModelChange.ChangeSet.UserCreated is expected to be set for the changesets used in this test.");
      });
    } finally {
      await IModelTestUtils.closeAndDeleteBriefcaseDb(requestContext, iModel);
    }
  });

  it("Subsequent ChangeSummary extractions", async () => {
    setupTest(readOnlyTestIModelId);

    const changeSets = await IModelHost.iModelClient.changeSets.get(requestContext, readOnlyTestIModelId);
    assert.isAtLeast(changeSets.length, 3);
    // first extraction: just first changeset
    const firstChangesetId: string = changeSets[0].id!;

    let iModel = await IModelTestUtils.downloadAndOpenBriefcase({ requestContext, contextId: testContextId, iModelId: readOnlyTestIModelId });
    try {
      assert.exists(iModel);
      await iModel.reverseChanges(requestContext, IModelVersion.asOfChangeSet(firstChangesetId));

      // now extract change summary for that one changeset
      const summaryIds = await ChangeSummaryManager.extractChangeSummaries(requestContext, iModel, { currentVersionOnly: true });
      assert.equal(summaryIds.length, 1);
      assert.isTrue(IModelJsFs.existsSync(BriefcaseManager.getChangeCachePathName(readOnlyTestIModelId)));

      assert.exists(iModel);
      ChangeSummaryManager.attachChangeCache(iModel);
      assert.isTrue(ChangeSummaryManager.isChangeCacheAttached(iModel));

      iModel.withPreparedStatement("SELECT WsgId, Summary, ParentWsgId, Description, PushDate, UserCreated FROM imodelchange.ChangeSet", (myStmt) => {
        assert.equal(myStmt.step(), DbResult.BE_SQLITE_ROW);
        const row: any = myStmt.getRow();
        assert.isDefined(row.wsgId);
        assert.equal(row.wsgId, firstChangesetId);
        assert.isDefined(row.summary);
        assert.equal(row.summary.id, summaryIds[0]);
        assert.isDefined(row.pushDate, "IModelChange.ChangeSet.PushDate is expected to be set for the changesets used in this test.");
        assert.isDefined(row.userCreated, "IModelChange.ChangeSet.UserCreated is expected to be set for the changesets used in this test.");
        // the other properties are not used, but using them in the ECSQL is important to verify preparation works
        assert.equal(myStmt.step(), DbResult.BE_SQLITE_DONE);
      });

      // now do second extraction for last changeset
      const lastChangesetId: string = changeSets[changeSets.length - 1].id!;
      await IModelTestUtils.closeAndDeleteBriefcaseDb(requestContext, iModel);
      iModel = await IModelTestUtils.downloadAndOpenBriefcase({ requestContext, contextId: testContextId, iModelId: readOnlyTestIModelId, asOf: IModelVersion.asOfChangeSet(lastChangesetId).toJSON() });
      // WIP not working yet until cache can be detached.
      // await iModel.pullAndMergeChanges(accessToken, IModelVersion.asOfChangeSet(lastChangesetId));

      await ChangeSummaryManager.extractChangeSummaries(requestContext, iModel, { currentVersionOnly: true });

      // WIP
      ChangeSummaryManager.attachChangeCache(iModel);
      assert.isTrue(ChangeSummaryManager.isChangeCacheAttached(iModel));

      iModel.withPreparedStatement("SELECT cset.WsgId changesetId FROM change.ChangeSummary csum JOIN imodelchange.ChangeSet cset ON csum.ECInstanceId=cset.Summary.Id ORDER BY csum.ECInstanceId", (myStmt) => {
        let rowCount: number = 0;
        while (myStmt.step() === DbResult.BE_SQLITE_ROW) {
          rowCount++;
          const row: any = myStmt.getRow();
          assert.isDefined(row.changesetId);
          if (rowCount === 1)
            assert.equal(row.changesetId, firstChangesetId);
          else if (rowCount === 2)
            assert.equal(row.changesetId, lastChangesetId);
        }
        assert.equal(rowCount, 2);
      });
    } finally {
      iModel.close();
    }
  });

  it("Query ChangeSummary content", async () => {
    const testIModelId: string = readOnlyTestIModelId;
    setupTest(testIModelId);

    let perfLogger = new PerfLogger("IModelDb.open");
    const iModel = await IModelTestUtils.downloadAndOpenBriefcase({ requestContext, contextId: testContextId, iModelId: readOnlyTestIModelId });
    perfLogger.dispose();
    try {
      await ChangeSummaryManager.extractChangeSummaries(requestContext, iModel);
      assert.exists(iModel);
      ChangeSummaryManager.attachChangeCache(iModel);
      assert.isTrue(ChangeSummaryManager.isChangeCacheAttached(iModel));

      const outDir = KnownTestLocations.outputDir;
      if (!IModelJsFs.existsSync(outDir))
        IModelJsFs.mkdirSync(outDir);

      const changeSummaries = new Array<ChangeSummary>();
      iModel.withPreparedStatement("SELECT ECInstanceId FROM ecchange.change.ChangeSummary ORDER BY ECInstanceId", (stmt) => {
        perfLogger = new PerfLogger("ChangeSummaryManager.queryChangeSummary");
        while (stmt.step() === DbResult.BE_SQLITE_ROW) {
          const row = stmt.getRow();
          const csum: ChangeSummary = ChangeSummaryManager.queryChangeSummary(iModel, Id64.fromJSON(row.id));
          changeSummaries.push(csum);
        }
        perfLogger.dispose();
      });

      for (const changeSummary of changeSummaries) {
        const filePath = path.join(outDir, `imodelid_${readWriteTestIModelId}_changesummaryid_${changeSummary.id}.changesummary.json`);
        if (IModelJsFs.existsSync(filePath))
          IModelJsFs.unlinkSync(filePath);

        const content = { id: changeSummary.id, changeSet: changeSummary.changeSet, instanceChanges: new Array<any>() };
        iModel.withPreparedStatement("SELECT ECInstanceId FROM ecchange.change.InstanceChange WHERE Summary.Id=? ORDER BY ECInstanceId", (stmt) => {
          stmt.bindId(1, changeSummary.id);
          perfLogger = new PerfLogger(`ChangeSummaryManager.queryInstanceChange for all instances in ChangeSummary ${changeSummary.id}`);
          while (stmt.step() === DbResult.BE_SQLITE_ROW) {
            const row = stmt.getRow();

            const instanceChange: any = ChangeSummaryManager.queryInstanceChange(iModel, Id64.fromJSON(row.id));
            switch (instanceChange.opCode) {
              case ChangeOpCode.Insert: {
                const rows: any[] = IModelTestUtils.executeQuery(iModel, ChangeSummaryManager.buildPropertyValueChangesECSql(iModel, instanceChange, ChangedValueState.AfterInsert));
                assert.equal(rows.length, 1);
                instanceChange.after = rows[0];
                break;
              }
              case ChangeOpCode.Update: {
                let rows: any[] = IModelTestUtils.executeQuery(iModel, ChangeSummaryManager.buildPropertyValueChangesECSql(iModel, instanceChange, ChangedValueState.BeforeUpdate));
                assert.equal(rows.length, 1);
                instanceChange.before = rows[0];
                rows = IModelTestUtils.executeQuery(iModel, ChangeSummaryManager.buildPropertyValueChangesECSql(iModel, instanceChange, ChangedValueState.BeforeUpdate));
                assert.equal(rows.length, 1);
                instanceChange.after = rows[0];
                break;
              }
              case ChangeOpCode.Delete: {
                const rows: any[] = IModelTestUtils.executeQuery(iModel, ChangeSummaryManager.buildPropertyValueChangesECSql(iModel, instanceChange, ChangedValueState.BeforeDelete));
                assert.equal(rows.length, 1);
                instanceChange.before = rows[0];
                break;
              }
              default:
                throw new Error(`Unexpected ChangedOpCode ${instanceChange.opCode}`);
            }

            content.instanceChanges.push(instanceChange);
          }
          perfLogger.dispose();
        });

        IModelJsFs.writeFileSync(filePath, JSON.stringify(content));
      }
    } finally {
      await IModelTestUtils.closeAndDeleteBriefcaseDb(requestContext, iModel);
    }
  });

  it.skip("Create ChangeSummary-s for changes to parent elements", async () => {
    // Generate a unique name for the iModel (so that this test can be run simultaneously by multiple users+hosts simultaneously)
    const iModelName = HubUtility.generateUniqueName("ParentElementChangeTest");

    // Recreate iModel
    const managerRequestContext = await TestUtility.getAuthorizedClientRequestContext(TestUsers.manager);
    const projectId = await HubUtility.getTestContextId(managerRequestContext);
    const iModelId = await HubUtility.recreateIModel(managerRequestContext, projectId, iModelName);

    // Cleanup local cache
    setupTest(iModelId);

    // Populate the iModel with 3 elements
    const iModel = await IModelTestUtils.downloadAndOpenBriefcase({ requestContext: managerRequestContext, contextId: projectId, iModelId });
    iModel.concurrencyControl.setPolicy(new ConcurrencyControl.OptimisticPolicy());
    const [, modelId] = IModelTestUtils.createAndInsertPhysicalPartitionAndModel(iModel, IModelTestUtils.getUniqueModelCode(iModel, "TestPhysicalModel"), true);
    await iModel.concurrencyControl.request(managerRequestContext);
    iModel.saveChanges("Added test model");
    const categoryId = SpatialCategory.insert(iModel, IModel.dictionaryId, "TestSpatialCategory", new SubCategoryAppearance({ color: ColorDef.fromString("rgb(255,0,0)").toJSON() }));
    await iModel.concurrencyControl.request(managerRequestContext);
    iModel.saveChanges("Added test category");
    const elementId1: Id64String = iModel.elements.insertElement(IModelTestUtils.createPhysicalObject(iModel, modelId, categoryId));
    const elementId2: Id64String = iModel.elements.insertElement(IModelTestUtils.createPhysicalObject(iModel, modelId, categoryId));
    const elementId3: Id64String = iModel.elements.insertElement(IModelTestUtils.createPhysicalObject(iModel, modelId, categoryId));
    await iModel.concurrencyControl.request(managerRequestContext);
    iModel.saveChanges("Added test elements");

    // Setup the hierarchy as element3 -> element1
    const element3 = iModel.elements.getElement(elementId3);
    element3.parent = new ElementOwnsChildElements(elementId1);
    iModel.elements.updateElement(element3);
    iModel.saveChanges("Updated element1 as the parent of element3");

    // Push changes to the hub
    await iModel.pushChanges(managerRequestContext, "Setup test model");

    // Modify the hierarchy to element3 -> element2
    element3.parent = new ElementOwnsChildElements(elementId2);
    iModel.elements.updateElement(element3);
    iModel.saveChanges("Updated element2 as the parent of element3");

    // Push changes to the hub
    await iModel.pushChanges(managerRequestContext, "Updated parent element");

    // Validate that the second change summary captures the change to the parent correctly
    try {
      const changeSummaryIds = await ChangeSummaryManager.extractChangeSummaries(requestContext, iModel);
      assert.strictEqual(2, changeSummaryIds.length);

      ChangeSummaryManager.attachChangeCache(iModel);
      assert.isTrue(ChangeSummaryManager.isChangeCacheAttached(iModel));

      const changeSummaryJson = getChangeSummaryAsJson(iModel, changeSummaryIds[0]);
      // console.log(JSON.stringify(changeSummaryJson, undefined, 2));

      assert.strictEqual(changeSummaryJson.instanceChanges.length, 3);

      const instanceChange = changeSummaryJson.instanceChanges[0];
      assert.strictEqual(instanceChange.changedInstance.id, elementId3);
      assert.strictEqual(instanceChange.changedInstance.className, "[Generic].[PhysicalObject]");
      assert.strictEqual(instanceChange.before["parent.id"], elementId1);
      assert.strictEqual(instanceChange.after["parent.id"], elementId2);

      const modelChange = changeSummaryJson.instanceChanges[1];
      assert.strictEqual(modelChange.changedInstance.id, modelId);
      assert.strictEqual(modelChange.changedInstance.className, "[BisCore].[PhysicalModel]");
      assert.exists(modelChange.before.lastMod);
      assert.exists(modelChange.after.lastMod);

      const relInstanceChange = changeSummaryJson.instanceChanges[2];
      assert.strictEqual(relInstanceChange.changedInstance.className, "[BisCore].[ElementOwnsChildElements]");
      assert.strictEqual(relInstanceChange.before.sourceId, elementId1);
      assert.strictEqual(relInstanceChange.before.targetId, elementId3);
      assert.strictEqual(relInstanceChange.after.sourceId, elementId2);
      assert.strictEqual(relInstanceChange.after.targetId, elementId3);
    } finally {
      await IModelTestUtils.closeAndDeleteBriefcaseDb(requestContext, iModel);
    }

    await IModelHost.iModelClient.iModels.delete(requestContext, projectId, iModelId);
  });

  it.skip("should be able to extract the last change summary right after applying a change set", async () => {
    const userContext1 = await TestUtility.getAuthorizedClientRequestContext(TestUsers.manager);
    const userContext2 = await TestUtility.getAuthorizedClientRequestContext(TestUsers.superManager);

    // User1 creates an iModel (on the Hub)
    const testUtility = new TestChangeSetUtility(userContext1, "ChangeSummaryTest");
    await testUtility.createTestIModel();

    // User2 opens the iModel
    const iModel = await IModelTestUtils.downloadAndOpenBriefcase({ requestContext: userContext2, contextId: testUtility.projectId, iModelId: testUtility.iModelId });

    // Attach change cache
    ChangeSummaryManager.attachChangeCache(iModel);
    assert.isTrue(ChangeSummaryManager.isChangeCacheAttached(iModel));

    // User1 pushes a change set
    await testUtility.pushTestChangeSet();

    // User2 applies the change set and extracts the change summary
    await iModel.pullAndMergeChanges(userContext2, IModelVersion.latest());

    const changeSummariesIds = await ChangeSummaryManager.extractChangeSummaries(userContext2, iModel, { currentVersionOnly: true });
    if (changeSummariesIds.length !== 1)
      throw new Error("ChangeSet summary extraction returned invalid ChangeSet summary IDs.");

    const changeSummaryId = changeSummariesIds[0];
    // const changeSummaryJson = getChangeSummaryAsJson(iModel, changeSummaryId);
    // console.log(JSON.stringify(changeSummaryJson, undefined, 2)); // eslint-disable-line

    iModel.withPreparedStatement(
      "SELECT ECInstanceId FROM ecchange.change.InstanceChange WHERE Summary.Id=? ORDER BY ECInstanceId",
      (sqlStatement: ECSqlStatement) => {
        sqlStatement.bindId(1, changeSummaryId);
        while (sqlStatement.step() === DbResult.BE_SQLITE_ROW) {
          const instanceChangeId = Id64.fromJSON(sqlStatement.getRow().id);
          const instanceChange = ChangeSummaryManager.queryInstanceChange(iModel, instanceChangeId);
          const changedInstanceClass = instanceChange.changedInstance.className;
          const isModelChange = changedInstanceClass === "[BisCore].[PhysicalModel]";
          const changedInstanceOp = instanceChange.opCode;
          const changedPropertyValueNames = ChangeSummaryManager.getChangedPropertyValueNames(iModel, instanceChangeId);
          assert.isNotEmpty(changedInstanceClass);
          assert.strictEqual(isModelChange ? ChangeOpCode.Update : ChangeOpCode.Insert, changedInstanceOp);
          assert.isAbove(changedPropertyValueNames.length, 0);
        }
      });
  });

});
<|MERGE_RESOLUTION|>--- conflicted
+++ resolved
@@ -1,519 +1,513 @@
-/*---------------------------------------------------------------------------------------------
-* Copyright (c) Bentley Systems, Incorporated. All rights reserved.
-* See LICENSE.md in the project root for license terms and full copyright notice.
-*--------------------------------------------------------------------------------------------*/
-import { DbResult, GuidString, Id64, Id64String, Logger, LogLevel, PerfLogger } from "@bentley/bentleyjs-core";
-import {
-  ChangedValueState, ChangeOpCode, ColorDef, IModel, IModelVersion, SubCategoryAppearance,
-} from "@bentley/imodeljs-common";
-import { TestUsers, TestUtility } from "@bentley/oidc-signin-tool";
-import { assert } from "chai";
-import * as path from "path";
-import {
-  AuthorizedBackendRequestContext, BriefcaseDb, BriefcaseManager, ChangeSummary, ChangeSummaryManager, ConcurrencyControl, ECSqlStatement,
-  ElementOwnsChildElements, IModelHost, IModelJsFs, SpatialCategory,
-} from "../../imodeljs-backend";
-import { IModelTestUtils } from "../IModelTestUtils";
-import { KnownTestLocations } from "../KnownTestLocations";
-import { HubUtility } from "./HubUtility";
-import { TestChangeSetUtility } from "./TestChangeSetUtility";
-
-function setupTest(iModelId: string): void {
-  const cacheFilePath: string = BriefcaseManager.getChangeCachePathName(iModelId);
-  if (IModelJsFs.existsSync(cacheFilePath))
-    IModelJsFs.removeSync(cacheFilePath);
-}
-
-function getChangeSummaryAsJson(iModel: BriefcaseDb, changeSummaryId: string) {
-  const changeSummary: ChangeSummary = ChangeSummaryManager.queryChangeSummary(iModel, changeSummaryId);
-  const content = { id: changeSummary.id, changeSet: changeSummary.changeSet, instanceChanges: new Array<any>() };
-
-  iModel.withPreparedStatement("SELECT ECInstanceId FROM ecchange.change.InstanceChange WHERE Summary.Id=? ORDER BY ECInstanceId", (stmt) => {
-    stmt.bindId(1, changeSummary.id);
-    while (stmt.step() === DbResult.BE_SQLITE_ROW) {
-      const row = stmt.getRow();
-
-      const instanceChange: any = ChangeSummaryManager.queryInstanceChange(iModel, Id64.fromJSON(row.id));
-      switch (instanceChange.opCode) {
-        case ChangeOpCode.Insert: {
-          const rows: any[] = IModelTestUtils.executeQuery(iModel, ChangeSummaryManager.buildPropertyValueChangesECSql(iModel, instanceChange, ChangedValueState.AfterInsert));
-          assert.equal(rows.length, 1);
-          instanceChange.after = rows[0];
-          break;
-        }
-        case ChangeOpCode.Update: {
-          let rows: any[] = IModelTestUtils.executeQuery(iModel, ChangeSummaryManager.buildPropertyValueChangesECSql(iModel, instanceChange, ChangedValueState.BeforeUpdate));
-          assert.equal(rows.length, 1);
-          instanceChange.before = rows[0];
-          rows = IModelTestUtils.executeQuery(iModel, ChangeSummaryManager.buildPropertyValueChangesECSql(iModel, instanceChange, ChangedValueState.AfterUpdate));
-          assert.equal(rows.length, 1);
-          instanceChange.after = rows[0];
-          break;
-        }
-        case ChangeOpCode.Delete: {
-          const rows: any[] = IModelTestUtils.executeQuery(iModel, ChangeSummaryManager.buildPropertyValueChangesECSql(iModel, instanceChange, ChangedValueState.BeforeDelete));
-          assert.equal(rows.length, 1);
-          instanceChange.before = rows[0];
-          break;
-        }
-        default:
-          throw new Error(`Unexpected ChangedOpCode ${instanceChange.opCode}`);
-      }
-      content.instanceChanges.push(instanceChange);
-    }
-  });
-
-  return content;
-}
-
-describe("ChangeSummary (#integration)", () => {
-  let requestContext: AuthorizedBackendRequestContext;
-  let testContextId: string;
-
-  let readOnlyTestIModelId: GuidString;
-  let readWriteTestIModelId: GuidString;
-
-  before(async () => {
-    Logger.setLevel("DgnCore", LogLevel.Error);
-    Logger.setLevel("BeSQLite", LogLevel.Error);
-
-    requestContext = await TestUtility.getAuthorizedClientRequestContext(TestUsers.regular);
-
-    testContextId = await HubUtility.getTestContextId(requestContext);
-    requestContext.enter();
-<<<<<<< HEAD
-    readOnlyTestIModelId = await HubUtility.getTestIModelId(requestContext, HubUtility.TestIModelNames.readOnly);
-    requestContext.enter();
-    readWriteTestIModelId = await HubUtility.getTestIModelId(requestContext, HubUtility.TestIModelNames.readWrite);
-=======
-    readOnlyTestIModelId = await HubUtility.getTestIModelId(requestContext, HubUtility.testIModelNames.readOnly);
-    requestContext.enter();
-    readWriteTestIModelId = await HubUtility.getTestIModelId(requestContext, HubUtility.testIModelNames.readWrite);
->>>>>>> 9d595d2b
-    requestContext.enter();
-
-    await HubUtility.purgeAcquiredBriefcasesById(requestContext, readOnlyTestIModelId);
-    requestContext.enter();
-    await HubUtility.purgeAcquiredBriefcasesById(requestContext, readWriteTestIModelId);
-    requestContext.enter();
-
-    // Purge briefcases that are close to reaching the acquire limit
-    const managerRequestContext = await TestUtility.getAuthorizedClientRequestContext(TestUsers.manager);
-    managerRequestContext.enter();
-    await HubUtility.purgeAcquiredBriefcasesById(managerRequestContext, readOnlyTestIModelId);
-    managerRequestContext.enter();
-    await HubUtility.purgeAcquiredBriefcasesById(managerRequestContext, readWriteTestIModelId);
-    managerRequestContext.enter();
-  });
-
-  it("Attach / Detach ChangeCache file to closed imodel", async () => {
-    setupTest(readOnlyTestIModelId);
-
-    const iModel = await IModelTestUtils.downloadAndOpenCheckpoint({ requestContext, contextId: testContextId, iModelId: readOnlyTestIModelId });
-    iModel.close();
-    assert.exists(iModel);
-    assert.throw(() => ChangeSummaryManager.isChangeCacheAttached(iModel));
-    assert.throw(() => ChangeSummaryManager.attachChangeCache(iModel));
-  });
-
-  it("Extract ChangeSummaries", async () => {
-    setupTest(readOnlyTestIModelId);
-
-    const iModel = await IModelTestUtils.downloadAndOpenBriefcase({ requestContext, contextId: testContextId, iModelId: readOnlyTestIModelId });
-    assert.exists(iModel);
-    try {
-      const summaryIds = await ChangeSummaryManager.extractChangeSummaries(requestContext, iModel);
-      ChangeSummaryManager.attachChangeCache(iModel);
-      assert.isTrue(ChangeSummaryManager.isChangeCacheAttached(iModel));
-
-      iModel.withPreparedStatement("SELECT ECInstanceId,ECClassId,ExtendedProperties FROM change.ChangeSummary ORDER BY ECInstanceId", (myStmt) => {
-        let rowCount: number = 0;
-        while (myStmt.step() === DbResult.BE_SQLITE_ROW) {
-          rowCount++;
-          const row: any = myStmt.getRow();
-          assert.equal(row.className, "ECDbChange.ChangeSummary");
-          assert.isUndefined(row.extendedProperties, "ChangeSummary.ExtendedProperties is not expected to be populated when change summaries are extracted.");
-        }
-        assert.isAtLeast(rowCount, 3);
-      });
-
-      iModel.withPreparedStatement("SELECT ECClassId,Summary,WsgId,ParentWsgId,Description,PushDate,UserCreated FROM imodelchange.ChangeSet ORDER BY Summary.Id", (myStmt) => {
-        let rowCount: number = 0;
-        while (myStmt.step() === DbResult.BE_SQLITE_ROW) {
-          rowCount++;
-          const row: any = myStmt.getRow();
-          assert.equal(row.className, "IModelChange.ChangeSet");
-          assert.equal(row.summary.id, summaryIds[rowCount - 1]);
-          assert.equal(row.summary.relClassName, "IModelChange.ChangeSummaryIsExtractedFromChangeset");
-          assert.isDefined(row.pushDate, "IModelChange.ChangeSet.PushDate is expected to be set for the changesets used in this test.");
-          assert.isDefined(row.userCreated, "IModelChange.ChangeSet.UserCreated is expected to be set for the changesets used in this test.");
-          // the other properties are not used, but using them in the ECSQL is important to verify preparation works
-        }
-        assert.isAtLeast(rowCount, 3);
-      });
-
-    } finally {
-      await IModelTestUtils.closeAndDeleteBriefcaseDb(requestContext, iModel);
-    }
-  });
-
-  it("Extract ChangeSummary for single changeset", async () => {
-    setupTest(readOnlyTestIModelId);
-
-    const changeSets = await IModelHost.iModelClient.changeSets.get(requestContext, readOnlyTestIModelId);
-    assert.isAtLeast(changeSets.length, 3);
-    // extract summary for second changeset
-    const changesetId: string = changeSets[1].wsgId;
-
-    const iModel = await IModelTestUtils.downloadAndOpenBriefcase({ requestContext, contextId: testContextId, iModelId: readOnlyTestIModelId });
-    try {
-      assert.exists(iModel);
-      await iModel.reverseChanges(requestContext, IModelVersion.asOfChangeSet(changesetId));
-
-      // now extract change summary for that one changeset
-      const summaryIds = await ChangeSummaryManager.extractChangeSummaries(requestContext, iModel, { currentVersionOnly: true });
-      assert.equal(summaryIds.length, 1);
-      assert.isTrue(Id64.isValidId64(summaryIds[0]));
-      assert.isTrue(IModelJsFs.existsSync(BriefcaseManager.getChangeCachePathName(readOnlyTestIModelId)));
-      assert.exists(iModel);
-      ChangeSummaryManager.attachChangeCache(iModel);
-      assert.isTrue(ChangeSummaryManager.isChangeCacheAttached(iModel));
-
-      iModel.withPreparedStatement("SELECT WsgId, Summary, ParentWsgId, Description, PushDate, UserCreated FROM imodelchange.ChangeSet", (myStmt) => {
-        assert.equal(myStmt.step(), DbResult.BE_SQLITE_ROW);
-        const row: any = myStmt.getRow();
-        assert.isDefined(row.wsgId);
-        assert.equal(row.wsgId, changesetId);
-        assert.isDefined(row.summary);
-        assert.equal(row.summary.id, summaryIds[0]);
-        assert.isDefined(row.pushDate, "IModelChange.ChangeSet.PushDate is expected to be set for the changesets used in this test.");
-        assert.isDefined(row.userCreated, "IModelChange.ChangeSet.UserCreated is expected to be set for the changesets used in this test.");
-        // the other properties are not used, but using them in the ECSQL is important to verify preparation works
-        assert.equal(myStmt.step(), DbResult.BE_SQLITE_DONE);
-      });
-    } finally {
-      await IModelTestUtils.closeAndDeleteBriefcaseDb(requestContext, iModel);
-    }
-  });
-
-  it("Extracting ChangeSummaries for a range of changesets", async () => {
-    setupTest(readOnlyTestIModelId);
-
-    const changeSets = await IModelHost.iModelClient.changeSets.get(requestContext, readOnlyTestIModelId);
-    assert.isAtLeast(changeSets.length, 3);
-    const startChangeSetId: string = changeSets[0].id!;
-    const endChangeSetId: string = changeSets[1].id!;
-    const startVersion: IModelVersion = IModelVersion.asOfChangeSet(startChangeSetId);
-    const endVersion: IModelVersion = IModelVersion.asOfChangeSet(endChangeSetId);
-
-    const iModel = await IModelTestUtils.downloadAndOpenBriefcase({ requestContext, contextId: testContextId, iModelId: readOnlyTestIModelId, asOf: endVersion.toJSON() });
-    try {
-      assert.exists(iModel);
-      const summaryIds = await ChangeSummaryManager.extractChangeSummaries(requestContext, iModel, { startVersion });
-      assert.equal(summaryIds.length, 2);
-      assert.isTrue(IModelJsFs.existsSync(BriefcaseManager.getChangeCachePathName(readOnlyTestIModelId)));
-
-      assert.exists(iModel);
-      ChangeSummaryManager.attachChangeCache(iModel);
-      assert.isTrue(ChangeSummaryManager.isChangeCacheAttached(iModel));
-
-      iModel.withPreparedStatement("SELECT WsgId, Summary, ParentWsgId, Description, PushDate, UserCreated FROM imodelchange.ChangeSet ORDER BY Summary.Id", (myStmt) => {
-        assert.equal(myStmt.step(), DbResult.BE_SQLITE_ROW);
-        let row: any = myStmt.getRow();
-        assert.isDefined(row.wsgId);
-        // Change summaries are extracted from end to start, so order is inverse of changesets
-        assert.equal(row.wsgId, endChangeSetId);
-        assert.isDefined(row.summary);
-        assert.equal(row.summary.id, summaryIds[0]);
-        assert.isDefined(row.pushDate, "IModelChange.ChangeSet.PushDate is expected to be set for the changesets used in this test.");
-        assert.isDefined(row.userCreated, "IModelChange.ChangeSet.UserCreated is expected to be set for the changesets used in this test.");
-        // the other properties are not used, but using them in the ECSQL is important to verify preparation works
-        assert.equal(myStmt.step(), DbResult.BE_SQLITE_ROW);
-        row = myStmt.getRow();
-        assert.isDefined(row.wsgId);
-        assert.equal(row.wsgId, startChangeSetId);
-        assert.isDefined(row.summary);
-        assert.equal(row.summary.id, summaryIds[1]);
-        assert.isDefined(row.pushDate, "IModelChange.ChangeSet.PushDate is expected to be set for the changesets used in this test.");
-        assert.isDefined(row.userCreated, "IModelChange.ChangeSet.UserCreated is expected to be set for the changesets used in this test.");
-      });
-    } finally {
-      await IModelTestUtils.closeAndDeleteBriefcaseDb(requestContext, iModel);
-    }
-  });
-
-  it("Subsequent ChangeSummary extractions", async () => {
-    setupTest(readOnlyTestIModelId);
-
-    const changeSets = await IModelHost.iModelClient.changeSets.get(requestContext, readOnlyTestIModelId);
-    assert.isAtLeast(changeSets.length, 3);
-    // first extraction: just first changeset
-    const firstChangesetId: string = changeSets[0].id!;
-
-    let iModel = await IModelTestUtils.downloadAndOpenBriefcase({ requestContext, contextId: testContextId, iModelId: readOnlyTestIModelId });
-    try {
-      assert.exists(iModel);
-      await iModel.reverseChanges(requestContext, IModelVersion.asOfChangeSet(firstChangesetId));
-
-      // now extract change summary for that one changeset
-      const summaryIds = await ChangeSummaryManager.extractChangeSummaries(requestContext, iModel, { currentVersionOnly: true });
-      assert.equal(summaryIds.length, 1);
-      assert.isTrue(IModelJsFs.existsSync(BriefcaseManager.getChangeCachePathName(readOnlyTestIModelId)));
-
-      assert.exists(iModel);
-      ChangeSummaryManager.attachChangeCache(iModel);
-      assert.isTrue(ChangeSummaryManager.isChangeCacheAttached(iModel));
-
-      iModel.withPreparedStatement("SELECT WsgId, Summary, ParentWsgId, Description, PushDate, UserCreated FROM imodelchange.ChangeSet", (myStmt) => {
-        assert.equal(myStmt.step(), DbResult.BE_SQLITE_ROW);
-        const row: any = myStmt.getRow();
-        assert.isDefined(row.wsgId);
-        assert.equal(row.wsgId, firstChangesetId);
-        assert.isDefined(row.summary);
-        assert.equal(row.summary.id, summaryIds[0]);
-        assert.isDefined(row.pushDate, "IModelChange.ChangeSet.PushDate is expected to be set for the changesets used in this test.");
-        assert.isDefined(row.userCreated, "IModelChange.ChangeSet.UserCreated is expected to be set for the changesets used in this test.");
-        // the other properties are not used, but using them in the ECSQL is important to verify preparation works
-        assert.equal(myStmt.step(), DbResult.BE_SQLITE_DONE);
-      });
-
-      // now do second extraction for last changeset
-      const lastChangesetId: string = changeSets[changeSets.length - 1].id!;
-      await IModelTestUtils.closeAndDeleteBriefcaseDb(requestContext, iModel);
-      iModel = await IModelTestUtils.downloadAndOpenBriefcase({ requestContext, contextId: testContextId, iModelId: readOnlyTestIModelId, asOf: IModelVersion.asOfChangeSet(lastChangesetId).toJSON() });
-      // WIP not working yet until cache can be detached.
-      // await iModel.pullAndMergeChanges(accessToken, IModelVersion.asOfChangeSet(lastChangesetId));
-
-      await ChangeSummaryManager.extractChangeSummaries(requestContext, iModel, { currentVersionOnly: true });
-
-      // WIP
-      ChangeSummaryManager.attachChangeCache(iModel);
-      assert.isTrue(ChangeSummaryManager.isChangeCacheAttached(iModel));
-
-      iModel.withPreparedStatement("SELECT cset.WsgId changesetId FROM change.ChangeSummary csum JOIN imodelchange.ChangeSet cset ON csum.ECInstanceId=cset.Summary.Id ORDER BY csum.ECInstanceId", (myStmt) => {
-        let rowCount: number = 0;
-        while (myStmt.step() === DbResult.BE_SQLITE_ROW) {
-          rowCount++;
-          const row: any = myStmt.getRow();
-          assert.isDefined(row.changesetId);
-          if (rowCount === 1)
-            assert.equal(row.changesetId, firstChangesetId);
-          else if (rowCount === 2)
-            assert.equal(row.changesetId, lastChangesetId);
-        }
-        assert.equal(rowCount, 2);
-      });
-    } finally {
-      iModel.close();
-    }
-  });
-
-  it("Query ChangeSummary content", async () => {
-    const testIModelId: string = readOnlyTestIModelId;
-    setupTest(testIModelId);
-
-    let perfLogger = new PerfLogger("IModelDb.open");
-    const iModel = await IModelTestUtils.downloadAndOpenBriefcase({ requestContext, contextId: testContextId, iModelId: readOnlyTestIModelId });
-    perfLogger.dispose();
-    try {
-      await ChangeSummaryManager.extractChangeSummaries(requestContext, iModel);
-      assert.exists(iModel);
-      ChangeSummaryManager.attachChangeCache(iModel);
-      assert.isTrue(ChangeSummaryManager.isChangeCacheAttached(iModel));
-
-      const outDir = KnownTestLocations.outputDir;
-      if (!IModelJsFs.existsSync(outDir))
-        IModelJsFs.mkdirSync(outDir);
-
-      const changeSummaries = new Array<ChangeSummary>();
-      iModel.withPreparedStatement("SELECT ECInstanceId FROM ecchange.change.ChangeSummary ORDER BY ECInstanceId", (stmt) => {
-        perfLogger = new PerfLogger("ChangeSummaryManager.queryChangeSummary");
-        while (stmt.step() === DbResult.BE_SQLITE_ROW) {
-          const row = stmt.getRow();
-          const csum: ChangeSummary = ChangeSummaryManager.queryChangeSummary(iModel, Id64.fromJSON(row.id));
-          changeSummaries.push(csum);
-        }
-        perfLogger.dispose();
-      });
-
-      for (const changeSummary of changeSummaries) {
-        const filePath = path.join(outDir, `imodelid_${readWriteTestIModelId}_changesummaryid_${changeSummary.id}.changesummary.json`);
-        if (IModelJsFs.existsSync(filePath))
-          IModelJsFs.unlinkSync(filePath);
-
-        const content = { id: changeSummary.id, changeSet: changeSummary.changeSet, instanceChanges: new Array<any>() };
-        iModel.withPreparedStatement("SELECT ECInstanceId FROM ecchange.change.InstanceChange WHERE Summary.Id=? ORDER BY ECInstanceId", (stmt) => {
-          stmt.bindId(1, changeSummary.id);
-          perfLogger = new PerfLogger(`ChangeSummaryManager.queryInstanceChange for all instances in ChangeSummary ${changeSummary.id}`);
-          while (stmt.step() === DbResult.BE_SQLITE_ROW) {
-            const row = stmt.getRow();
-
-            const instanceChange: any = ChangeSummaryManager.queryInstanceChange(iModel, Id64.fromJSON(row.id));
-            switch (instanceChange.opCode) {
-              case ChangeOpCode.Insert: {
-                const rows: any[] = IModelTestUtils.executeQuery(iModel, ChangeSummaryManager.buildPropertyValueChangesECSql(iModel, instanceChange, ChangedValueState.AfterInsert));
-                assert.equal(rows.length, 1);
-                instanceChange.after = rows[0];
-                break;
-              }
-              case ChangeOpCode.Update: {
-                let rows: any[] = IModelTestUtils.executeQuery(iModel, ChangeSummaryManager.buildPropertyValueChangesECSql(iModel, instanceChange, ChangedValueState.BeforeUpdate));
-                assert.equal(rows.length, 1);
-                instanceChange.before = rows[0];
-                rows = IModelTestUtils.executeQuery(iModel, ChangeSummaryManager.buildPropertyValueChangesECSql(iModel, instanceChange, ChangedValueState.BeforeUpdate));
-                assert.equal(rows.length, 1);
-                instanceChange.after = rows[0];
-                break;
-              }
-              case ChangeOpCode.Delete: {
-                const rows: any[] = IModelTestUtils.executeQuery(iModel, ChangeSummaryManager.buildPropertyValueChangesECSql(iModel, instanceChange, ChangedValueState.BeforeDelete));
-                assert.equal(rows.length, 1);
-                instanceChange.before = rows[0];
-                break;
-              }
-              default:
-                throw new Error(`Unexpected ChangedOpCode ${instanceChange.opCode}`);
-            }
-
-            content.instanceChanges.push(instanceChange);
-          }
-          perfLogger.dispose();
-        });
-
-        IModelJsFs.writeFileSync(filePath, JSON.stringify(content));
-      }
-    } finally {
-      await IModelTestUtils.closeAndDeleteBriefcaseDb(requestContext, iModel);
-    }
-  });
-
-  it.skip("Create ChangeSummary-s for changes to parent elements", async () => {
-    // Generate a unique name for the iModel (so that this test can be run simultaneously by multiple users+hosts simultaneously)
-    const iModelName = HubUtility.generateUniqueName("ParentElementChangeTest");
-
-    // Recreate iModel
-    const managerRequestContext = await TestUtility.getAuthorizedClientRequestContext(TestUsers.manager);
-    const projectId = await HubUtility.getTestContextId(managerRequestContext);
-    const iModelId = await HubUtility.recreateIModel(managerRequestContext, projectId, iModelName);
-
-    // Cleanup local cache
-    setupTest(iModelId);
-
-    // Populate the iModel with 3 elements
-    const iModel = await IModelTestUtils.downloadAndOpenBriefcase({ requestContext: managerRequestContext, contextId: projectId, iModelId });
-    iModel.concurrencyControl.setPolicy(new ConcurrencyControl.OptimisticPolicy());
-    const [, modelId] = IModelTestUtils.createAndInsertPhysicalPartitionAndModel(iModel, IModelTestUtils.getUniqueModelCode(iModel, "TestPhysicalModel"), true);
-    await iModel.concurrencyControl.request(managerRequestContext);
-    iModel.saveChanges("Added test model");
-    const categoryId = SpatialCategory.insert(iModel, IModel.dictionaryId, "TestSpatialCategory", new SubCategoryAppearance({ color: ColorDef.fromString("rgb(255,0,0)").toJSON() }));
-    await iModel.concurrencyControl.request(managerRequestContext);
-    iModel.saveChanges("Added test category");
-    const elementId1: Id64String = iModel.elements.insertElement(IModelTestUtils.createPhysicalObject(iModel, modelId, categoryId));
-    const elementId2: Id64String = iModel.elements.insertElement(IModelTestUtils.createPhysicalObject(iModel, modelId, categoryId));
-    const elementId3: Id64String = iModel.elements.insertElement(IModelTestUtils.createPhysicalObject(iModel, modelId, categoryId));
-    await iModel.concurrencyControl.request(managerRequestContext);
-    iModel.saveChanges("Added test elements");
-
-    // Setup the hierarchy as element3 -> element1
-    const element3 = iModel.elements.getElement(elementId3);
-    element3.parent = new ElementOwnsChildElements(elementId1);
-    iModel.elements.updateElement(element3);
-    iModel.saveChanges("Updated element1 as the parent of element3");
-
-    // Push changes to the hub
-    await iModel.pushChanges(managerRequestContext, "Setup test model");
-
-    // Modify the hierarchy to element3 -> element2
-    element3.parent = new ElementOwnsChildElements(elementId2);
-    iModel.elements.updateElement(element3);
-    iModel.saveChanges("Updated element2 as the parent of element3");
-
-    // Push changes to the hub
-    await iModel.pushChanges(managerRequestContext, "Updated parent element");
-
-    // Validate that the second change summary captures the change to the parent correctly
-    try {
-      const changeSummaryIds = await ChangeSummaryManager.extractChangeSummaries(requestContext, iModel);
-      assert.strictEqual(2, changeSummaryIds.length);
-
-      ChangeSummaryManager.attachChangeCache(iModel);
-      assert.isTrue(ChangeSummaryManager.isChangeCacheAttached(iModel));
-
-      const changeSummaryJson = getChangeSummaryAsJson(iModel, changeSummaryIds[0]);
-      // console.log(JSON.stringify(changeSummaryJson, undefined, 2));
-
-      assert.strictEqual(changeSummaryJson.instanceChanges.length, 3);
-
-      const instanceChange = changeSummaryJson.instanceChanges[0];
-      assert.strictEqual(instanceChange.changedInstance.id, elementId3);
-      assert.strictEqual(instanceChange.changedInstance.className, "[Generic].[PhysicalObject]");
-      assert.strictEqual(instanceChange.before["parent.id"], elementId1);
-      assert.strictEqual(instanceChange.after["parent.id"], elementId2);
-
-      const modelChange = changeSummaryJson.instanceChanges[1];
-      assert.strictEqual(modelChange.changedInstance.id, modelId);
-      assert.strictEqual(modelChange.changedInstance.className, "[BisCore].[PhysicalModel]");
-      assert.exists(modelChange.before.lastMod);
-      assert.exists(modelChange.after.lastMod);
-
-      const relInstanceChange = changeSummaryJson.instanceChanges[2];
-      assert.strictEqual(relInstanceChange.changedInstance.className, "[BisCore].[ElementOwnsChildElements]");
-      assert.strictEqual(relInstanceChange.before.sourceId, elementId1);
-      assert.strictEqual(relInstanceChange.before.targetId, elementId3);
-      assert.strictEqual(relInstanceChange.after.sourceId, elementId2);
-      assert.strictEqual(relInstanceChange.after.targetId, elementId3);
-    } finally {
-      await IModelTestUtils.closeAndDeleteBriefcaseDb(requestContext, iModel);
-    }
-
-    await IModelHost.iModelClient.iModels.delete(requestContext, projectId, iModelId);
-  });
-
-  it.skip("should be able to extract the last change summary right after applying a change set", async () => {
-    const userContext1 = await TestUtility.getAuthorizedClientRequestContext(TestUsers.manager);
-    const userContext2 = await TestUtility.getAuthorizedClientRequestContext(TestUsers.superManager);
-
-    // User1 creates an iModel (on the Hub)
-    const testUtility = new TestChangeSetUtility(userContext1, "ChangeSummaryTest");
-    await testUtility.createTestIModel();
-
-    // User2 opens the iModel
-    const iModel = await IModelTestUtils.downloadAndOpenBriefcase({ requestContext: userContext2, contextId: testUtility.projectId, iModelId: testUtility.iModelId });
-
-    // Attach change cache
-    ChangeSummaryManager.attachChangeCache(iModel);
-    assert.isTrue(ChangeSummaryManager.isChangeCacheAttached(iModel));
-
-    // User1 pushes a change set
-    await testUtility.pushTestChangeSet();
-
-    // User2 applies the change set and extracts the change summary
-    await iModel.pullAndMergeChanges(userContext2, IModelVersion.latest());
-
-    const changeSummariesIds = await ChangeSummaryManager.extractChangeSummaries(userContext2, iModel, { currentVersionOnly: true });
-    if (changeSummariesIds.length !== 1)
-      throw new Error("ChangeSet summary extraction returned invalid ChangeSet summary IDs.");
-
-    const changeSummaryId = changeSummariesIds[0];
-    // const changeSummaryJson = getChangeSummaryAsJson(iModel, changeSummaryId);
-    // console.log(JSON.stringify(changeSummaryJson, undefined, 2)); // eslint-disable-line
-
-    iModel.withPreparedStatement(
-      "SELECT ECInstanceId FROM ecchange.change.InstanceChange WHERE Summary.Id=? ORDER BY ECInstanceId",
-      (sqlStatement: ECSqlStatement) => {
-        sqlStatement.bindId(1, changeSummaryId);
-        while (sqlStatement.step() === DbResult.BE_SQLITE_ROW) {
-          const instanceChangeId = Id64.fromJSON(sqlStatement.getRow().id);
-          const instanceChange = ChangeSummaryManager.queryInstanceChange(iModel, instanceChangeId);
-          const changedInstanceClass = instanceChange.changedInstance.className;
-          const isModelChange = changedInstanceClass === "[BisCore].[PhysicalModel]";
-          const changedInstanceOp = instanceChange.opCode;
-          const changedPropertyValueNames = ChangeSummaryManager.getChangedPropertyValueNames(iModel, instanceChangeId);
-          assert.isNotEmpty(changedInstanceClass);
-          assert.strictEqual(isModelChange ? ChangeOpCode.Update : ChangeOpCode.Insert, changedInstanceOp);
-          assert.isAbove(changedPropertyValueNames.length, 0);
-        }
-      });
-  });
-
-});
+/*---------------------------------------------------------------------------------------------
+* Copyright (c) Bentley Systems, Incorporated. All rights reserved.
+* See LICENSE.md in the project root for license terms and full copyright notice.
+*--------------------------------------------------------------------------------------------*/
+import { DbResult, GuidString, Id64, Id64String, Logger, LogLevel, PerfLogger } from "@bentley/bentleyjs-core";
+import {
+  ChangedValueState, ChangeOpCode, ColorDef, IModel, IModelVersion, SubCategoryAppearance,
+} from "@bentley/imodeljs-common";
+import { TestUsers, TestUtility } from "@bentley/oidc-signin-tool";
+import { assert } from "chai";
+import * as path from "path";
+import {
+  AuthorizedBackendRequestContext, BriefcaseDb, BriefcaseManager, ChangeSummary, ChangeSummaryManager, ConcurrencyControl, ECSqlStatement,
+  ElementOwnsChildElements, IModelHost, IModelJsFs, SpatialCategory,
+} from "../../imodeljs-backend";
+import { IModelTestUtils } from "../IModelTestUtils";
+import { KnownTestLocations } from "../KnownTestLocations";
+import { HubUtility } from "./HubUtility";
+import { TestChangeSetUtility } from "./TestChangeSetUtility";
+
+function setupTest(iModelId: string): void {
+  const cacheFilePath: string = BriefcaseManager.getChangeCachePathName(iModelId);
+  if (IModelJsFs.existsSync(cacheFilePath))
+    IModelJsFs.removeSync(cacheFilePath);
+}
+
+function getChangeSummaryAsJson(iModel: BriefcaseDb, changeSummaryId: string) {
+  const changeSummary: ChangeSummary = ChangeSummaryManager.queryChangeSummary(iModel, changeSummaryId);
+  const content = { id: changeSummary.id, changeSet: changeSummary.changeSet, instanceChanges: new Array<any>() };
+
+  iModel.withPreparedStatement("SELECT ECInstanceId FROM ecchange.change.InstanceChange WHERE Summary.Id=? ORDER BY ECInstanceId", (stmt) => {
+    stmt.bindId(1, changeSummary.id);
+    while (stmt.step() === DbResult.BE_SQLITE_ROW) {
+      const row = stmt.getRow();
+
+      const instanceChange: any = ChangeSummaryManager.queryInstanceChange(iModel, Id64.fromJSON(row.id));
+      switch (instanceChange.opCode) {
+        case ChangeOpCode.Insert: {
+          const rows: any[] = IModelTestUtils.executeQuery(iModel, ChangeSummaryManager.buildPropertyValueChangesECSql(iModel, instanceChange, ChangedValueState.AfterInsert));
+          assert.equal(rows.length, 1);
+          instanceChange.after = rows[0];
+          break;
+        }
+        case ChangeOpCode.Update: {
+          let rows: any[] = IModelTestUtils.executeQuery(iModel, ChangeSummaryManager.buildPropertyValueChangesECSql(iModel, instanceChange, ChangedValueState.BeforeUpdate));
+          assert.equal(rows.length, 1);
+          instanceChange.before = rows[0];
+          rows = IModelTestUtils.executeQuery(iModel, ChangeSummaryManager.buildPropertyValueChangesECSql(iModel, instanceChange, ChangedValueState.AfterUpdate));
+          assert.equal(rows.length, 1);
+          instanceChange.after = rows[0];
+          break;
+        }
+        case ChangeOpCode.Delete: {
+          const rows: any[] = IModelTestUtils.executeQuery(iModel, ChangeSummaryManager.buildPropertyValueChangesECSql(iModel, instanceChange, ChangedValueState.BeforeDelete));
+          assert.equal(rows.length, 1);
+          instanceChange.before = rows[0];
+          break;
+        }
+        default:
+          throw new Error(`Unexpected ChangedOpCode ${instanceChange.opCode}`);
+      }
+      content.instanceChanges.push(instanceChange);
+    }
+  });
+
+  return content;
+}
+
+describe("ChangeSummary (#integration)", () => {
+  let requestContext: AuthorizedBackendRequestContext;
+  let testContextId: string;
+
+  let readOnlyTestIModelId: GuidString;
+  let readWriteTestIModelId: GuidString;
+
+  before(async () => {
+    Logger.setLevel("DgnCore", LogLevel.Error);
+    Logger.setLevel("BeSQLite", LogLevel.Error);
+
+    requestContext = await TestUtility.getAuthorizedClientRequestContext(TestUsers.regular);
+
+    testContextId = await HubUtility.getTestContextId(requestContext);
+    requestContext.enter();
+    readOnlyTestIModelId = await HubUtility.getTestIModelId(requestContext, HubUtility.testIModelNames.readOnly);
+    requestContext.enter();
+    readWriteTestIModelId = await HubUtility.getTestIModelId(requestContext, HubUtility.testIModelNames.readWrite);
+    requestContext.enter();
+
+    await HubUtility.purgeAcquiredBriefcasesById(requestContext, readOnlyTestIModelId);
+    requestContext.enter();
+    await HubUtility.purgeAcquiredBriefcasesById(requestContext, readWriteTestIModelId);
+    requestContext.enter();
+
+    // Purge briefcases that are close to reaching the acquire limit
+    const managerRequestContext = await TestUtility.getAuthorizedClientRequestContext(TestUsers.manager);
+    managerRequestContext.enter();
+    await HubUtility.purgeAcquiredBriefcasesById(managerRequestContext, readOnlyTestIModelId);
+    managerRequestContext.enter();
+    await HubUtility.purgeAcquiredBriefcasesById(managerRequestContext, readWriteTestIModelId);
+    managerRequestContext.enter();
+  });
+
+  it("Attach / Detach ChangeCache file to closed imodel", async () => {
+    setupTest(readOnlyTestIModelId);
+
+    const iModel = await IModelTestUtils.downloadAndOpenCheckpoint({ requestContext, contextId: testContextId, iModelId: readOnlyTestIModelId });
+    iModel.close();
+    assert.exists(iModel);
+    assert.throw(() => ChangeSummaryManager.isChangeCacheAttached(iModel));
+    assert.throw(() => ChangeSummaryManager.attachChangeCache(iModel));
+  });
+
+  it("Extract ChangeSummaries", async () => {
+    setupTest(readOnlyTestIModelId);
+
+    const iModel = await IModelTestUtils.downloadAndOpenBriefcase({ requestContext, contextId: testContextId, iModelId: readOnlyTestIModelId });
+    assert.exists(iModel);
+    try {
+      const summaryIds = await ChangeSummaryManager.extractChangeSummaries(requestContext, iModel);
+      ChangeSummaryManager.attachChangeCache(iModel);
+      assert.isTrue(ChangeSummaryManager.isChangeCacheAttached(iModel));
+
+      iModel.withPreparedStatement("SELECT ECInstanceId,ECClassId,ExtendedProperties FROM change.ChangeSummary ORDER BY ECInstanceId", (myStmt) => {
+        let rowCount: number = 0;
+        while (myStmt.step() === DbResult.BE_SQLITE_ROW) {
+          rowCount++;
+          const row: any = myStmt.getRow();
+          assert.equal(row.className, "ECDbChange.ChangeSummary");
+          assert.isUndefined(row.extendedProperties, "ChangeSummary.ExtendedProperties is not expected to be populated when change summaries are extracted.");
+        }
+        assert.isAtLeast(rowCount, 3);
+      });
+
+      iModel.withPreparedStatement("SELECT ECClassId,Summary,WsgId,ParentWsgId,Description,PushDate,UserCreated FROM imodelchange.ChangeSet ORDER BY Summary.Id", (myStmt) => {
+        let rowCount: number = 0;
+        while (myStmt.step() === DbResult.BE_SQLITE_ROW) {
+          rowCount++;
+          const row: any = myStmt.getRow();
+          assert.equal(row.className, "IModelChange.ChangeSet");
+          assert.equal(row.summary.id, summaryIds[rowCount - 1]);
+          assert.equal(row.summary.relClassName, "IModelChange.ChangeSummaryIsExtractedFromChangeset");
+          assert.isDefined(row.pushDate, "IModelChange.ChangeSet.PushDate is expected to be set for the changesets used in this test.");
+          assert.isDefined(row.userCreated, "IModelChange.ChangeSet.UserCreated is expected to be set for the changesets used in this test.");
+          // the other properties are not used, but using them in the ECSQL is important to verify preparation works
+        }
+        assert.isAtLeast(rowCount, 3);
+      });
+
+    } finally {
+      await IModelTestUtils.closeAndDeleteBriefcaseDb(requestContext, iModel);
+    }
+  });
+
+  it("Extract ChangeSummary for single changeset", async () => {
+    setupTest(readOnlyTestIModelId);
+
+    const changeSets = await IModelHost.iModelClient.changeSets.get(requestContext, readOnlyTestIModelId);
+    assert.isAtLeast(changeSets.length, 3);
+    // extract summary for second changeset
+    const changesetId: string = changeSets[1].wsgId;
+
+    const iModel = await IModelTestUtils.downloadAndOpenBriefcase({ requestContext, contextId: testContextId, iModelId: readOnlyTestIModelId });
+    try {
+      assert.exists(iModel);
+      await iModel.reverseChanges(requestContext, IModelVersion.asOfChangeSet(changesetId));
+
+      // now extract change summary for that one changeset
+      const summaryIds = await ChangeSummaryManager.extractChangeSummaries(requestContext, iModel, { currentVersionOnly: true });
+      assert.equal(summaryIds.length, 1);
+      assert.isTrue(Id64.isValidId64(summaryIds[0]));
+      assert.isTrue(IModelJsFs.existsSync(BriefcaseManager.getChangeCachePathName(readOnlyTestIModelId)));
+      assert.exists(iModel);
+      ChangeSummaryManager.attachChangeCache(iModel);
+      assert.isTrue(ChangeSummaryManager.isChangeCacheAttached(iModel));
+
+      iModel.withPreparedStatement("SELECT WsgId, Summary, ParentWsgId, Description, PushDate, UserCreated FROM imodelchange.ChangeSet", (myStmt) => {
+        assert.equal(myStmt.step(), DbResult.BE_SQLITE_ROW);
+        const row: any = myStmt.getRow();
+        assert.isDefined(row.wsgId);
+        assert.equal(row.wsgId, changesetId);
+        assert.isDefined(row.summary);
+        assert.equal(row.summary.id, summaryIds[0]);
+        assert.isDefined(row.pushDate, "IModelChange.ChangeSet.PushDate is expected to be set for the changesets used in this test.");
+        assert.isDefined(row.userCreated, "IModelChange.ChangeSet.UserCreated is expected to be set for the changesets used in this test.");
+        // the other properties are not used, but using them in the ECSQL is important to verify preparation works
+        assert.equal(myStmt.step(), DbResult.BE_SQLITE_DONE);
+      });
+    } finally {
+      await IModelTestUtils.closeAndDeleteBriefcaseDb(requestContext, iModel);
+    }
+  });
+
+  it("Extracting ChangeSummaries for a range of changesets", async () => {
+    setupTest(readOnlyTestIModelId);
+
+    const changeSets = await IModelHost.iModelClient.changeSets.get(requestContext, readOnlyTestIModelId);
+    assert.isAtLeast(changeSets.length, 3);
+    const startChangeSetId: string = changeSets[0].id!;
+    const endChangeSetId: string = changeSets[1].id!;
+    const startVersion: IModelVersion = IModelVersion.asOfChangeSet(startChangeSetId);
+    const endVersion: IModelVersion = IModelVersion.asOfChangeSet(endChangeSetId);
+
+    const iModel = await IModelTestUtils.downloadAndOpenBriefcase({ requestContext, contextId: testContextId, iModelId: readOnlyTestIModelId, asOf: endVersion.toJSON() });
+    try {
+      assert.exists(iModel);
+      const summaryIds = await ChangeSummaryManager.extractChangeSummaries(requestContext, iModel, { startVersion });
+      assert.equal(summaryIds.length, 2);
+      assert.isTrue(IModelJsFs.existsSync(BriefcaseManager.getChangeCachePathName(readOnlyTestIModelId)));
+
+      assert.exists(iModel);
+      ChangeSummaryManager.attachChangeCache(iModel);
+      assert.isTrue(ChangeSummaryManager.isChangeCacheAttached(iModel));
+
+      iModel.withPreparedStatement("SELECT WsgId, Summary, ParentWsgId, Description, PushDate, UserCreated FROM imodelchange.ChangeSet ORDER BY Summary.Id", (myStmt) => {
+        assert.equal(myStmt.step(), DbResult.BE_SQLITE_ROW);
+        let row: any = myStmt.getRow();
+        assert.isDefined(row.wsgId);
+        // Change summaries are extracted from end to start, so order is inverse of changesets
+        assert.equal(row.wsgId, endChangeSetId);
+        assert.isDefined(row.summary);
+        assert.equal(row.summary.id, summaryIds[0]);
+        assert.isDefined(row.pushDate, "IModelChange.ChangeSet.PushDate is expected to be set for the changesets used in this test.");
+        assert.isDefined(row.userCreated, "IModelChange.ChangeSet.UserCreated is expected to be set for the changesets used in this test.");
+        // the other properties are not used, but using them in the ECSQL is important to verify preparation works
+        assert.equal(myStmt.step(), DbResult.BE_SQLITE_ROW);
+        row = myStmt.getRow();
+        assert.isDefined(row.wsgId);
+        assert.equal(row.wsgId, startChangeSetId);
+        assert.isDefined(row.summary);
+        assert.equal(row.summary.id, summaryIds[1]);
+        assert.isDefined(row.pushDate, "IModelChange.ChangeSet.PushDate is expected to be set for the changesets used in this test.");
+        assert.isDefined(row.userCreated, "IModelChange.ChangeSet.UserCreated is expected to be set for the changesets used in this test.");
+      });
+    } finally {
+      await IModelTestUtils.closeAndDeleteBriefcaseDb(requestContext, iModel);
+    }
+  });
+
+  it("Subsequent ChangeSummary extractions", async () => {
+    setupTest(readOnlyTestIModelId);
+
+    const changeSets = await IModelHost.iModelClient.changeSets.get(requestContext, readOnlyTestIModelId);
+    assert.isAtLeast(changeSets.length, 3);
+    // first extraction: just first changeset
+    const firstChangesetId: string = changeSets[0].id!;
+
+    let iModel = await IModelTestUtils.downloadAndOpenBriefcase({ requestContext, contextId: testContextId, iModelId: readOnlyTestIModelId });
+    try {
+      assert.exists(iModel);
+      await iModel.reverseChanges(requestContext, IModelVersion.asOfChangeSet(firstChangesetId));
+
+      // now extract change summary for that one changeset
+      const summaryIds = await ChangeSummaryManager.extractChangeSummaries(requestContext, iModel, { currentVersionOnly: true });
+      assert.equal(summaryIds.length, 1);
+      assert.isTrue(IModelJsFs.existsSync(BriefcaseManager.getChangeCachePathName(readOnlyTestIModelId)));
+
+      assert.exists(iModel);
+      ChangeSummaryManager.attachChangeCache(iModel);
+      assert.isTrue(ChangeSummaryManager.isChangeCacheAttached(iModel));
+
+      iModel.withPreparedStatement("SELECT WsgId, Summary, ParentWsgId, Description, PushDate, UserCreated FROM imodelchange.ChangeSet", (myStmt) => {
+        assert.equal(myStmt.step(), DbResult.BE_SQLITE_ROW);
+        const row: any = myStmt.getRow();
+        assert.isDefined(row.wsgId);
+        assert.equal(row.wsgId, firstChangesetId);
+        assert.isDefined(row.summary);
+        assert.equal(row.summary.id, summaryIds[0]);
+        assert.isDefined(row.pushDate, "IModelChange.ChangeSet.PushDate is expected to be set for the changesets used in this test.");
+        assert.isDefined(row.userCreated, "IModelChange.ChangeSet.UserCreated is expected to be set for the changesets used in this test.");
+        // the other properties are not used, but using them in the ECSQL is important to verify preparation works
+        assert.equal(myStmt.step(), DbResult.BE_SQLITE_DONE);
+      });
+
+      // now do second extraction for last changeset
+      const lastChangesetId: string = changeSets[changeSets.length - 1].id!;
+      await IModelTestUtils.closeAndDeleteBriefcaseDb(requestContext, iModel);
+      iModel = await IModelTestUtils.downloadAndOpenBriefcase({ requestContext, contextId: testContextId, iModelId: readOnlyTestIModelId, asOf: IModelVersion.asOfChangeSet(lastChangesetId).toJSON() });
+      // WIP not working yet until cache can be detached.
+      // await iModel.pullAndMergeChanges(accessToken, IModelVersion.asOfChangeSet(lastChangesetId));
+
+      await ChangeSummaryManager.extractChangeSummaries(requestContext, iModel, { currentVersionOnly: true });
+
+      // WIP
+      ChangeSummaryManager.attachChangeCache(iModel);
+      assert.isTrue(ChangeSummaryManager.isChangeCacheAttached(iModel));
+
+      iModel.withPreparedStatement("SELECT cset.WsgId changesetId FROM change.ChangeSummary csum JOIN imodelchange.ChangeSet cset ON csum.ECInstanceId=cset.Summary.Id ORDER BY csum.ECInstanceId", (myStmt) => {
+        let rowCount: number = 0;
+        while (myStmt.step() === DbResult.BE_SQLITE_ROW) {
+          rowCount++;
+          const row: any = myStmt.getRow();
+          assert.isDefined(row.changesetId);
+          if (rowCount === 1)
+            assert.equal(row.changesetId, firstChangesetId);
+          else if (rowCount === 2)
+            assert.equal(row.changesetId, lastChangesetId);
+        }
+        assert.equal(rowCount, 2);
+      });
+    } finally {
+      iModel.close();
+    }
+  });
+
+  it("Query ChangeSummary content", async () => {
+    const testIModelId: string = readOnlyTestIModelId;
+    setupTest(testIModelId);
+
+    let perfLogger = new PerfLogger("IModelDb.open");
+    const iModel = await IModelTestUtils.downloadAndOpenBriefcase({ requestContext, contextId: testContextId, iModelId: readOnlyTestIModelId });
+    perfLogger.dispose();
+    try {
+      await ChangeSummaryManager.extractChangeSummaries(requestContext, iModel);
+      assert.exists(iModel);
+      ChangeSummaryManager.attachChangeCache(iModel);
+      assert.isTrue(ChangeSummaryManager.isChangeCacheAttached(iModel));
+
+      const outDir = KnownTestLocations.outputDir;
+      if (!IModelJsFs.existsSync(outDir))
+        IModelJsFs.mkdirSync(outDir);
+
+      const changeSummaries = new Array<ChangeSummary>();
+      iModel.withPreparedStatement("SELECT ECInstanceId FROM ecchange.change.ChangeSummary ORDER BY ECInstanceId", (stmt) => {
+        perfLogger = new PerfLogger("ChangeSummaryManager.queryChangeSummary");
+        while (stmt.step() === DbResult.BE_SQLITE_ROW) {
+          const row = stmt.getRow();
+          const csum: ChangeSummary = ChangeSummaryManager.queryChangeSummary(iModel, Id64.fromJSON(row.id));
+          changeSummaries.push(csum);
+        }
+        perfLogger.dispose();
+      });
+
+      for (const changeSummary of changeSummaries) {
+        const filePath = path.join(outDir, `imodelid_${readWriteTestIModelId}_changesummaryid_${changeSummary.id}.changesummary.json`);
+        if (IModelJsFs.existsSync(filePath))
+          IModelJsFs.unlinkSync(filePath);
+
+        const content = { id: changeSummary.id, changeSet: changeSummary.changeSet, instanceChanges: new Array<any>() };
+        iModel.withPreparedStatement("SELECT ECInstanceId FROM ecchange.change.InstanceChange WHERE Summary.Id=? ORDER BY ECInstanceId", (stmt) => {
+          stmt.bindId(1, changeSummary.id);
+          perfLogger = new PerfLogger(`ChangeSummaryManager.queryInstanceChange for all instances in ChangeSummary ${changeSummary.id}`);
+          while (stmt.step() === DbResult.BE_SQLITE_ROW) {
+            const row = stmt.getRow();
+
+            const instanceChange: any = ChangeSummaryManager.queryInstanceChange(iModel, Id64.fromJSON(row.id));
+            switch (instanceChange.opCode) {
+              case ChangeOpCode.Insert: {
+                const rows: any[] = IModelTestUtils.executeQuery(iModel, ChangeSummaryManager.buildPropertyValueChangesECSql(iModel, instanceChange, ChangedValueState.AfterInsert));
+                assert.equal(rows.length, 1);
+                instanceChange.after = rows[0];
+                break;
+              }
+              case ChangeOpCode.Update: {
+                let rows: any[] = IModelTestUtils.executeQuery(iModel, ChangeSummaryManager.buildPropertyValueChangesECSql(iModel, instanceChange, ChangedValueState.BeforeUpdate));
+                assert.equal(rows.length, 1);
+                instanceChange.before = rows[0];
+                rows = IModelTestUtils.executeQuery(iModel, ChangeSummaryManager.buildPropertyValueChangesECSql(iModel, instanceChange, ChangedValueState.BeforeUpdate));
+                assert.equal(rows.length, 1);
+                instanceChange.after = rows[0];
+                break;
+              }
+              case ChangeOpCode.Delete: {
+                const rows: any[] = IModelTestUtils.executeQuery(iModel, ChangeSummaryManager.buildPropertyValueChangesECSql(iModel, instanceChange, ChangedValueState.BeforeDelete));
+                assert.equal(rows.length, 1);
+                instanceChange.before = rows[0];
+                break;
+              }
+              default:
+                throw new Error(`Unexpected ChangedOpCode ${instanceChange.opCode}`);
+            }
+
+            content.instanceChanges.push(instanceChange);
+          }
+          perfLogger.dispose();
+        });
+
+        IModelJsFs.writeFileSync(filePath, JSON.stringify(content));
+      }
+    } finally {
+      await IModelTestUtils.closeAndDeleteBriefcaseDb(requestContext, iModel);
+    }
+  });
+
+  it.skip("Create ChangeSummary-s for changes to parent elements", async () => {
+    // Generate a unique name for the iModel (so that this test can be run simultaneously by multiple users+hosts simultaneously)
+    const iModelName = HubUtility.generateUniqueName("ParentElementChangeTest");
+
+    // Recreate iModel
+    const managerRequestContext = await TestUtility.getAuthorizedClientRequestContext(TestUsers.manager);
+    const projectId = await HubUtility.getTestContextId(managerRequestContext);
+    const iModelId = await HubUtility.recreateIModel(managerRequestContext, projectId, iModelName);
+
+    // Cleanup local cache
+    setupTest(iModelId);
+
+    // Populate the iModel with 3 elements
+    const iModel = await IModelTestUtils.downloadAndOpenBriefcase({ requestContext: managerRequestContext, contextId: projectId, iModelId });
+    iModel.concurrencyControl.setPolicy(new ConcurrencyControl.OptimisticPolicy());
+    const [, modelId] = IModelTestUtils.createAndInsertPhysicalPartitionAndModel(iModel, IModelTestUtils.getUniqueModelCode(iModel, "TestPhysicalModel"), true);
+    await iModel.concurrencyControl.request(managerRequestContext);
+    iModel.saveChanges("Added test model");
+    const categoryId = SpatialCategory.insert(iModel, IModel.dictionaryId, "TestSpatialCategory", new SubCategoryAppearance({ color: ColorDef.fromString("rgb(255,0,0)").toJSON() }));
+    await iModel.concurrencyControl.request(managerRequestContext);
+    iModel.saveChanges("Added test category");
+    const elementId1: Id64String = iModel.elements.insertElement(IModelTestUtils.createPhysicalObject(iModel, modelId, categoryId));
+    const elementId2: Id64String = iModel.elements.insertElement(IModelTestUtils.createPhysicalObject(iModel, modelId, categoryId));
+    const elementId3: Id64String = iModel.elements.insertElement(IModelTestUtils.createPhysicalObject(iModel, modelId, categoryId));
+    await iModel.concurrencyControl.request(managerRequestContext);
+    iModel.saveChanges("Added test elements");
+
+    // Setup the hierarchy as element3 -> element1
+    const element3 = iModel.elements.getElement(elementId3);
+    element3.parent = new ElementOwnsChildElements(elementId1);
+    iModel.elements.updateElement(element3);
+    iModel.saveChanges("Updated element1 as the parent of element3");
+
+    // Push changes to the hub
+    await iModel.pushChanges(managerRequestContext, "Setup test model");
+
+    // Modify the hierarchy to element3 -> element2
+    element3.parent = new ElementOwnsChildElements(elementId2);
+    iModel.elements.updateElement(element3);
+    iModel.saveChanges("Updated element2 as the parent of element3");
+
+    // Push changes to the hub
+    await iModel.pushChanges(managerRequestContext, "Updated parent element");
+
+    // Validate that the second change summary captures the change to the parent correctly
+    try {
+      const changeSummaryIds = await ChangeSummaryManager.extractChangeSummaries(requestContext, iModel);
+      assert.strictEqual(2, changeSummaryIds.length);
+
+      ChangeSummaryManager.attachChangeCache(iModel);
+      assert.isTrue(ChangeSummaryManager.isChangeCacheAttached(iModel));
+
+      const changeSummaryJson = getChangeSummaryAsJson(iModel, changeSummaryIds[0]);
+      // console.log(JSON.stringify(changeSummaryJson, undefined, 2));
+
+      assert.strictEqual(changeSummaryJson.instanceChanges.length, 3);
+
+      const instanceChange = changeSummaryJson.instanceChanges[0];
+      assert.strictEqual(instanceChange.changedInstance.id, elementId3);
+      assert.strictEqual(instanceChange.changedInstance.className, "[Generic].[PhysicalObject]");
+      assert.strictEqual(instanceChange.before["parent.id"], elementId1);
+      assert.strictEqual(instanceChange.after["parent.id"], elementId2);
+
+      const modelChange = changeSummaryJson.instanceChanges[1];
+      assert.strictEqual(modelChange.changedInstance.id, modelId);
+      assert.strictEqual(modelChange.changedInstance.className, "[BisCore].[PhysicalModel]");
+      assert.exists(modelChange.before.lastMod);
+      assert.exists(modelChange.after.lastMod);
+
+      const relInstanceChange = changeSummaryJson.instanceChanges[2];
+      assert.strictEqual(relInstanceChange.changedInstance.className, "[BisCore].[ElementOwnsChildElements]");
+      assert.strictEqual(relInstanceChange.before.sourceId, elementId1);
+      assert.strictEqual(relInstanceChange.before.targetId, elementId3);
+      assert.strictEqual(relInstanceChange.after.sourceId, elementId2);
+      assert.strictEqual(relInstanceChange.after.targetId, elementId3);
+    } finally {
+      await IModelTestUtils.closeAndDeleteBriefcaseDb(requestContext, iModel);
+    }
+
+    await IModelHost.iModelClient.iModels.delete(requestContext, projectId, iModelId);
+  });
+
+  it.skip("should be able to extract the last change summary right after applying a change set", async () => {
+    const userContext1 = await TestUtility.getAuthorizedClientRequestContext(TestUsers.manager);
+    const userContext2 = await TestUtility.getAuthorizedClientRequestContext(TestUsers.superManager);
+
+    // User1 creates an iModel (on the Hub)
+    const testUtility = new TestChangeSetUtility(userContext1, "ChangeSummaryTest");
+    await testUtility.createTestIModel();
+
+    // User2 opens the iModel
+    const iModel = await IModelTestUtils.downloadAndOpenBriefcase({ requestContext: userContext2, contextId: testUtility.projectId, iModelId: testUtility.iModelId });
+
+    // Attach change cache
+    ChangeSummaryManager.attachChangeCache(iModel);
+    assert.isTrue(ChangeSummaryManager.isChangeCacheAttached(iModel));
+
+    // User1 pushes a change set
+    await testUtility.pushTestChangeSet();
+
+    // User2 applies the change set and extracts the change summary
+    await iModel.pullAndMergeChanges(userContext2, IModelVersion.latest());
+
+    const changeSummariesIds = await ChangeSummaryManager.extractChangeSummaries(userContext2, iModel, { currentVersionOnly: true });
+    if (changeSummariesIds.length !== 1)
+      throw new Error("ChangeSet summary extraction returned invalid ChangeSet summary IDs.");
+
+    const changeSummaryId = changeSummariesIds[0];
+    // const changeSummaryJson = getChangeSummaryAsJson(iModel, changeSummaryId);
+    // console.log(JSON.stringify(changeSummaryJson, undefined, 2)); // eslint-disable-line
+
+    iModel.withPreparedStatement(
+      "SELECT ECInstanceId FROM ecchange.change.InstanceChange WHERE Summary.Id=? ORDER BY ECInstanceId",
+      (sqlStatement: ECSqlStatement) => {
+        sqlStatement.bindId(1, changeSummaryId);
+        while (sqlStatement.step() === DbResult.BE_SQLITE_ROW) {
+          const instanceChangeId = Id64.fromJSON(sqlStatement.getRow().id);
+          const instanceChange = ChangeSummaryManager.queryInstanceChange(iModel, instanceChangeId);
+          const changedInstanceClass = instanceChange.changedInstance.className;
+          const isModelChange = changedInstanceClass === "[BisCore].[PhysicalModel]";
+          const changedInstanceOp = instanceChange.opCode;
+          const changedPropertyValueNames = ChangeSummaryManager.getChangedPropertyValueNames(iModel, instanceChangeId);
+          assert.isNotEmpty(changedInstanceClass);
+          assert.strictEqual(isModelChange ? ChangeOpCode.Update : ChangeOpCode.Insert, changedInstanceOp);
+          assert.isAbove(changedPropertyValueNames.length, 0);
+        }
+      });
+  });
+
+});