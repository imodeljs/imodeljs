/*---------------------------------------------------------------------------------------------
* Copyright (c) 2019 Bentley Systems, Incorporated. All rights reserved.
* Licensed under the MIT License. See LICENSE.md in the project root for license terms.
*--------------------------------------------------------------------------------------------*/
/** @module IModelHost */

import { AuthStatus, BeEvent, BentleyError, ClientRequestContext, Guid, GuidString, IModelStatus, Logger } from "@bentley/bentleyjs-core";
import { AccessToken, AuthorizedClientRequestContext, Config, IAuthorizationClient, IModelClient, UrlDiscoveryClient, UserInfo } from "@bentley/imodeljs-clients";
import { BentleyStatus, IModelError, MobileRpcConfiguration, RpcConfiguration, SerializedRpcRequest } from "@bentley/imodeljs-common";
import * as os from "os";
import * as path from "path";
import * as semver from "semver";
import { BackendRequestContext } from "./BackendRequestContext";
import { BisCoreSchema } from "./BisCore";
import { BriefcaseManager } from "./BriefcaseManager";
import { FunctionalSchema } from "./domains/Functional";
import { GenericSchema } from "./domains/Generic";
import { IModelJsFs } from "./IModelJsFs";
import { IModelJsNative } from "./IModelJsNative";
import { BackendLoggerCategory } from "./BackendLoggerCategory";
import { IModelReadRpcImpl } from "./rpc-impl/IModelReadRpcImpl";
import { IModelTileRpcImpl } from "./rpc-impl/IModelTileRpcImpl";
import { IModelWriteRpcImpl } from "./rpc-impl/IModelWriteRpcImpl";
import { SnapshotIModelRpcImpl } from "./rpc-impl/SnapshotIModelRpcImpl";
import { WipRpcImpl } from "./rpc-impl/WipRpcImpl";
import { initializeRpcBackend } from "./RpcBackend";
import { CloudStorageService, CloudStorageServiceCredentials, AzureBlobStorage } from "./CloudStorageBackend";
import { DevToolsRpcImpl } from "./rpc-impl/DevToolsRpcImpl";

const loggerCategory: string = BackendLoggerCategory.IModelHost;

/** @alpha */
export interface CrashReportingConfigNameValuePair {
  name: string;
  value: string;
}

/** Configuration of the crash-reporting system.
 * @alpha
 */
export interface CrashReportingConfig {
  /** The directory to which *.dmp and/or iModelJsNativeCrash*.properties.txt files are written. This directory will be created if it does not already exist. */
  crashDir: string;
  /** max # .dmp files that may exist in crashDir. The default is 50. */
  maxDumpsInDir?: number;
  /** Enable crash-dumps? If so, .dmp and .properties.txt files will be generated and written to crashDir in the event of an unhandled native-code exception. If not, only .properties.txt files will be written. The default is false. */
  enableCrashDumps?: boolean;
  /** If enableCrashDumps is true, do you want a full-memory dump? Defaults to false. */
  wantFullMemoryDumps?: boolean;
  /** Enable node-report? If so, node-report files will be generated in the event of an unhandled exception or fatal error and written to crashDir. The default is false. */
  enableNodeReport?: boolean;
  /** Additional name, value pairs to write to iModelJsNativeCrash*.properties.txt file in the event of a crash. */
  params?: CrashReportingConfigNameValuePair[];
  /** Run this .js file to process .dmp and node-report files in the event of a crash.
   * This script will be executed with a single command-line parameter: the name of the dump or node-report file.
   * In the case of a dump file, there will be a second file with the same basename and the extension ".properties.txt".
   * Since it runs in a separate process, this script will have no access to the Javascript
   * context of the exiting backend. No default.
   */
  dumpProcessorScriptFileName?: string;
  /** Upload crash dump and node-reports to Bentley's crash-reporting service? Defaults to false */
  uploadToBentley?: boolean;
}

/** Configuration of imodeljs-backend.
 * @public
 */
export class IModelHostConfiguration {
  /** The native platform to use -- normally, the app should leave this undefined. [[IModelHost.startup]] will set it to the appropriate nativePlatform automatically. */
  public nativePlatform?: any;

  private _briefcaseCacheDir = path.normalize(path.join(KnownLocations.tmpdir, "Bentley/IModelJs/cache/"));

  /** The path where the cache of briefcases are stored. Defaults to `path.join(KnownLocations.tmpdir, "Bentley/IModelJs/cache/iModels/")` */
  public get briefcaseCacheDir(): string { return this._briefcaseCacheDir; }
  public set briefcaseCacheDir(cacheDir: string) { this._briefcaseCacheDir = path.normalize(cacheDir.replace(/\/?$/, path.sep)); }

  /** The directory where the app's assets are found. */
  public appAssetsDir?: string;

  /** The kind of iModel server to use. Defaults to iModelHubClient */
  public imodelClient?: IModelClient;

  /** The credentials to use for the tile cache service. If omitted, a local cache will be used.
   * @beta
   */
  public tileCacheCredentials?: CloudStorageServiceCredentials;

  /** The time, in milliseconds, for which [IModelTileRpcInterface.requestTileTreeProps]($common) should wait before returning a "pending" status.
   * @internal
   */
  public tileTreeRequestTimeout = IModelHostConfiguration.defaultTileRequestTimeout;
  /** The time, in milliseconds, for which [IModelTileRpcInterface.requestTileContent]($common) should wait before returning a "pending" status.
   * @internal
   */
  public tileContentRequestTimeout = IModelHostConfiguration.defaultTileRequestTimeout;
  /** The default time, in milliseconds, used for [[tileTreeRequestTimeout]] and [[tileContentRequestTimeout]]. To change this, override one or both of those properties.
   * @internal
   */
  public static defaultTileRequestTimeout = 20 * 1000;
  /** If true, requests for tile content will execute on a separate thread pool in order to avoid blocking other, less expensive asynchronous requests such as ECSql queries.
   * @internal
   */
  public useTileContentThreadPool = false;

  /** The default time, in seconds, used for [[logTileLoadTimeThreshold]]. To change this, override that property.
   * @internal
   */
  public static defaultLogTileLoadTimeThreshold = 40;
  /** The backend will log when a tile took longer to load than this threshold in seconds.
   * @internal
   */
  public logTileLoadTimeThreshold: number = IModelHostConfiguration.defaultLogTileLoadTimeThreshold;

  /** The default size, in bytes, used for [[logTileSizeThreshold]]. To change this, override that property.
   * @internal
   */
  public static defaultLogTileSizeThreshold = 20 * 1000000;
  /** The backend will log when a tile is loaded with a size in bytes above this threshold.
   * @internal
   */
  public logTileSizeThreshold: number = IModelHostConfiguration.defaultLogTileSizeThreshold;

  /** Crash-reporting configuration
   * @alpha
   */
  public crashReportingConfig?: CrashReportingConfig;
}

/** IModelHost initializes ($backend) and captures its configuration. A backend must call [[IModelHost.startup]] before using any backend classes.
 * See [the learning article]($docs/learning/backend/IModelHost.md)
 * @public
 */
export class IModelHost {
  private static _authorizationClient?: IAuthorizationClient;
  public static backendVersion = "";
  private static _platform?: typeof IModelJsNative;
  /** @internal */
  public static get platform(): typeof IModelJsNative { return this._platform!; }

  public static configuration?: IModelHostConfiguration;
  /** Event raised just after the backend IModelHost was started */
  public static readonly onAfterStartup = new BeEvent<() => void>();

  /** Event raised just before the backend IModelHost is to be shut down */
  public static readonly onBeforeShutdown = new BeEvent<() => void>();

  /** A uniqueId for this backend session */
  public static sessionId: GuidString;

  /** The Id of this backend application - needs to be set only if it is an agent application. The applicationId will otherwise originate at the frontend. */
  public static applicationId: string;

  /** The version of this backend application - needs to be set if is an agent application. The applicationVersion will otherwise originate at the frontend. */
  public static applicationVersion: string;

  /** Implementation of [[IAuthorizationClient]] to supply the authorization information for this session - only required for backend applications */
  public static get authorizationClient(): IAuthorizationClient | undefined { return IModelHost._authorizationClient; }
  public static set authorizationClient(authorizationClient: IAuthorizationClient | undefined) { IModelHost._authorizationClient = authorizationClient; }

  /** Get the active authorization/access token for use with various services
   * @throws [[BentleyError]] if the access token cannot be obtained
   */
  public static async getAccessToken(requestContext: ClientRequestContext = new BackendRequestContext()): Promise<AccessToken> {
    requestContext.enter();
    if (!this.authorizationClient)
      throw new BentleyError(AuthStatus.Error, "No AuthorizationClient has been supplied to IModelHost", Logger.logError, loggerCategory);
    if (!this.authorizationClient.hasSignedIn)
      throw new BentleyError(AuthStatus.Error, "AuthorizationClient has not been used to sign in", Logger.logError, loggerCategory);
    return this.authorizationClient.getAccessToken(requestContext);
  }

  private static get _isNativePlatformLoaded(): boolean { return this._platform !== undefined; }

  private static registerPlatform(platform: typeof IModelJsNative, region: number): void {
    this._platform = platform;
    if (undefined === platform)
      return;

    if (!Platform.isMobile)
      this.validateNativePlatformVersion();

    platform.logger = Logger;
    platform.initializeRegion(region);
  }

  private static validateNativePlatformVersion(): void {
    const requiredVersion = require("../package.json").dependencies["@bentley/imodeljs-native"];
    const thisVersion = this.platform.version;
    if (semver.satisfies(thisVersion, requiredVersion))
      return;
    if (IModelJsFs.existsSync(path.join(__dirname, "DevBuild.txt"))) {
      console.log("Bypassing version checks for development build"); // tslint:disable-line:no-console
      return;
    }
    this._platform = undefined;
    throw new IModelError(IModelStatus.BadRequest, "imodeljs-native version is (" + thisVersion + "). imodeljs-backend requires version (" + requiredVersion + ")");
  }

  private static validateNodeJsVersion(): void {
    const requiredVersion = require("../package.json").engines.node;
    if (!semver.satisfies(process.version, requiredVersion))
      throw new IModelError(IModelStatus.BadRequest, `Node.js version ${process.version} is not within the range acceptable to imodeljs-backend: (${requiredVersion})`);
  }

  private static getApplicationVersion(): string { return require("../package.json").version; }

  private static _setupRpcRequestContext() {
    RpcConfiguration.requestContext.deserialize = async (serializedContext: SerializedRpcRequest): Promise<ClientRequestContext> => {
      if (!serializedContext.authorization)
        return new ClientRequestContext(serializedContext.id, serializedContext.applicationId, serializedContext.applicationVersion, serializedContext.sessionId);

      const accessToken = AccessToken.fromTokenString(serializedContext.authorization);
      const userId = serializedContext.userId; // Really needed only for JWTs
      if (!userId)
        throw new BentleyError(AuthStatus.Error, "UserId needs to be passed into the backend", Logger.logError, loggerCategory);
      accessToken.setUserInfo(new UserInfo(userId));

      return new AuthorizedClientRequestContext(accessToken, serializedContext.id, serializedContext.applicationId, serializedContext.applicationVersion, serializedContext.sessionId);
    };
  }

  /** @internal */
  public static loadNative(region: number, dir?: string): void { this.registerPlatform(Platform.load(dir), region); }

  /** @internal */
  public static tileCacheService: CloudStorageService;

  /** This method must be called before any iModel.js services are used.
   * @param configuration Host configuration data.
   * Raises [[onAfterStartup]].
   * @see [[shutdown]].
   */
  public static startup(configuration: IModelHostConfiguration = new IModelHostConfiguration()) {
    if (IModelHost.configuration)
      throw new IModelError(BentleyStatus.ERROR, "startup may only be called once", Logger.logError, loggerCategory, () => (configuration));

    IModelHost.sessionId = Guid.createValue();

    // Setup a current context for all requests that originate from this backend
    const requestContext = new BackendRequestContext();
    requestContext.enter();

    if (!MobileRpcConfiguration.isMobileBackend) {
      this.validateNodeJsVersion();
    }
    this.backendVersion = require("../package.json").version;
    initializeRpcBackend();

    const region: number = Config.App.getNumber(UrlDiscoveryClient.configResolveUrlUsingRegion, 0);
    if (!this._isNativePlatformLoaded) {
      try {
        if (configuration.nativePlatform !== undefined)
          this.registerPlatform(configuration.nativePlatform, region);
        else
          this.loadNative(region);
      } catch (error) {
        Logger.logError(loggerCategory, "Error registering/loading the native platform API", () => (configuration));
        throw error;
      }
    }

    // if (configuration.crashReportingConfig === undefined) {
    //   configuration.crashReportingConfig = {
    //     crashDir: path.resolve(configuration.briefcaseCacheDir, "..", "Crashes"),
    //     enableCrashDumps: false,
    //   };
    // }

    if (configuration.crashReportingConfig && configuration.crashReportingConfig.crashDir && this._platform && (Platform.isNodeJs && !Platform.electron)) {
      this._platform.setCrashReporting(configuration.crashReportingConfig);

      if (configuration.crashReportingConfig.enableNodeReport) {
        try {
          // node-report reports on V8 fatal errors and unhandled exceptions/Promise rejections.
          const nodereport = require("node-report/api");
          nodereport.setEvents("exception+fatalerror+apicall");
          nodereport.setDirectory(configuration.crashReportingConfig.crashDir);
          nodereport.setVerbose("yes");
        } catch (err) {
          Logger.logWarning(loggerCategory, "node-report is not installed.");
        }
      }
    }

    if (configuration.imodelClient)
      BriefcaseManager.imodelClient = configuration.imodelClient;

    IModelHost._setupRpcRequestContext();

    IModelReadRpcImpl.register();
    IModelTileRpcImpl.register();
    IModelWriteRpcImpl.register();
    SnapshotIModelRpcImpl.register();
    WipRpcImpl.register();
    DevToolsRpcImpl.register();

    BisCoreSchema.registerSchema();
    GenericSchema.registerSchema();
    FunctionalSchema.registerSchema();

    IModelHost.configuration = configuration;
    IModelHost.setupTileCache();
    if (!IModelHost.applicationId) IModelHost.applicationId = "2686"; // Default to product id of iModel.js
    if (!IModelHost.applicationVersion) IModelHost.applicationVersion = this.getApplicationVersion(); // Default to version of this package

    if (undefined !== this._platform) {
      this._platform.setUseTileCache(configuration.tileCacheCredentials ? false : true);
    }

    IModelHost.onAfterStartup.raiseEvent();
  }

  /** This method must be called when an iModel.js services is shut down. Raises [[onBeforeShutdown]] */
  public static shutdown() {
    if (!IModelHost.configuration)
      return;
    IModelHost.onBeforeShutdown.raiseEvent();
    IModelHost.configuration = undefined;
  }

  /** The directory where application assets may be found */
  public static get appAssetsDir(): string | undefined { return undefined !== IModelHost.configuration ? IModelHost.configuration.appAssetsDir : undefined; }

  /** The time, in milliseconds, for which [IModelTileRpcInterface.requestTileTreeProps]($common) should wait before returning a "pending" status.
   * @internal
   */
  public static get tileTreeRequestTimeout(): number {
    return undefined !== IModelHost.configuration ? IModelHost.configuration.tileTreeRequestTimeout : IModelHostConfiguration.defaultTileRequestTimeout;
  }
  /** The time, in milliseconds, for which [IModelTileRpcInterface.requestTileContent]($common) should wait before returning a "pending" status.
   * @internal
   */
  public static get tileContentRequestTimeout(): number {
    return undefined !== IModelHost.configuration ? IModelHost.configuration.tileContentRequestTimeout : IModelHostConfiguration.defaultTileRequestTimeout;
  }

<<<<<<< HEAD
  /** If true, requests for tile content will execute on a separate thread pool to avoid blocking other, less expensive asynchronous requests such as ECSql queries.
=======
  /** If true, requests for tile content will execute on a separate thread pool in order to avoid blocking other, less expensive asynchronous requests such as ECSql queries.
>>>>>>> d5ce2778
   * @internal
   */
  public static get useTileContentThreadPool(): boolean { return undefined !== IModelHost.configuration && IModelHost.configuration.useTileContentThreadPool; }

<<<<<<< HEAD
  /** Whether external tile caching is active.
   * @internal
   */
  public static get usingExternalTileCache(): boolean { return undefined !== IModelHost.configuration && undefined !== IModelHost.configuration.tileCacheCredentials; }
=======
  /** The backend will log when a tile took longer to load than this threshold in seconds. */
  public static get logTileLoadTimeThreshold(): number { return undefined !== IModelHost.configuration ? IModelHost.configuration.logTileLoadTimeThreshold : IModelHostConfiguration.defaultLogTileLoadTimeThreshold; }
  /** The backend will log when a tile is loaded with a size in bytes above this threshold. */
  public static get logTileSizeThreshold(): number { return undefined !== IModelHost.configuration ? IModelHost.configuration.logTileSizeThreshold : IModelHostConfiguration.defaultLogTileSizeThreshold; }

  /** Whether external tile caching is active. */
  public static get usingExternalTileCache(): boolean { return (undefined !== IModelHost.configuration && IModelHost.configuration.tileCacheCredentials) ? true : false; }
>>>>>>> d5ce2778

  private static setupTileCache() {
    const config = IModelHost.configuration!;
    const credentials = config.tileCacheCredentials;
    if (undefined === credentials)
      return;

    if (credentials.service === "azure") {
      IModelHost.tileCacheService = new AzureBlobStorage(credentials);
    } else {
      throw new IModelError(BentleyStatus.ERROR, "Unsupported cloud service credentials for tile cache.");
    }
  }
}

/** Information about the platform on which the app is running. Also see [[KnownLocations]] and [[IModelJsFs]].
 * @public
 */
export class Platform {
  /** The imodeljs mobile info object, if this is running in the imodeljs mobile platform.
   * @beta
   */
  public static get imodeljsMobile(): any { return (typeof (self) !== "undefined") ? (self as any).imodeljsMobile : undefined; }

  /** Get the name of the platform. Possible return values are: "win32", "linux", "darwin", "ios", "android", or "uwp". */
  public static get platformName(): string {

    if (Platform.isMobile) {
      // TBD: Platform.imodeljsMobile.platform should indicate which mobile platform this is.
      return "iOS";
    }
    // This is node or electron. See what underlying OS we are on:
    return process.platform;
  }

  /** The Electron info object, if this is running in Electron.
   * @beta
   */
  public static get electron(): any { return ((typeof (process) !== "undefined") && ("electron" in process.versions)) ? require("electron") : undefined; }

  /** Query if this is a desktop configuration */
  public static get isDesktop(): boolean { return Platform.electron !== undefined; }

  /** Query if this is a mobile configuration */
  public static get isMobile(): boolean { return Platform.imodeljsMobile !== undefined; }

  /** Query if this is running in Node.js  */
  public static get isNodeJs(): boolean { return !Platform.isMobile; } // currently we use nodejs for all non-mobile backend apps

  /** @internal */
  public static load(dir?: string): typeof IModelJsNative {
    return this.isMobile ? this.imodeljsMobile.imodeljsNative : // we are running on a mobile platform
      require("@bentley/imodeljs-native/loadNativePlatform.js").loadNativePlatform(dir); // We are running in node or electron.
  }
}

/** Well known directories that may be used by the application. Also see [[Platform]]
 * @public
 */
export class KnownLocations {

  /** The directory where the imodeljs-native assets are stored. */
  public static get nativeAssetsDir(): string { return IModelHost.platform.DgnDb.getAssetsDir(); }

  /** The directory where the imodeljs-backend assets are stored. */
  public static get packageAssetsDir(): string {
    const imodeljsMobile = Platform.imodeljsMobile;
    if (imodeljsMobile !== undefined) {
      return path.join(imodeljsMobile.knownLocations.packageAssetsDir, "imodeljs-backend");
    }

    // Assume that we are running in nodejs
    return path.join(__dirname, "assets");
  }

  /** The temporary directory. */
  public static get tmpdir(): string {
    const imodeljsMobile = Platform.imodeljsMobile;
    return imodeljsMobile !== undefined ? imodeljsMobile.knownLocations.tempDir : os.tmpdir();
  }
}<|MERGE_RESOLUTION|>--- conflicted
+++ resolved
@@ -335,29 +335,20 @@
     return undefined !== IModelHost.configuration ? IModelHost.configuration.tileContentRequestTimeout : IModelHostConfiguration.defaultTileRequestTimeout;
   }
 
-<<<<<<< HEAD
   /** If true, requests for tile content will execute on a separate thread pool to avoid blocking other, less expensive asynchronous requests such as ECSql queries.
-=======
-  /** If true, requests for tile content will execute on a separate thread pool in order to avoid blocking other, less expensive asynchronous requests such as ECSql queries.
->>>>>>> d5ce2778
    * @internal
    */
   public static get useTileContentThreadPool(): boolean { return undefined !== IModelHost.configuration && IModelHost.configuration.useTileContentThreadPool; }
 
-<<<<<<< HEAD
-  /** Whether external tile caching is active.
-   * @internal
-   */
-  public static get usingExternalTileCache(): boolean { return undefined !== IModelHost.configuration && undefined !== IModelHost.configuration.tileCacheCredentials; }
-=======
   /** The backend will log when a tile took longer to load than this threshold in seconds. */
   public static get logTileLoadTimeThreshold(): number { return undefined !== IModelHost.configuration ? IModelHost.configuration.logTileLoadTimeThreshold : IModelHostConfiguration.defaultLogTileLoadTimeThreshold; }
   /** The backend will log when a tile is loaded with a size in bytes above this threshold. */
   public static get logTileSizeThreshold(): number { return undefined !== IModelHost.configuration ? IModelHost.configuration.logTileSizeThreshold : IModelHostConfiguration.defaultLogTileSizeThreshold; }
 
-  /** Whether external tile caching is active. */
-  public static get usingExternalTileCache(): boolean { return (undefined !== IModelHost.configuration && IModelHost.configuration.tileCacheCredentials) ? true : false; }
->>>>>>> d5ce2778
+  /** Whether external tile caching is active.
+   * @internal
+   */
+  public static get usingExternalTileCache(): boolean { return undefined !== IModelHost.configuration && undefined !== IModelHost.configuration.tileCacheCredentials; }
 
   private static setupTileCache() {
     const config = IModelHost.configuration!;
