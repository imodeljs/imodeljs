--- conflicted
+++ resolved
@@ -1,729 +1,722 @@
-/*---------------------------------------------------------------------------------------------
-* Copyright (c) Bentley Systems, Incorporated. All rights reserved.
-* See LICENSE.md in the project root for license terms and full copyright notice.
-*--------------------------------------------------------------------------------------------*/
-/** @packageDocumentation
- * @module IModelHost
- */
-
-import * as os from "os";
-import * as path from "path";
-import * as semver from "semver";
-import {
-  AzureFileHandler, BackendFeatureUsageTelemetryClient, ClientAuthIntrospectionManager, ImsClientAuthIntrospectionManager, IntrospectionClient,
-  RequestHost,
-} from "@bentley/backend-itwin-client";
-import {
-  assert, AuthStatus, BeEvent, BentleyError, ClientRequestContext, Config, Guid, GuidString, IModelStatus, isElectronMain, Logger, LogLevel,
-} from "@bentley/bentleyjs-core";
-import { IModelBankClient, IModelClient, IModelHubClient } from "@bentley/imodelhub-client";
-import { BentleyStatus, IModelError, RpcConfiguration, SerializedRpcRequest } from "@bentley/imodeljs-common";
-import { IModelJsNative, NativeLibrary } from "@bentley/imodeljs-native";
-import { AccessToken, AuthorizationClient, AuthorizedClientRequestContext, UrlDiscoveryClient, UserInfo } from "@bentley/itwin-client";
-import { TelemetryManager } from "@bentley/telemetry-client";
-import { AliCloudStorageService } from "./AliCloudStorageService";
-import { BackendLoggerCategory } from "./BackendLoggerCategory";
-import { BackendRequestContext } from "./BackendRequestContext";
-import { BisCoreSchema } from "./BisCoreSchema";
-import { BriefcaseManager } from "./BriefcaseManager";
-import { AzureBlobStorage, CloudStorageService, CloudStorageServiceCredentials, CloudStorageTileUploader } from "./CloudStorageBackend";
-import { Config as ConcurrentQueryConfig } from "./ConcurrentQuery";
-import { FunctionalSchema } from "./domains/FunctionalSchema";
-import { GenericSchema } from "./domains/GenericSchema";
-import { IElementEditor } from "./ElementEditor";
-import { IModelJsFs } from "./IModelJsFs";
-import { DevToolsRpcImpl } from "./rpc-impl/DevToolsRpcImpl";
-import { Editor3dRpcImpl } from "./rpc-impl/EditorRpcImpl";
-import { IModelReadRpcImpl } from "./rpc-impl/IModelReadRpcImpl";
-import { IModelTileRpcImpl } from "./rpc-impl/IModelTileRpcImpl";
-import { IModelWriteRpcImpl } from "./rpc-impl/IModelWriteRpcImpl";
-import { SnapshotIModelRpcImpl } from "./rpc-impl/SnapshotIModelRpcImpl";
-import { StandaloneIModelRpcImpl } from "./rpc-impl/StandaloneIModelRpcImpl";
-import { WipRpcImpl } from "./rpc-impl/WipRpcImpl";
-import { initializeRpcBackend } from "./RpcBackend";
-import { UsageLoggingUtilities } from "./usage-logging/UsageLoggingUtilities";
-
-const loggerCategory: string = BackendLoggerCategory.IModelHost;
-
-// cspell:ignore nodereport fatalerror apicall alicloud rpcs
-
-/** @alpha */
-export interface CrashReportingConfigNameValuePair {
-  name: string;
-  value: string;
-}
-
-/** Configuration of the crash-reporting system.
- * @alpha
- */
-export interface CrashReportingConfig {
-  /** The directory to which *.dmp and/or iModelJsNativeCrash*.properties.txt files are written. This directory will be created if it does not already exist. */
-  crashDir: string;
-  /** max # .dmp files that may exist in crashDir. The default is 50. */
-  maxDumpsInDir?: number;
-  /** Enable crash-dumps? If so, .dmp and .properties.txt files will be generated and written to crashDir in the event of an unhandled native-code exception. If not, only .properties.txt files will be written. The default is false. */
-  enableCrashDumps?: boolean;
-  /** If enableCrashDumps is true, do you want a full-memory dump? Defaults to false. */
-  wantFullMemoryDumps?: boolean;
-  /** Enable node-report? If so, node-report files will be generated in the event of an unhandled exception or fatal error and written to crashDir. The default is false. */
-  enableNodeReport?: boolean;
-  /** Additional name, value pairs to write to iModelJsNativeCrash*.properties.txt file in the event of a crash. */
-  params?: CrashReportingConfigNameValuePair[];
-  /** Run this .js file to process .dmp and node-report files in the event of a crash.
-   * This script will be executed with a single command-line parameter: the name of the dump or node-report file.
-   * In the case of a dump file, there will be a second file with the same basename and the extension ".properties.txt".
-   * Since it runs in a separate process, this script will have no access to the Javascript
-   * context of the exiting backend. No default.
-   */
-  dumpProcessorScriptFileName?: string;
-  /** Upload crash dump and node-reports to Bentley's crash-reporting service? Defaults to false */
-  uploadToBentley?: boolean;
-}
-/**
- * Type of the backend application
- * @alpha
- */
-export enum ApplicationType {
-  WebAgent,
-  WebReadonlyApp,
-  WebEditorApp,
-  NativeApp,
-  MobileApp,
-}
-
-/** Configuration of imodeljs-backend.
- * @public
- */
-export class IModelHostConfiguration {
-  /** The native platform to use -- normally, the app should leave this undefined. [[IModelHost.startup]] will set it to the appropriate nativePlatform automatically. */
-  public nativePlatform?: any;
-
-  /**
-   * Root of the directory holding all the files that iModel.js caches
-   * - If not specified at startup a platform specific default is used -
-   *   - Windows: $(HOMEDIR)/AppData/Local/iModelJs/
-   *   - Mac/iOS: $(HOMEDIR)/Library/Caches/iModelJs/
-   *   - Linux:   $(HOMEDIR)/.cache/iModelJs/
-   *   where $(HOMEDIR) is documented [here](https://nodejs.org/api/os.html#os_os_homedir)
-   * - if specified, ensure it is set to a folder with read/write access.
-   * - Sub-folders within this folder organize various caches -
-   *   - bc/ -> Briefcases
-   *   - appSettings/ -> Offline application settings (only relevant in native applications)
-   *   - etc.
-   * @see [[IModelHost.cacheDir]] for the value it's set to after startup
-   */
-  public cacheDir?: string;
-
-  /** The path where the cache of briefcases are stored. Defaults to `path.join(KnownLocations.tmpdir, "Bentley/iModelJs/cache/")`
-   * If overriding this, ensure it's set to a folder with complete access - it may have to be deleted and recreated.
-   * @deprecated Use [[IModelHostConfiguration.cacheDir]] instead to specify the root of all caches.
-   * - Using this new option will cause a new cache structure and invalidate existing caches - i.e., the cache will be
-   *   re-created in a new location on disk, and the existing cache may have to be manually cleaned out.
-   * - If [[IModelHostConfiguration.cacheDir]] is also specified, this setting will take precedence for the briefcase cache
-   */
-  public briefcaseCacheDir?: string;
-
-  /** The directory where the app's assets are found. */
-  public appAssetsDir?: string;
-
-  /** The kind of iModel server to use. Defaults to iModelHubClient */
-  public imodelClient?: IModelClient;
-
-  /** The credentials to use for the tile cache service. If omitted, a local cache will be used.
-   * @beta
-   */
-  public tileCacheCredentials?: CloudStorageServiceCredentials;
-
-  /** Whether to restrict tile cache URLs by client IP address (if available).
-   * @beta
-   */
-  public restrictTileUrlsByClientIp?: boolean;
-
-  /** Whether to compress cached tiles.
-   * Defaults to `true`.
-   */
-  public compressCachedTiles?: boolean;
-
-  /** The time, in milliseconds, for which [IModelTileRpcInterface.requestTileTreeProps]($common) should wait before returning a "pending" status.
-   * @internal
-   */
-  public tileTreeRequestTimeout = IModelHostConfiguration.defaultTileRequestTimeout;
-  /** The time, in milliseconds, for which [IModelTileRpcInterface.requestTileContent]($common) should wait before returning a "pending" status.
-   * @internal
-   */
-  public tileContentRequestTimeout = IModelHostConfiguration.defaultTileRequestTimeout;
-  /** The default time, in milliseconds, used for [[tileTreeRequestTimeout]] and [[tileContentRequestTimeout]]. To change this, override one or both of those properties.
-   * @internal
-   */
-  public static defaultTileRequestTimeout = 20 * 1000;
-
-  /** The default time, in seconds, used for [[logTileLoadTimeThreshold]]. To change this, override that property.
-   * @internal
-   */
-  public static defaultLogTileLoadTimeThreshold = 40;
-  /** The backend will log when a tile took longer to load than this threshold in seconds.
-   * @internal
-   */
-  public logTileLoadTimeThreshold: number = IModelHostConfiguration.defaultLogTileLoadTimeThreshold;
-
-  /** The default size, in bytes, used for [[logTileSizeThreshold]]. To change this, override that property.
-   * @internal
-   */
-  public static defaultLogTileSizeThreshold = 20 * 1000000;
-  /** The backend will log when a tile is loaded with a size in bytes above this threshold.
-   * @internal
-   */
-  public logTileSizeThreshold: number = IModelHostConfiguration.defaultLogTileSizeThreshold;
-
-  /** Crash-reporting configuration
-   * @alpha
-   */
-  public crashReportingConfig?: CrashReportingConfig;
-
-  public concurrentQuery: ConcurrentQueryConfig = {
-    concurrent: os.cpus().length,
-    autoExpireTimeForCompletedQuery: 2 * 60, // 2 minutes
-    minMonitorInterval: 1, // 1 seconds
-    idleCleanupTime: 30 * 60, // 30 minutes
-    cachedStatementsPerThread: 40,
-    maxQueueSize: (os.cpus().length) * 500,
-    pollInterval: 50,
-    useSharedCache: false,
-    useUncommittedRead: false,
-    resetStatisticsInterval: 60, // minutes
-    logStatisticsInterval: 5, // minutes
-    quota: {
-      maxTimeAllowed: 60, // 1 Minute
-      maxMemoryAllowed: 2 * 1024 * 1024, // 2 MB
-    },
-  };
-
-  /**
-   * Application (host) type
-   * @alpha
-   */
-  public applicationType?: ApplicationType;
-}
-
-/** IModelHost initializes ($backend) and captures its configuration. A backend must call [[IModelHost.startup]] before using any backend classes.
- * See [the learning article]($docs/learning/backend/IModelHost.md)
- * @public
- */
-export class IModelHost {
-  private constructor() { }
-  private static _authorizationClient?: AuthorizationClient;
-  /** Implementation of [AuthorizationClient]($itwin-client) to supply the authorization information for this session - only required for backend applications */
-  /** Implementation of [AuthorizationClient]($itwin-client) to supply the authorization information for this session - only required for agent applications, or backends that want to override access tokens passed from the frontend */
-  public static get authorizationClient(): AuthorizationClient | undefined { return IModelHost._authorizationClient; }
-  public static set authorizationClient(authorizationClient: AuthorizationClient | undefined) { IModelHost._authorizationClient = authorizationClient; }
-
-  private static _imodelClient?: IModelClient;
-  private static _clientAuthIntrospectionManager?: ClientAuthIntrospectionManager;
-  /** @alpha */
-  public static get clientAuthIntrospectionManager(): ClientAuthIntrospectionManager | undefined { return this._clientAuthIntrospectionManager; }
-  /** @alpha */
-  public static get introspectionClient(): IntrospectionClient | undefined { return this._clientAuthIntrospectionManager?.introspectionClient; }
-
-  /** @alpha */
-  public static readonly telemetry: TelemetryManager = new TelemetryManager();
-
-  public static backendVersion = "";
-  private static _cacheDir = "";
-
-  private static _platform?: typeof IModelJsNative;
-  /** @internal */
-  public static get platform(): typeof IModelJsNative { return this._platform!; }
-
-  public static configuration?: IModelHostConfiguration;
-  /** Event raised just after the backend IModelHost was started */
-  public static readonly onAfterStartup = new BeEvent<() => void>();
-
-  /** Event raised just before the backend IModelHost is to be shut down */
-  public static readonly onBeforeShutdown = new BeEvent<() => void>();
-
-  /** A uniqueId for this backend session */
-  public static sessionId: GuidString;
-
-  /** The Id of this backend application - needs to be set only if it is an agent application. The applicationId will otherwise originate at the frontend. */
-  public static applicationId: string;
-
-  /** The version of this backend application - needs to be set if is an agent application. The applicationVersion will otherwise originate at the frontend. */
-  public static applicationVersion: string;
-
-  /** Root of the directory holding all the files that iModel.js caches */
-  public static get cacheDir(): string { return this._cacheDir; }
-
-  /** Active element editors. Each editor is identified by a GUID.
-   * @internal
-   */
-  public static elementEditors = new Map<GuidString, IElementEditor>();
-
-  /** The optional [[FileNameResolver]] that resolves keys and partial file names for snapshot iModels. */
-  public static snapshotFileNameResolver?: FileNameResolver;
-
-  /** Get the active authorization/access token for use with various services
-   * @throws [[BentleyError]] if the access token cannot be obtained
-   */
-  public static async getAccessToken(requestContext: ClientRequestContext = new BackendRequestContext()): Promise<AccessToken> {
-    requestContext.enter();
-    if (!this.authorizationClient)
-      throw new BentleyError(AuthStatus.Error, "No AuthorizationClient has been supplied to IModelHost", Logger.logError, loggerCategory);
-    return this.authorizationClient.getAccessToken(requestContext);
-  }
-
-  private static get _isNativePlatformLoaded(): boolean {
-    return this._platform !== undefined;
-  }
-
-  /** @internal */
-  public static loadNative(region: number, applicationType?: ApplicationType, iModelClientType?: IModelClient): void {
-    const platform = Platform.load();
-    this.registerPlatform(platform);
-    this.initializeUsageLogging(platform, region, applicationType, iModelClientType);
-  }
-
-  private static registerPlatform(platform: typeof IModelJsNative): void {
-    this._platform = platform;
-    if (undefined === platform)
-      return;
-
-    if (!Platform.isMobile)
-      this.validateNativePlatformVersion();
-
-    platform.logger = Logger;
-  }
-
-  private static initializeUsageLogging(platform: typeof IModelJsNative, region: number, applicationType?: ApplicationType, iModelClient?: IModelClient): void {
-    const nativeApplicationType = applicationType === ApplicationType.WebAgent
-      ? IModelJsNative.ApplicationType.WebAgent
-      : applicationType === ApplicationType.NativeApp
-        ? IModelJsNative.ApplicationType.NativeApp
-        : IModelJsNative.ApplicationType.WebApplicationBackend;
-    const iModelClientType = !!iModelClient && iModelClient instanceof IModelBankClient
-      ? IModelJsNative.IModelClientType.IModelBank
-      : IModelJsNative.IModelClientType.IModelHub;
-
-    platform.NativeUlasClient.initialize(region, nativeApplicationType, iModelClientType);
-  }
-
-  private static validateNativePlatformVersion(): void {
-    const requiredVersion = require("../package.json").dependencies["@bentley/imodeljs-native"]; // eslint-disable-line @typescript-eslint/no-var-requires
-    const thisVersion = this.platform.version;
-    if (semver.satisfies(thisVersion, requiredVersion))
-      return;
-    if (IModelJsFs.existsSync(path.join(__dirname, "DevBuild.txt"))) {
-      console.log("Bypassing version checks for development build"); // eslint-disable-line no-console
-      return;
-    }
-    this._platform = undefined;
-    throw new IModelError(IModelStatus.BadRequest, `imodeljs-native version is (${thisVersion}). imodeljs-backend requires version (${requiredVersion})`);
-  }
-
-  private static validateNodeJsVersion(): void {
-    const requiredVersion = require("../package.json").engines.node; // eslint-disable-line @typescript-eslint/no-var-requires
-    if (!semver.satisfies(process.version, requiredVersion))
-      throw new IModelError(IModelStatus.BadRequest, `Node.js version ${process.version} is not within the range acceptable to imodeljs-backend: (${requiredVersion})`);
-  }
-
-  private static setupRpcRequestContext() {
-    RpcConfiguration.requestContext.deserialize = async (serializedContext: SerializedRpcRequest): Promise<ClientRequestContext> => {
-      // Setup a ClientRequestContext if authorization is NOT required for the RPC operation
-      if (!serializedContext.authorization)
-        return new ClientRequestContext(serializedContext.id, serializedContext.applicationId, serializedContext.applicationVersion, serializedContext.sessionId);
-
-      // Setup an AuthorizationClientRequestContext if authorization is required for the RPC operation
-      let accessToken: AccessToken;
-      if (!IModelHost.authorizationClient) {
-        // Determine the access token from the frontend request
-        accessToken = AccessToken.fromTokenString(serializedContext.authorization);
-        const userId = serializedContext.userId;
-        if (userId)
-          accessToken.setUserInfo(new UserInfo(userId));
-      } else {
-        // Determine the access token from  the backend's authorization client
-        accessToken = await IModelHost.authorizationClient.getAccessToken();
-      }
-
-      return new AuthorizedClientRequestContext(accessToken, serializedContext.id, serializedContext.applicationId, serializedContext.applicationVersion, serializedContext.sessionId);
-    };
-  }
-
-  /**
-   * @beta
-   * @note A reference implementation is set by default for [AzureBlobStorage]. To supply a different implementation for any service provider (such as AWS),
-   *       set this property with a custom [CloudStorageService] and also set [IModelHostConfiguration.tileCacheCredentials] using "external" for the service name.
-   *       Note that the account and access key members of [CloudStorageServiceCredentials] may have blank values unless the custom service implementation uses them.
-   */
-  public static tileCacheService: CloudStorageService;
-
-  /** @internal */
-  public static tileUploader: CloudStorageTileUploader;
-
-  public static get iModelClient(): IModelClient {
-    if (!IModelHost._imodelClient)
-      IModelHost._imodelClient = new IModelHubClient(new AzureFileHandler());
-
-    return IModelHost._imodelClient;
-  }
-  public static get isUsingIModelBankClient(): boolean {
-    return IModelHost.iModelClient instanceof IModelBankClient;
-  }
-
-  private static _isValid = false;
-  public static get isValid() { return this._isValid; }
-  /** This method must be called before any iModel.js services are used.
-   * @param configuration Host configuration data.
-   * Raises [[onAfterStartup]].
-   * @see [[shutdown]].
-   */
-  public static async startup(configuration: IModelHostConfiguration = new IModelHostConfiguration()): Promise<void> {
-    if (this._isValid)
-      return; // we're already initialized
-    this._isValid = true;
-
-    if (!IModelHost.applicationId) IModelHost.applicationId = "2686"; // Default to product id of iModel.js
-    if (!IModelHost.applicationVersion) IModelHost.applicationVersion = "1.0.0"; // Default to placeholder version.
-    IModelHost.sessionId = Guid.createValue();
-    this.logStartup();
-
-    await RequestHost.initialize(); // Initialize configuration for HTTP requests at the backend.
-
-    // Setup a current context for all requests that originate from this backend
-    const requestContext = new BackendRequestContext();
-    requestContext.enter();
-
-<<<<<<< HEAD
-    this.backendVersion = require("../package.json").version;
-=======
-    if (!MobileRpcConfiguration.isMobileBackend) {
-      this.validateNodeJsVersion();
-    }
-    this.backendVersion = require("../package.json").version; // eslint-disable-line @typescript-eslint/no-var-requires
->>>>>>> b3fc3c62
-    initializeRpcBackend();
-
-    const region: number = Config.App.getNumber(UrlDiscoveryClient.configResolveUrlUsingRegion, 0);
-    if (!this._isNativePlatformLoaded) {
-      try {
-        if (configuration.nativePlatform !== undefined) {
-          this.registerPlatform(configuration.nativePlatform);
-        } else {
-          this.loadNative(region, configuration.applicationType, configuration.imodelClient);
-        }
-      } catch (error) {
-        Logger.logError(loggerCategory, "Error registering/loading the native platform API", () => (configuration));
-        throw error;
-      }
-    }
-    this.initializeUsageLogging(IModelHost.platform, region, configuration.applicationType, configuration.imodelClient);
-
-    if (configuration.crashReportingConfig && configuration.crashReportingConfig.crashDir && this._platform && !Platform.isElectron && !Platform.isMobile) {
-      this._platform.setCrashReporting(configuration.crashReportingConfig);
-
-      Logger.logTrace(loggerCategory, "Configured crash reporting", () => ({
-        enableCrashDumps: configuration.crashReportingConfig?.enableCrashDumps,
-        wantFullMemoryDumps: configuration.crashReportingConfig?.wantFullMemoryDumps,
-        enableNodeReport: configuration.crashReportingConfig?.enableNodeReport,
-        uploadToBentley: configuration.crashReportingConfig?.uploadToBentley,
-      }));
-
-      if (configuration.crashReportingConfig.enableNodeReport) {
-        try {
-          // node-report reports on V8 fatal errors and unhandled exceptions/Promise rejections.
-          const nodereport = require("node-report/api"); // eslint-disable-line @typescript-eslint/no-var-requires
-          nodereport.setEvents("exception+fatalerror+apicall");
-          nodereport.setDirectory(configuration.crashReportingConfig.crashDir);
-          nodereport.setVerbose("yes");
-          Logger.logTrace(loggerCategory, "Configured native crash reporting (node-report)");
-        } catch (err) {
-          Logger.logWarning(loggerCategory, "node-report is not installed.");
-        }
-      }
-    }
-
-    this.setupCacheDirs(configuration);
-    this._imodelClient = configuration.imodelClient;
-    BriefcaseManager.initialize(this._briefcaseCacheDir, path.join(this._cacheDir, "bc", "v4_0"));
-
-    IModelHost.setupRpcRequestContext();
-
-    [
-      IModelReadRpcImpl,
-      IModelTileRpcImpl,
-      IModelWriteRpcImpl,
-      SnapshotIModelRpcImpl,
-      StandaloneIModelRpcImpl,
-      WipRpcImpl,
-      DevToolsRpcImpl,
-      Editor3dRpcImpl,
-    ].forEach((rpc) => rpc.register()); // register all of the RPC implementations
-
-    [
-      BisCoreSchema,
-      GenericSchema,
-      FunctionalSchema,
-    ].forEach((schema) => schema.registerSchema()); // register all of the schemas
-
-    IModelHost.configuration = configuration;
-    IModelHost.setupTileCache();
-
-    if (undefined !== this._platform) {
-      this._platform.setUseTileCache(configuration.tileCacheCredentials ? false : true);
-    }
-
-    const introspectionClientId = Config.App.getString("imjs_introspection_client_id", "");
-    const introspectionClientSecret = Config.App.getString("imjs_introspection_client_secret", "");
-    if (introspectionClientId && introspectionClientSecret) {
-      const introspectionClient = new IntrospectionClient(introspectionClientId, introspectionClientSecret);
-      this._clientAuthIntrospectionManager = new ImsClientAuthIntrospectionManager(introspectionClient);
-    }
-
-    if (!IModelHost.isUsingIModelBankClient && configuration.applicationType !== ApplicationType.WebAgent) { // ULAS does not support usage without a user (i.e. agent clients)
-      const usageLoggingClient = new BackendFeatureUsageTelemetryClient({ backendApplicationId: this.applicationId, backendApplicationVersion: this.applicationVersion, backendMachineName: os.hostname(), clientAuthManager: this._clientAuthIntrospectionManager });
-      this.telemetry.addClient(usageLoggingClient);
-    }
-
-    UsageLoggingUtilities.configure({ hostApplicationId: IModelHost.applicationId, hostApplicationVersion: IModelHost.applicationVersion, clientAuthManager: this._clientAuthIntrospectionManager });
-
-    IModelHost.onAfterStartup.raiseEvent();
-  }
-
-  private static _briefcaseCacheDir: string;
-
-  private static logStartup() {
-    if (!Logger.isEnabled(loggerCategory, LogLevel.Trace))
-      return;
-
-    // Extract the iModel details from environment - note this is very specific to Bentley hosted backends, but is quite useful for tracing
-    let startupInfo: any = {};
-    const serviceName = process.env.FABRIC_SERVICE_NAME;
-    if (serviceName) {
-      // e.g., fabric:/iModelWebViewer3.0/iModelJSGuest/1/08daaeb3-b56f-480b-9051-7efc834d18ae/512d971d-b641-4735-bb1c-c07ab3e44ce7/c1315fcce125ca40b2d405bb7809214daf8b4c85
-      const serviceNameComponents = serviceName.split("/");
-      if (serviceNameComponents.length === 7) {
-        startupInfo = {
-          ...startupInfo,
-          contextId: serviceNameComponents[4],
-          iModelId: serviceNameComponents[5],
-          changeSetId: serviceNameComponents[6],
-        };
-      }
-    }
-
-    Logger.logTrace(loggerCategory, "IModelHost.startup", () => startupInfo);
-  }
-
-  private static setupCacheDirs(configuration: IModelHostConfiguration) {
-    this._cacheDir = configuration.cacheDir ? path.normalize(configuration.cacheDir) : NativeLibrary.defaultCacheDir;
-
-    // Set up the briefcaseCacheDir, defaulting to the the legacy/deprecated value
-    if (configuration.briefcaseCacheDir) // eslint-disable-line deprecation/deprecation
-      this._briefcaseCacheDir = path.normalize(configuration.briefcaseCacheDir); // eslint-disable-line deprecation/deprecation
-    else
-      this._briefcaseCacheDir = path.join(this._cacheDir, "imodels");
-  }
-
-  /** This method must be called when an iModel.js services is shut down. Raises [[onBeforeShutdown]] */
-  public static async shutdown(): Promise<void> {
-    if (!this._isValid)
-      return;
-    this._isValid = false;
-    IModelHost.onBeforeShutdown.raiseEvent();
-    IModelHost.platform.shutdown();
-    IModelHost.configuration = undefined;
-  }
-
-  /**
-   * Add or update a property that should be included in a crash report.
-   * @param name The name of the property
-   * @param value The value of the property
-   * @alpha
-   */
-  public static setCrashReportProperty(name: string, value: string): void {
-    assert(undefined !== this._platform);
-    this._platform.setCrashReportProperty(name, value);
-  }
-
-  /**
-   * Remove a previously defined property so that will not be included in a crash report.
-   * @param name The name of the property
-   * @alpha
-   */
-  public static removeCrashReportProperty(name: string): void {
-    assert(undefined !== this._platform);
-    this._platform.setCrashReportProperty(name, undefined);
-  }
-
-  /**
-   * Get all properties that will be included in a crash report.
-   * @alpha
-   */
-  public static getCrashReportProperties(): CrashReportingConfigNameValuePair[] {
-    assert(undefined !== this._platform);
-    return this._platform.getCrashReportProperties();
-  }
-
-  /** The directory where application assets may be found */
-  public static get appAssetsDir(): string | undefined { return undefined !== IModelHost.configuration ? IModelHost.configuration.appAssetsDir : undefined; }
-
-  /** The time, in milliseconds, for which [IModelTileRpcInterface.requestTileTreeProps]($common) should wait before returning a "pending" status.
-   * @internal
-   */
-  public static get tileTreeRequestTimeout(): number {
-    return undefined !== IModelHost.configuration ? IModelHost.configuration.tileTreeRequestTimeout : IModelHostConfiguration.defaultTileRequestTimeout;
-  }
-  /** The time, in milliseconds, for which [IModelTileRpcInterface.requestTileContent]($common) should wait before returning a "pending" status.
-   * @internal
-   */
-  public static get tileContentRequestTimeout(): number {
-    return undefined !== IModelHost.configuration ? IModelHost.configuration.tileContentRequestTimeout : IModelHostConfiguration.defaultTileRequestTimeout;
-  }
-
-  /** The backend will log when a tile took longer to load than this threshold in seconds. */
-  public static get logTileLoadTimeThreshold(): number { return undefined !== IModelHost.configuration ? IModelHost.configuration.logTileLoadTimeThreshold : IModelHostConfiguration.defaultLogTileLoadTimeThreshold; }
-  /** The backend will log when a tile is loaded with a size in bytes above this threshold. */
-  public static get logTileSizeThreshold(): number { return undefined !== IModelHost.configuration ? IModelHost.configuration.logTileSizeThreshold : IModelHostConfiguration.defaultLogTileSizeThreshold; }
-
-  /** Whether external tile caching is active.
-   * @internal
-   */
-  public static get usingExternalTileCache(): boolean { return undefined !== IModelHost.configuration && undefined !== IModelHost.configuration.tileCacheCredentials; }
-
-  /** Whether to restrict tile cache URLs by client IP address.
-   * @internal
-   */
-  public static get restrictTileUrlsByClientIp(): boolean { return undefined !== IModelHost.configuration && (IModelHost.configuration.restrictTileUrlsByClientIp ? true : false); }
-
-  /** Whether to compress cached tiles.
-   * @internal
-   */
-  public static get compressCachedTiles(): boolean { return false !== IModelHost.configuration?.compressCachedTiles; }
-
-  private static setupTileCache() {
-    const config = IModelHost.configuration!;
-    const credentials = config.tileCacheCredentials;
-    if (undefined === credentials)
-      return;
-
-    IModelHost.tileUploader = new CloudStorageTileUploader();
-
-    if (credentials.service === "azure" && !IModelHost.tileCacheService) {
-      IModelHost.tileCacheService = new AzureBlobStorage(credentials);
-    } else if (credentials.service === "alicloud") {
-      IModelHost.tileCacheService = new AliCloudStorageService(credentials);
-    } else if (credentials.service !== "external") {
-      throw new IModelError(BentleyStatus.ERROR, "Unsupported cloud service credentials for tile cache.");
-    }
-  }
-}
-
-/** Information about the platform on which the app is running. Also see [[KnownLocations]] and [[IModelJsFs]].
- * @public
- */
-export class Platform {
-  /** The imodeljs mobile info object, if this is running in the imodeljs mobile platform.
-   * @beta
-   */
-  public static get imodeljsMobile(): any { return (typeof (self) !== "undefined") ? (self as any).imodeljsMobile : undefined; }
-
-  /** Get the name of the platform. Possible return values are: "win32", "linux", "darwin", "ios", "android", or "uwp". */
-  public static get platformName(): string {
-    return process.platform;
-  }
-
-  /** The Electron info object, if this is running in Electron.
-   * @beta
-   * @deprecated use isElectron
-   */
-  public static get electron(): any {
-    if ((typeof (process) !== "undefined") && ("electron" in process.versions)) {
-      // Wrapping this require in a try/catch signals to webpack that this is only an optional dependency
-      try {
-        return require("electron"); // eslint-disable-line @typescript-eslint/no-var-requires
-      } catch (error) { }
-    }
-    return undefined;
-  }
-
-  /** Query if this is an electron backend */
-  public static get isElectron(): boolean { return isElectronMain; }
-
-  /** Query if this is a desktop backend
-   * @deprecated use isElectron
-   */
-  public static get isDesktop(): boolean { return isElectronMain; }
-
-  /** Query if this is a mobile backend */
-  public static get isMobile(): boolean { return typeof (process) !== "undefined" && (process.platform as any) === "ios"; }
-
-  /** Query if this is running in Node.js
-   * @deprecated always returns true
-  */
-  public static get isNodeJs(): boolean { return true; }
-
-  /** @internal */
-  public static load(): typeof IModelJsNative {
-    return this.isMobile ? (process as any)._linkedBinding("iModelJsNative") : NativeLibrary.load();
-  }
-}
-
-/** Well known directories that may be used by the application. Also see [[Platform]]
- * @public
- */
-export class KnownLocations {
-
-  /** The directory where the imodeljs-native assets are stored. */
-  public static get nativeAssetsDir(): string { return IModelHost.platform.DgnDb.getAssetsDir(); }
-
-  /** The directory where the imodeljs-backend assets are stored. */
-  public static get packageAssetsDir(): string {
-    return path.join(__dirname, "assets");
-  }
-
-  /** The temporary directory. */
-  public static get tmpdir(): string {
-    return os.tmpdir();
-  }
-}
-
-/** Extend this class to provide custom file name resolution behavior.
- * @note Only `tryResolveKey` and/or `tryResolveFileName` need to be overridden as the implementations of `resolveKey` and `resolveFileName` work for most purposes.
- * @see [[IModelHost.snapshotFileNameResolver]]
- * @public
- */
-export abstract class FileNameResolver {
-  /** Resolve a file name from the specified key.
-   * @param _fileKey The key that identifies the file name in a `Map` or other similar data structure.
-   * @returns The resolved file name or `undefined` if not found.
-   */
-  public tryResolveKey(_fileKey: string): string | undefined { return undefined; }
-  /** Resolve a file name from the specified key.
-   * @param fileKey The key that identifies the file name in a `Map` or other similar data structure.
-   * @returns The resolved file name.
-   * @throws [[IModelError]] if not found.
-   */
-  public resolveKey(fileKey: string): string {
-    const resolvedFileName: string | undefined = this.tryResolveKey(fileKey);
-    if (undefined === resolvedFileName) {
-      throw new IModelError(IModelStatus.NotFound, `${fileKey} not resolved`, Logger.logWarning, loggerCategory);
-    }
-    return resolvedFileName;
-  }
-  /** Resolve the input file name, which may be a partial name, into a full path file name.
-   * @param inFileName The partial file name.
-   * @returns The resolved full path file name or `undefined` if not found.
-   */
-  public tryResolveFileName(inFileName: string): string | undefined { return inFileName; }
-  /** Resolve the input file name, which may be a partial name, into a full path file name.
-   * @param inFileName The partial file name.
-   * @returns The resolved full path file name.
-   * @throws [[IModelError]] if not found.
-   */
-  public resolveFileName(inFileName: string): string {
-    const resolvedFileName: string | undefined = this.tryResolveFileName(inFileName);
-    if (undefined === resolvedFileName) {
-      throw new IModelError(IModelStatus.NotFound, `${inFileName} not resolved`, Logger.logWarning, loggerCategory);
-    }
-    return resolvedFileName;
-  }
-}
+/*---------------------------------------------------------------------------------------------
+* Copyright (c) Bentley Systems, Incorporated. All rights reserved.
+* See LICENSE.md in the project root for license terms and full copyright notice.
+*--------------------------------------------------------------------------------------------*/
+/** @packageDocumentation
+ * @module IModelHost
+ */
+
+import * as os from "os";
+import * as path from "path";
+import * as semver from "semver";
+import {
+  AzureFileHandler, BackendFeatureUsageTelemetryClient, ClientAuthIntrospectionManager, ImsClientAuthIntrospectionManager, IntrospectionClient,
+  RequestHost,
+} from "@bentley/backend-itwin-client";
+import {
+  assert, AuthStatus, BeEvent, BentleyError, ClientRequestContext, Config, Guid, GuidString, IModelStatus, isElectronMain, Logger, LogLevel,
+} from "@bentley/bentleyjs-core";
+import { IModelBankClient, IModelClient, IModelHubClient } from "@bentley/imodelhub-client";
+import { BentleyStatus, IModelError, RpcConfiguration, SerializedRpcRequest } from "@bentley/imodeljs-common";
+import { IModelJsNative, NativeLibrary } from "@bentley/imodeljs-native";
+import { AccessToken, AuthorizationClient, AuthorizedClientRequestContext, UrlDiscoveryClient, UserInfo } from "@bentley/itwin-client";
+import { TelemetryManager } from "@bentley/telemetry-client";
+import { AliCloudStorageService } from "./AliCloudStorageService";
+import { BackendLoggerCategory } from "./BackendLoggerCategory";
+import { BackendRequestContext } from "./BackendRequestContext";
+import { BisCoreSchema } from "./BisCoreSchema";
+import { BriefcaseManager } from "./BriefcaseManager";
+import { AzureBlobStorage, CloudStorageService, CloudStorageServiceCredentials, CloudStorageTileUploader } from "./CloudStorageBackend";
+import { Config as ConcurrentQueryConfig } from "./ConcurrentQuery";
+import { FunctionalSchema } from "./domains/FunctionalSchema";
+import { GenericSchema } from "./domains/GenericSchema";
+import { IElementEditor } from "./ElementEditor";
+import { IModelJsFs } from "./IModelJsFs";
+import { DevToolsRpcImpl } from "./rpc-impl/DevToolsRpcImpl";
+import { Editor3dRpcImpl } from "./rpc-impl/EditorRpcImpl";
+import { IModelReadRpcImpl } from "./rpc-impl/IModelReadRpcImpl";
+import { IModelTileRpcImpl } from "./rpc-impl/IModelTileRpcImpl";
+import { IModelWriteRpcImpl } from "./rpc-impl/IModelWriteRpcImpl";
+import { SnapshotIModelRpcImpl } from "./rpc-impl/SnapshotIModelRpcImpl";
+import { StandaloneIModelRpcImpl } from "./rpc-impl/StandaloneIModelRpcImpl";
+import { WipRpcImpl } from "./rpc-impl/WipRpcImpl";
+import { initializeRpcBackend } from "./RpcBackend";
+import { UsageLoggingUtilities } from "./usage-logging/UsageLoggingUtilities";
+
+const loggerCategory: string = BackendLoggerCategory.IModelHost;
+
+// cspell:ignore nodereport fatalerror apicall alicloud rpcs
+
+/** @alpha */
+export interface CrashReportingConfigNameValuePair {
+  name: string;
+  value: string;
+}
+
+/** Configuration of the crash-reporting system.
+ * @alpha
+ */
+export interface CrashReportingConfig {
+  /** The directory to which *.dmp and/or iModelJsNativeCrash*.properties.txt files are written. This directory will be created if it does not already exist. */
+  crashDir: string;
+  /** max # .dmp files that may exist in crashDir. The default is 50. */
+  maxDumpsInDir?: number;
+  /** Enable crash-dumps? If so, .dmp and .properties.txt files will be generated and written to crashDir in the event of an unhandled native-code exception. If not, only .properties.txt files will be written. The default is false. */
+  enableCrashDumps?: boolean;
+  /** If enableCrashDumps is true, do you want a full-memory dump? Defaults to false. */
+  wantFullMemoryDumps?: boolean;
+  /** Enable node-report? If so, node-report files will be generated in the event of an unhandled exception or fatal error and written to crashDir. The default is false. */
+  enableNodeReport?: boolean;
+  /** Additional name, value pairs to write to iModelJsNativeCrash*.properties.txt file in the event of a crash. */
+  params?: CrashReportingConfigNameValuePair[];
+  /** Run this .js file to process .dmp and node-report files in the event of a crash.
+   * This script will be executed with a single command-line parameter: the name of the dump or node-report file.
+   * In the case of a dump file, there will be a second file with the same basename and the extension ".properties.txt".
+   * Since it runs in a separate process, this script will have no access to the Javascript
+   * context of the exiting backend. No default.
+   */
+  dumpProcessorScriptFileName?: string;
+  /** Upload crash dump and node-reports to Bentley's crash-reporting service? Defaults to false */
+  uploadToBentley?: boolean;
+}
+/**
+ * Type of the backend application
+ * @alpha
+ */
+export enum ApplicationType {
+  WebAgent,
+  WebReadonlyApp,
+  WebEditorApp,
+  NativeApp,
+  MobileApp,
+}
+
+/** Configuration of imodeljs-backend.
+ * @public
+ */
+export class IModelHostConfiguration {
+  /** The native platform to use -- normally, the app should leave this undefined. [[IModelHost.startup]] will set it to the appropriate nativePlatform automatically. */
+  public nativePlatform?: any;
+
+  /**
+   * Root of the directory holding all the files that iModel.js caches
+   * - If not specified at startup a platform specific default is used -
+   *   - Windows: $(HOMEDIR)/AppData/Local/iModelJs/
+   *   - Mac/iOS: $(HOMEDIR)/Library/Caches/iModelJs/
+   *   - Linux:   $(HOMEDIR)/.cache/iModelJs/
+   *   where $(HOMEDIR) is documented [here](https://nodejs.org/api/os.html#os_os_homedir)
+   * - if specified, ensure it is set to a folder with read/write access.
+   * - Sub-folders within this folder organize various caches -
+   *   - bc/ -> Briefcases
+   *   - appSettings/ -> Offline application settings (only relevant in native applications)
+   *   - etc.
+   * @see [[IModelHost.cacheDir]] for the value it's set to after startup
+   */
+  public cacheDir?: string;
+
+  /** The path where the cache of briefcases are stored. Defaults to `path.join(KnownLocations.tmpdir, "Bentley/iModelJs/cache/")`
+   * If overriding this, ensure it's set to a folder with complete access - it may have to be deleted and recreated.
+   * @deprecated Use [[IModelHostConfiguration.cacheDir]] instead to specify the root of all caches.
+   * - Using this new option will cause a new cache structure and invalidate existing caches - i.e., the cache will be
+   *   re-created in a new location on disk, and the existing cache may have to be manually cleaned out.
+   * - If [[IModelHostConfiguration.cacheDir]] is also specified, this setting will take precedence for the briefcase cache
+   */
+  public briefcaseCacheDir?: string;
+
+  /** The directory where the app's assets are found. */
+  public appAssetsDir?: string;
+
+  /** The kind of iModel server to use. Defaults to iModelHubClient */
+  public imodelClient?: IModelClient;
+
+  /** The credentials to use for the tile cache service. If omitted, a local cache will be used.
+   * @beta
+   */
+  public tileCacheCredentials?: CloudStorageServiceCredentials;
+
+  /** Whether to restrict tile cache URLs by client IP address (if available).
+   * @beta
+   */
+  public restrictTileUrlsByClientIp?: boolean;
+
+  /** Whether to compress cached tiles.
+   * Defaults to `true`.
+   */
+  public compressCachedTiles?: boolean;
+
+  /** The time, in milliseconds, for which [IModelTileRpcInterface.requestTileTreeProps]($common) should wait before returning a "pending" status.
+   * @internal
+   */
+  public tileTreeRequestTimeout = IModelHostConfiguration.defaultTileRequestTimeout;
+  /** The time, in milliseconds, for which [IModelTileRpcInterface.requestTileContent]($common) should wait before returning a "pending" status.
+   * @internal
+   */
+  public tileContentRequestTimeout = IModelHostConfiguration.defaultTileRequestTimeout;
+  /** The default time, in milliseconds, used for [[tileTreeRequestTimeout]] and [[tileContentRequestTimeout]]. To change this, override one or both of those properties.
+   * @internal
+   */
+  public static defaultTileRequestTimeout = 20 * 1000;
+
+  /** The default time, in seconds, used for [[logTileLoadTimeThreshold]]. To change this, override that property.
+   * @internal
+   */
+  public static defaultLogTileLoadTimeThreshold = 40;
+  /** The backend will log when a tile took longer to load than this threshold in seconds.
+   * @internal
+   */
+  public logTileLoadTimeThreshold: number = IModelHostConfiguration.defaultLogTileLoadTimeThreshold;
+
+  /** The default size, in bytes, used for [[logTileSizeThreshold]]. To change this, override that property.
+   * @internal
+   */
+  public static defaultLogTileSizeThreshold = 20 * 1000000;
+  /** The backend will log when a tile is loaded with a size in bytes above this threshold.
+   * @internal
+   */
+  public logTileSizeThreshold: number = IModelHostConfiguration.defaultLogTileSizeThreshold;
+
+  /** Crash-reporting configuration
+   * @alpha
+   */
+  public crashReportingConfig?: CrashReportingConfig;
+
+  public concurrentQuery: ConcurrentQueryConfig = {
+    concurrent: os.cpus().length,
+    autoExpireTimeForCompletedQuery: 2 * 60, // 2 minutes
+    minMonitorInterval: 1, // 1 seconds
+    idleCleanupTime: 30 * 60, // 30 minutes
+    cachedStatementsPerThread: 40,
+    maxQueueSize: (os.cpus().length) * 500,
+    pollInterval: 50,
+    useSharedCache: false,
+    useUncommittedRead: false,
+    resetStatisticsInterval: 60, // minutes
+    logStatisticsInterval: 5, // minutes
+    quota: {
+      maxTimeAllowed: 60, // 1 Minute
+      maxMemoryAllowed: 2 * 1024 * 1024, // 2 MB
+    },
+  };
+
+  /**
+   * Application (host) type
+   * @alpha
+   */
+  public applicationType?: ApplicationType;
+}
+
+/** IModelHost initializes ($backend) and captures its configuration. A backend must call [[IModelHost.startup]] before using any backend classes.
+ * See [the learning article]($docs/learning/backend/IModelHost.md)
+ * @public
+ */
+export class IModelHost {
+  private constructor() { }
+  private static _authorizationClient?: AuthorizationClient;
+  /** Implementation of [AuthorizationClient]($itwin-client) to supply the authorization information for this session - only required for backend applications */
+  /** Implementation of [AuthorizationClient]($itwin-client) to supply the authorization information for this session - only required for agent applications, or backends that want to override access tokens passed from the frontend */
+  public static get authorizationClient(): AuthorizationClient | undefined { return IModelHost._authorizationClient; }
+  public static set authorizationClient(authorizationClient: AuthorizationClient | undefined) { IModelHost._authorizationClient = authorizationClient; }
+
+  private static _imodelClient?: IModelClient;
+  private static _clientAuthIntrospectionManager?: ClientAuthIntrospectionManager;
+  /** @alpha */
+  public static get clientAuthIntrospectionManager(): ClientAuthIntrospectionManager | undefined { return this._clientAuthIntrospectionManager; }
+  /** @alpha */
+  public static get introspectionClient(): IntrospectionClient | undefined { return this._clientAuthIntrospectionManager?.introspectionClient; }
+
+  /** @alpha */
+  public static readonly telemetry: TelemetryManager = new TelemetryManager();
+
+  public static backendVersion = "";
+  private static _cacheDir = "";
+
+  private static _platform?: typeof IModelJsNative;
+  /** @internal */
+  public static get platform(): typeof IModelJsNative { return this._platform!; }
+
+  public static configuration?: IModelHostConfiguration;
+  /** Event raised just after the backend IModelHost was started */
+  public static readonly onAfterStartup = new BeEvent<() => void>();
+
+  /** Event raised just before the backend IModelHost is to be shut down */
+  public static readonly onBeforeShutdown = new BeEvent<() => void>();
+
+  /** A uniqueId for this backend session */
+  public static sessionId: GuidString;
+
+  /** The Id of this backend application - needs to be set only if it is an agent application. The applicationId will otherwise originate at the frontend. */
+  public static applicationId: string;
+
+  /** The version of this backend application - needs to be set if is an agent application. The applicationVersion will otherwise originate at the frontend. */
+  public static applicationVersion: string;
+
+  /** Root of the directory holding all the files that iModel.js caches */
+  public static get cacheDir(): string { return this._cacheDir; }
+
+  /** Active element editors. Each editor is identified by a GUID.
+   * @internal
+   */
+  public static elementEditors = new Map<GuidString, IElementEditor>();
+
+  /** The optional [[FileNameResolver]] that resolves keys and partial file names for snapshot iModels. */
+  public static snapshotFileNameResolver?: FileNameResolver;
+
+  /** Get the active authorization/access token for use with various services
+   * @throws [[BentleyError]] if the access token cannot be obtained
+   */
+  public static async getAccessToken(requestContext: ClientRequestContext = new BackendRequestContext()): Promise<AccessToken> {
+    requestContext.enter();
+    if (!this.authorizationClient)
+      throw new BentleyError(AuthStatus.Error, "No AuthorizationClient has been supplied to IModelHost", Logger.logError, loggerCategory);
+    return this.authorizationClient.getAccessToken(requestContext);
+  }
+
+  private static get _isNativePlatformLoaded(): boolean {
+    return this._platform !== undefined;
+  }
+
+  /** @internal */
+  public static loadNative(region: number, applicationType?: ApplicationType, iModelClientType?: IModelClient): void {
+    const platform = Platform.load();
+    this.registerPlatform(platform);
+    this.initializeUsageLogging(platform, region, applicationType, iModelClientType);
+  }
+
+  private static registerPlatform(platform: typeof IModelJsNative): void {
+    this._platform = platform;
+    if (undefined === platform)
+      return;
+
+    if (!Platform.isMobile)
+      this.validateNativePlatformVersion();
+
+    platform.logger = Logger;
+  }
+
+  private static initializeUsageLogging(platform: typeof IModelJsNative, region: number, applicationType?: ApplicationType, iModelClient?: IModelClient): void {
+    const nativeApplicationType = applicationType === ApplicationType.WebAgent
+      ? IModelJsNative.ApplicationType.WebAgent
+      : applicationType === ApplicationType.NativeApp
+        ? IModelJsNative.ApplicationType.NativeApp
+        : IModelJsNative.ApplicationType.WebApplicationBackend;
+    const iModelClientType = !!iModelClient && iModelClient instanceof IModelBankClient
+      ? IModelJsNative.IModelClientType.IModelBank
+      : IModelJsNative.IModelClientType.IModelHub;
+
+    platform.NativeUlasClient.initialize(region, nativeApplicationType, iModelClientType);
+  }
+
+  private static validateNativePlatformVersion(): void {
+    const requiredVersion = require("../package.json").dependencies["@bentley/imodeljs-native"]; // eslint-disable-line @typescript-eslint/no-var-requires
+    const thisVersion = this.platform.version;
+    if (semver.satisfies(thisVersion, requiredVersion))
+      return;
+    if (IModelJsFs.existsSync(path.join(__dirname, "DevBuild.txt"))) {
+      console.log("Bypassing version checks for development build"); // eslint-disable-line no-console
+      return;
+    }
+    this._platform = undefined;
+    throw new IModelError(IModelStatus.BadRequest, `imodeljs-native version is (${thisVersion}). imodeljs-backend requires version (${requiredVersion})`);
+  }
+
+  private static validateNodeJsVersion(): void {
+    const requiredVersion = require("../package.json").engines.node; // eslint-disable-line @typescript-eslint/no-var-requires
+    if (!semver.satisfies(process.version, requiredVersion))
+      throw new IModelError(IModelStatus.BadRequest, `Node.js version ${process.version} is not within the range acceptable to imodeljs-backend: (${requiredVersion})`);
+  }
+
+  private static setupRpcRequestContext() {
+    RpcConfiguration.requestContext.deserialize = async (serializedContext: SerializedRpcRequest): Promise<ClientRequestContext> => {
+      // Setup a ClientRequestContext if authorization is NOT required for the RPC operation
+      if (!serializedContext.authorization)
+        return new ClientRequestContext(serializedContext.id, serializedContext.applicationId, serializedContext.applicationVersion, serializedContext.sessionId);
+
+      // Setup an AuthorizationClientRequestContext if authorization is required for the RPC operation
+      let accessToken: AccessToken;
+      if (!IModelHost.authorizationClient) {
+        // Determine the access token from the frontend request
+        accessToken = AccessToken.fromTokenString(serializedContext.authorization);
+        const userId = serializedContext.userId;
+        if (userId)
+          accessToken.setUserInfo(new UserInfo(userId));
+      } else {
+        // Determine the access token from  the backend's authorization client
+        accessToken = await IModelHost.authorizationClient.getAccessToken();
+      }
+
+      return new AuthorizedClientRequestContext(accessToken, serializedContext.id, serializedContext.applicationId, serializedContext.applicationVersion, serializedContext.sessionId);
+    };
+  }
+
+  /**
+   * @beta
+   * @note A reference implementation is set by default for [AzureBlobStorage]. To supply a different implementation for any service provider (such as AWS),
+   *       set this property with a custom [CloudStorageService] and also set [IModelHostConfiguration.tileCacheCredentials] using "external" for the service name.
+   *       Note that the account and access key members of [CloudStorageServiceCredentials] may have blank values unless the custom service implementation uses them.
+   */
+  public static tileCacheService: CloudStorageService;
+
+  /** @internal */
+  public static tileUploader: CloudStorageTileUploader;
+
+  public static get iModelClient(): IModelClient {
+    if (!IModelHost._imodelClient)
+      IModelHost._imodelClient = new IModelHubClient(new AzureFileHandler());
+
+    return IModelHost._imodelClient;
+  }
+  public static get isUsingIModelBankClient(): boolean {
+    return IModelHost.iModelClient instanceof IModelBankClient;
+  }
+
+  private static _isValid = false;
+  public static get isValid() { return this._isValid; }
+  /** This method must be called before any iModel.js services are used.
+   * @param configuration Host configuration data.
+   * Raises [[onAfterStartup]].
+   * @see [[shutdown]].
+   */
+  public static async startup(configuration: IModelHostConfiguration = new IModelHostConfiguration()): Promise<void> {
+    if (this._isValid)
+      return; // we're already initialized
+    this._isValid = true;
+
+    if (!IModelHost.applicationId) IModelHost.applicationId = "2686"; // Default to product id of iModel.js
+    if (!IModelHost.applicationVersion) IModelHost.applicationVersion = "1.0.0"; // Default to placeholder version.
+    IModelHost.sessionId = Guid.createValue();
+    this.logStartup();
+
+    await RequestHost.initialize(); // Initialize configuration for HTTP requests at the backend.
+
+    // Setup a current context for all requests that originate from this backend
+    const requestContext = new BackendRequestContext();
+    requestContext.enter();
+
+    this.backendVersion = require("../package.json").version; // eslint-disable-line @typescript-eslint/no-var-requires
+    initializeRpcBackend();
+
+    const region: number = Config.App.getNumber(UrlDiscoveryClient.configResolveUrlUsingRegion, 0);
+    if (!this._isNativePlatformLoaded) {
+      try {
+        if (configuration.nativePlatform !== undefined) {
+          this.registerPlatform(configuration.nativePlatform);
+        } else {
+          this.loadNative(region, configuration.applicationType, configuration.imodelClient);
+        }
+      } catch (error) {
+        Logger.logError(loggerCategory, "Error registering/loading the native platform API", () => (configuration));
+        throw error;
+      }
+    }
+    this.initializeUsageLogging(IModelHost.platform, region, configuration.applicationType, configuration.imodelClient);
+
+    if (configuration.crashReportingConfig && configuration.crashReportingConfig.crashDir && this._platform && !Platform.isElectron && !Platform.isMobile) {
+      this._platform.setCrashReporting(configuration.crashReportingConfig);
+
+      Logger.logTrace(loggerCategory, "Configured crash reporting", () => ({
+        enableCrashDumps: configuration.crashReportingConfig?.enableCrashDumps,
+        wantFullMemoryDumps: configuration.crashReportingConfig?.wantFullMemoryDumps,
+        enableNodeReport: configuration.crashReportingConfig?.enableNodeReport,
+        uploadToBentley: configuration.crashReportingConfig?.uploadToBentley,
+      }));
+
+      if (configuration.crashReportingConfig.enableNodeReport) {
+        try {
+          // node-report reports on V8 fatal errors and unhandled exceptions/Promise rejections.
+          const nodereport = require("node-report/api"); // eslint-disable-line @typescript-eslint/no-var-requires
+          nodereport.setEvents("exception+fatalerror+apicall");
+          nodereport.setDirectory(configuration.crashReportingConfig.crashDir);
+          nodereport.setVerbose("yes");
+          Logger.logTrace(loggerCategory, "Configured native crash reporting (node-report)");
+        } catch (err) {
+          Logger.logWarning(loggerCategory, "node-report is not installed.");
+        }
+      }
+    }
+
+    this.setupCacheDirs(configuration);
+    this._imodelClient = configuration.imodelClient;
+    BriefcaseManager.initialize(this._briefcaseCacheDir, path.join(this._cacheDir, "bc", "v4_0"));
+
+    IModelHost.setupRpcRequestContext();
+
+    [
+      IModelReadRpcImpl,
+      IModelTileRpcImpl,
+      IModelWriteRpcImpl,
+      SnapshotIModelRpcImpl,
+      StandaloneIModelRpcImpl,
+      WipRpcImpl,
+      DevToolsRpcImpl,
+      Editor3dRpcImpl,
+    ].forEach((rpc) => rpc.register()); // register all of the RPC implementations
+
+    [
+      BisCoreSchema,
+      GenericSchema,
+      FunctionalSchema,
+    ].forEach((schema) => schema.registerSchema()); // register all of the schemas
+
+    IModelHost.configuration = configuration;
+    IModelHost.setupTileCache();
+
+    if (undefined !== this._platform) {
+      this._platform.setUseTileCache(configuration.tileCacheCredentials ? false : true);
+    }
+
+    const introspectionClientId = Config.App.getString("imjs_introspection_client_id", "");
+    const introspectionClientSecret = Config.App.getString("imjs_introspection_client_secret", "");
+    if (introspectionClientId && introspectionClientSecret) {
+      const introspectionClient = new IntrospectionClient(introspectionClientId, introspectionClientSecret);
+      this._clientAuthIntrospectionManager = new ImsClientAuthIntrospectionManager(introspectionClient);
+    }
+
+    if (!IModelHost.isUsingIModelBankClient && configuration.applicationType !== ApplicationType.WebAgent) { // ULAS does not support usage without a user (i.e. agent clients)
+      const usageLoggingClient = new BackendFeatureUsageTelemetryClient({ backendApplicationId: this.applicationId, backendApplicationVersion: this.applicationVersion, backendMachineName: os.hostname(), clientAuthManager: this._clientAuthIntrospectionManager });
+      this.telemetry.addClient(usageLoggingClient);
+    }
+
+    UsageLoggingUtilities.configure({ hostApplicationId: IModelHost.applicationId, hostApplicationVersion: IModelHost.applicationVersion, clientAuthManager: this._clientAuthIntrospectionManager });
+
+    IModelHost.onAfterStartup.raiseEvent();
+  }
+
+  private static _briefcaseCacheDir: string;
+
+  private static logStartup() {
+    if (!Logger.isEnabled(loggerCategory, LogLevel.Trace))
+      return;
+
+    // Extract the iModel details from environment - note this is very specific to Bentley hosted backends, but is quite useful for tracing
+    let startupInfo: any = {};
+    const serviceName = process.env.FABRIC_SERVICE_NAME;
+    if (serviceName) {
+      // e.g., fabric:/iModelWebViewer3.0/iModelJSGuest/1/08daaeb3-b56f-480b-9051-7efc834d18ae/512d971d-b641-4735-bb1c-c07ab3e44ce7/c1315fcce125ca40b2d405bb7809214daf8b4c85
+      const serviceNameComponents = serviceName.split("/");
+      if (serviceNameComponents.length === 7) {
+        startupInfo = {
+          ...startupInfo,
+          contextId: serviceNameComponents[4],
+          iModelId: serviceNameComponents[5],
+          changeSetId: serviceNameComponents[6],
+        };
+      }
+    }
+
+    Logger.logTrace(loggerCategory, "IModelHost.startup", () => startupInfo);
+  }
+
+  private static setupCacheDirs(configuration: IModelHostConfiguration) {
+    this._cacheDir = configuration.cacheDir ? path.normalize(configuration.cacheDir) : NativeLibrary.defaultCacheDir;
+
+    // Set up the briefcaseCacheDir, defaulting to the the legacy/deprecated value
+    if (configuration.briefcaseCacheDir) // eslint-disable-line deprecation/deprecation
+      this._briefcaseCacheDir = path.normalize(configuration.briefcaseCacheDir); // eslint-disable-line deprecation/deprecation
+    else
+      this._briefcaseCacheDir = path.join(this._cacheDir, "imodels");
+  }
+
+  /** This method must be called when an iModel.js services is shut down. Raises [[onBeforeShutdown]] */
+  public static async shutdown(): Promise<void> {
+    if (!this._isValid)
+      return;
+    this._isValid = false;
+    IModelHost.onBeforeShutdown.raiseEvent();
+    IModelHost.platform.shutdown();
+    IModelHost.configuration = undefined;
+  }
+
+  /**
+   * Add or update a property that should be included in a crash report.
+   * @param name The name of the property
+   * @param value The value of the property
+   * @alpha
+   */
+  public static setCrashReportProperty(name: string, value: string): void {
+    assert(undefined !== this._platform);
+    this._platform.setCrashReportProperty(name, value);
+  }
+
+  /**
+   * Remove a previously defined property so that will not be included in a crash report.
+   * @param name The name of the property
+   * @alpha
+   */
+  public static removeCrashReportProperty(name: string): void {
+    assert(undefined !== this._platform);
+    this._platform.setCrashReportProperty(name, undefined);
+  }
+
+  /**
+   * Get all properties that will be included in a crash report.
+   * @alpha
+   */
+  public static getCrashReportProperties(): CrashReportingConfigNameValuePair[] {
+    assert(undefined !== this._platform);
+    return this._platform.getCrashReportProperties();
+  }
+
+  /** The directory where application assets may be found */
+  public static get appAssetsDir(): string | undefined { return undefined !== IModelHost.configuration ? IModelHost.configuration.appAssetsDir : undefined; }
+
+  /** The time, in milliseconds, for which [IModelTileRpcInterface.requestTileTreeProps]($common) should wait before returning a "pending" status.
+   * @internal
+   */
+  public static get tileTreeRequestTimeout(): number {
+    return undefined !== IModelHost.configuration ? IModelHost.configuration.tileTreeRequestTimeout : IModelHostConfiguration.defaultTileRequestTimeout;
+  }
+  /** The time, in milliseconds, for which [IModelTileRpcInterface.requestTileContent]($common) should wait before returning a "pending" status.
+   * @internal
+   */
+  public static get tileContentRequestTimeout(): number {
+    return undefined !== IModelHost.configuration ? IModelHost.configuration.tileContentRequestTimeout : IModelHostConfiguration.defaultTileRequestTimeout;
+  }
+
+  /** The backend will log when a tile took longer to load than this threshold in seconds. */
+  public static get logTileLoadTimeThreshold(): number { return undefined !== IModelHost.configuration ? IModelHost.configuration.logTileLoadTimeThreshold : IModelHostConfiguration.defaultLogTileLoadTimeThreshold; }
+  /** The backend will log when a tile is loaded with a size in bytes above this threshold. */
+  public static get logTileSizeThreshold(): number { return undefined !== IModelHost.configuration ? IModelHost.configuration.logTileSizeThreshold : IModelHostConfiguration.defaultLogTileSizeThreshold; }
+
+  /** Whether external tile caching is active.
+   * @internal
+   */
+  public static get usingExternalTileCache(): boolean { return undefined !== IModelHost.configuration && undefined !== IModelHost.configuration.tileCacheCredentials; }
+
+  /** Whether to restrict tile cache URLs by client IP address.
+   * @internal
+   */
+  public static get restrictTileUrlsByClientIp(): boolean { return undefined !== IModelHost.configuration && (IModelHost.configuration.restrictTileUrlsByClientIp ? true : false); }
+
+  /** Whether to compress cached tiles.
+   * @internal
+   */
+  public static get compressCachedTiles(): boolean { return false !== IModelHost.configuration?.compressCachedTiles; }
+
+  private static setupTileCache() {
+    const config = IModelHost.configuration!;
+    const credentials = config.tileCacheCredentials;
+    if (undefined === credentials)
+      return;
+
+    IModelHost.tileUploader = new CloudStorageTileUploader();
+
+    if (credentials.service === "azure" && !IModelHost.tileCacheService) {
+      IModelHost.tileCacheService = new AzureBlobStorage(credentials);
+    } else if (credentials.service === "alicloud") {
+      IModelHost.tileCacheService = new AliCloudStorageService(credentials);
+    } else if (credentials.service !== "external") {
+      throw new IModelError(BentleyStatus.ERROR, "Unsupported cloud service credentials for tile cache.");
+    }
+  }
+}
+
+/** Information about the platform on which the app is running. Also see [[KnownLocations]] and [[IModelJsFs]].
+ * @public
+ */
+export class Platform {
+  /** The imodeljs mobile info object, if this is running in the imodeljs mobile platform.
+   * @beta
+   */
+  public static get imodeljsMobile(): any { return (typeof (self) !== "undefined") ? (self as any).imodeljsMobile : undefined; }
+
+  /** Get the name of the platform. Possible return values are: "win32", "linux", "darwin", "ios", "android", or "uwp". */
+  public static get platformName(): string {
+    return process.platform;
+  }
+
+  /** The Electron info object, if this is running in Electron.
+   * @beta
+   * @deprecated use isElectron
+   */
+  public static get electron(): any {
+    if ((typeof (process) !== "undefined") && ("electron" in process.versions)) {
+      // Wrapping this require in a try/catch signals to webpack that this is only an optional dependency
+      try {
+        return require("electron"); // eslint-disable-line @typescript-eslint/no-var-requires
+      } catch (error) { }
+    }
+    return undefined;
+  }
+
+  /** Query if this is an electron backend */
+  public static get isElectron(): boolean { return isElectronMain; }
+
+  /** Query if this is a desktop backend
+   * @deprecated use isElectron
+   */
+  public static get isDesktop(): boolean { return isElectronMain; }
+
+  /** Query if this is a mobile backend */
+  public static get isMobile(): boolean { return typeof (process) !== "undefined" && (process.platform as any) === "ios"; }
+
+  /** Query if this is running in Node.js
+   * @deprecated always returns true
+  */
+  public static get isNodeJs(): boolean { return true; }
+
+  /** @internal */
+  public static load(): typeof IModelJsNative {
+    return this.isMobile ? (process as any)._linkedBinding("iModelJsNative") : NativeLibrary.load();
+  }
+}
+
+/** Well known directories that may be used by the application. Also see [[Platform]]
+ * @public
+ */
+export class KnownLocations {
+
+  /** The directory where the imodeljs-native assets are stored. */
+  public static get nativeAssetsDir(): string { return IModelHost.platform.DgnDb.getAssetsDir(); }
+
+  /** The directory where the imodeljs-backend assets are stored. */
+  public static get packageAssetsDir(): string {
+    return path.join(__dirname, "assets");
+  }
+
+  /** The temporary directory. */
+  public static get tmpdir(): string {
+    return os.tmpdir();
+  }
+}
+
+/** Extend this class to provide custom file name resolution behavior.
+ * @note Only `tryResolveKey` and/or `tryResolveFileName` need to be overridden as the implementations of `resolveKey` and `resolveFileName` work for most purposes.
+ * @see [[IModelHost.snapshotFileNameResolver]]
+ * @public
+ */
+export abstract class FileNameResolver {
+  /** Resolve a file name from the specified key.
+   * @param _fileKey The key that identifies the file name in a `Map` or other similar data structure.
+   * @returns The resolved file name or `undefined` if not found.
+   */
+  public tryResolveKey(_fileKey: string): string | undefined { return undefined; }
+  /** Resolve a file name from the specified key.
+   * @param fileKey The key that identifies the file name in a `Map` or other similar data structure.
+   * @returns The resolved file name.
+   * @throws [[IModelError]] if not found.
+   */
+  public resolveKey(fileKey: string): string {
+    const resolvedFileName: string | undefined = this.tryResolveKey(fileKey);
+    if (undefined === resolvedFileName) {
+      throw new IModelError(IModelStatus.NotFound, `${fileKey} not resolved`, Logger.logWarning, loggerCategory);
+    }
+    return resolvedFileName;
+  }
+  /** Resolve the input file name, which may be a partial name, into a full path file name.
+   * @param inFileName The partial file name.
+   * @returns The resolved full path file name or `undefined` if not found.
+   */
+  public tryResolveFileName(inFileName: string): string | undefined { return inFileName; }
+  /** Resolve the input file name, which may be a partial name, into a full path file name.
+   * @param inFileName The partial file name.
+   * @returns The resolved full path file name.
+   * @throws [[IModelError]] if not found.
+   */
+  public resolveFileName(inFileName: string): string {
+    const resolvedFileName: string | undefined = this.tryResolveFileName(inFileName);
+    if (undefined === resolvedFileName) {
+      throw new IModelError(IModelStatus.NotFound, `${inFileName} not resolved`, Logger.logWarning, loggerCategory);
+    }
+    return resolvedFileName;
+  }
+}