--- conflicted
+++ resolved
@@ -1,143 +1,94 @@
 /*---------------------------------------------------------------------------------------------
 * Copyright (c) Bentley Systems, Incorporated. All rights reserved.
 * See LICENSE.md in the project root for license terms and full copyright notice.
-*--------------------------------------------------------------------------------------------*/
-
-/** @packageDocumentation
- * @module RpcInterface
- */
-
-import { dispose, IDisposable } from "@bentley/bentleyjs-core";
-import { QueuedEvent, RpcPushChannel, RpcPushConnection } from "@bentley/imodeljs-common";
-import { EmitOptions, EmitStrategy } from "@bentley/imodeljs-native";
-
-const maxEventId = Number.MAX_SAFE_INTEGER - 10;
-let globalSink: EventSink | undefined;
-
-/** Maintains a queue of events to be sent to the frontend.
- * @note Events are only forwarded to the frontend if [RpcPushChannel.enabled]($common) is `true`.
- * @see [[IModelDb.eventSink]] for an event sink associated with a specific iModel.
- * @internal
- */
-export class EventSink implements IDisposable {
-  private _nextEventId: number = 0;
-  private _queue: QueuedEvent[] = [];
-  private _channel?: RpcPushChannel<any>;
-  private _scheduledPush: any = undefined;
-
-  /** Constructor.
-   * @param id The name of the sink. Must be unique among all extant EventSinks.
-   * @note The caller is responsible for invoking [[dispose]] when finished with the sink.
-   */
-  constructor(public readonly id: string) {
-    if ("" !== id)
-      this._channel = RpcPushChannel.create(id);
-  }
-
-  /** Dispose of this sink, disconnecting it from its [RpcPushChannel]($common).
-   * Subsequent attempts to emit events from this sink will have no effect.
-   * This frees up the sink's `id` for reuse by another sink.
-   */
-  public dispose(): void {
-    this._channel = dispose(this._channel);
-    this._queue.length = 0;
-    this._nextEventId = 0;
-    if (typeof this._scheduledPush !== "undefined")
-      clearTimeout(this._scheduledPush);
-  }
-
-  /** Obtain the sink used to emit "global" events not associated with any specific context.
-   * @note This sink is disposed of by [[IModelHost.shutdown]].
-   */
-  public static get global(): EventSink {
-    return globalSink ?? (globalSink = new EventSink("__globalEvents__"));
-  }
-
-  /** Invoked on [[IModelHost.shutdown]]. */
-  public static clearGlobal(): void {
-    globalSink = dispose(globalSink);
-  }
-
-  /** Enqueue an event to be forwarded to the frontend. This will schedule a push to the frontend if one is not already scheduled. */
-  public emit(namespace: string, eventName: string, data: any, options: EmitOptions = { strategy: EmitStrategy.None }): void {
-    if (this.isDisposed)
-      return;
-
-    if (options.strategy === EmitStrategy.PurgeOlderEvents) {
-      this._queue = this._queue.filter((value: QueuedEvent) => {
-        return !(value.eventName === eventName && value.namespace === namespace);
-      });
-    }
-<<<<<<< HEAD
-    if (options.strategy === EmitStrategy.NoDuplicateEvents) {
-      const errMsg = "Event emit strategy 'NoDuplicate' is not supported";
-      Logger.logError(loggingCategory, errMsg);
-      throw Error(errMsg);
-    }
-    const maxQueueSize = IModelHost.configuration!.eventSinkOptions.maxQueueSize;
-    if (this._eventQueues.length > maxQueueSize) {
-      Logger.logInfo(loggingCategory, "EventQueue has reached its maximum allowed size. Oldest event will be removed from the queue");
-      while (this._eventQueues.length >= maxQueueSize)
-        this._eventQueues.pop();
-    }
-
-    const namespaces = this._namespaces;
-    if (!namespaces.has(namespace))
-      this.add(namespace);
-
-    if (this._maxEventId < this._eventId)
-      this._eventId = 0;
-
-    ++this._eventId;
-    this._eventQueues.unshift({ eventId: this._eventId, namespace, eventName, data });
-  }
-
-  public fetch(limit: number): QueuedEvent[] {
-    const resolvedLimit = limit <= 0 || limit > this._eventQueues.length ? this._eventQueues.length : limit;
-    const result = this._eventQueues.splice(0, resolvedLimit);
-    return result;
-  }
-}
-
-/** Maintains a list of all event sinks.
- * @internal
- */
-export class EventSinkManager {
-  private static _sinks: Map<string, EventSink> = new Map<string, EventSink>();
-  private static _global?: EventSink;
-  public static readonly GLOBAL = "__globalEvents__";
-
-  private constructor() { }
-
-  public static get global() {
-    if (!this._global) {
-      this._global = new EventSink(this.GLOBAL);
-      this._sinks.set(this.GLOBAL, this._global);
-      IModelHost.platform.setGlobalEventSink(this._global);
-    }
-=======
->>>>>>> da665bf8
-
-    this._nextEventId = maxEventId < this._nextEventId ? 1 : this._nextEventId + 1;
-    this._queue.push({ eventId: this._nextEventId, namespace, eventName, data });
-    this.schedulePush();
-  }
-
-  /** Returns true if this sink has been disconnected from its [RpcPushChannel]($common). */
-  public get isDisposed(): boolean {
-    return undefined === this._channel;
-  }
-
-  private schedulePush() {
-    if (typeof (this._scheduledPush) !== "undefined" || this.isDisposed)
-      return;
-
-    this._scheduledPush = setTimeout(async () => {
-      this._scheduledPush = undefined;
-      const events = [...this._queue];
-      this._queue.length = 0;
-      if (this._channel)
-        await RpcPushConnection.for(this._channel).send(events);
-    });
-  }
-}
+*--------------------------------------------------------------------------------------------*/
+
+/** @packageDocumentation
+ * @module RpcInterface
+ */
+
+import { dispose, IDisposable } from "@bentley/bentleyjs-core";
+import { QueuedEvent, RpcPushChannel, RpcPushConnection } from "@bentley/imodeljs-common";
+import { EmitOptions, EmitStrategy } from "@bentley/imodeljs-native";
+
+const maxEventId = Number.MAX_SAFE_INTEGER - 10;
+let globalSink: EventSink | undefined;
+
+/** Maintains a queue of events to be sent to the frontend.
+ * @note Events are only forwarded to the frontend if [RpcPushChannel.enabled]($common) is `true`.
+ * @see [[IModelDb.eventSink]] for an event sink associated with a specific iModel.
+ * @internal
+ */
+export class EventSink implements IDisposable {
+  private _nextEventId: number = 0;
+  private _queue: QueuedEvent[] = [];
+  private _channel?: RpcPushChannel<any>;
+  private _scheduledPush: any = undefined;
+
+  /** Constructor.
+   * @param id The name of the sink. Must be unique among all extant EventSinks.
+   * @note The caller is responsible for invoking [[dispose]] when finished with the sink.
+   */
+  constructor(public readonly id: string) {
+    if ("" !== id)
+      this._channel = RpcPushChannel.create(id);
+  }
+
+  /** Dispose of this sink, disconnecting it from its [RpcPushChannel]($common).
+   * Subsequent attempts to emit events from this sink will have no effect.
+   * This frees up the sink's `id` for reuse by another sink.
+   */
+  public dispose(): void {
+    this._channel = dispose(this._channel);
+    this._queue.length = 0;
+    this._nextEventId = 0;
+    if (typeof this._scheduledPush !== "undefined")
+      clearTimeout(this._scheduledPush);
+  }
+
+  /** Obtain the sink used to emit "global" events not associated with any specific context.
+   * @note This sink is disposed of by [[IModelHost.shutdown]].
+   */
+  public static get global(): EventSink {
+    return globalSink ?? (globalSink = new EventSink("__globalEvents__"));
+  }
+
+  /** Invoked on [[IModelHost.shutdown]]. */
+  public static clearGlobal(): void {
+    globalSink = dispose(globalSink);
+  }
+
+  /** Enqueue an event to be forwarded to the frontend. This will schedule a push to the frontend if one is not already scheduled. */
+  public emit(namespace: string, eventName: string, data: any, options: EmitOptions = { strategy: EmitStrategy.None }): void {
+    if (this.isDisposed)
+      return;
+
+    if (options.strategy === EmitStrategy.PurgeOlderEvents) {
+      this._queue = this._queue.filter((value: QueuedEvent) => {
+        return !(value.eventName === eventName && value.namespace === namespace);
+      });
+    }
+
+    this._nextEventId = maxEventId < this._nextEventId ? 1 : this._nextEventId + 1;
+    this._queue.push({ eventId: this._nextEventId, namespace, eventName, data });
+    this.schedulePush();
+  }
+
+  /** Returns true if this sink has been disconnected from its [RpcPushChannel]($common). */
+  public get isDisposed(): boolean {
+    return undefined === this._channel;
+  }
+
+  private schedulePush() {
+    if (typeof (this._scheduledPush) !== "undefined" || this.isDisposed)
+      return;
+
+    this._scheduledPush = setTimeout(async () => {
+      this._scheduledPush = undefined;
+      const events = [...this._queue];
+      this._queue.length = 0;
+      if (this._channel)
+        await RpcPushConnection.for(this._channel).send(events);
+    });
+  }
+}