--- conflicted
+++ resolved
@@ -1,1890 +1,1886 @@
-/*---------------------------------------------------------------------------------------------
-* Copyright (c) 2019 Bentley Systems, Incorporated. All rights reserved.
-* Licensed under the MIT License. See LICENSE.md in the project root for license terms.
-*--------------------------------------------------------------------------------------------*/
-/** @module iModels */
-import {
-  ClientRequestContext, BeEvent, BentleyStatus, DbResult, AuthStatus, Guid, GuidString, Id64, Id64Arg, Id64Set,
-  Id64String, JsonUtils, Logger, OpenMode, PerfLogger, BeDuration,
-} from "@bentley/bentleyjs-core";
-import { AuthorizedClientRequestContext, UlasClient, UsageLogEntry, UsageType } from "@bentley/imodeljs-clients";
-import {
-  AxisAlignedBox3d, CategorySelectorProps, Code, CodeSpec, CreateIModelProps, DisplayStyleProps, EcefLocation, ElementAspectProps,
-  ElementLoadProps, ElementProps, EntityMetaData, EntityProps, EntityQueryParams, FilePropertyProps, FontMap, FontMapProps, FontProps,
-  IModel, IModelError, IModelNotFoundResponse, IModelProps, IModelStatus, IModelToken, IModelVersion, ModelProps, ModelSelectorProps,
-  PropertyCallback, SheetProps, SnapRequestProps, SnapResponseProps, ThumbnailProps, TileTreeProps, ViewDefinitionProps, ViewQueryParams,
-<<<<<<< HEAD
-  ViewStateProps, IModelCoordinatesResponseProps, GeoCoordinatesResponseProps, PageOptions, kPagingDefaultOptions, PageableECSql, RpcPendingResponse,
-=======
-  ViewStateProps, IModelCoordinatesResponseProps, GeoCoordinatesResponseProps, QueryResponseStatus, QueryResponse, QueryPriority, QueryLimit, QueryQuota,
->>>>>>> 2135e65f
-} from "@bentley/imodeljs-common";
-import * as path from "path";
-import * as os from "os";
-import { BriefcaseEntry, BriefcaseId, BriefcaseManager, KeepBriefcase } from "./BriefcaseManager";
-import { ClassRegistry, MetaDataRegistry } from "./ClassRegistry";
-import { CodeSpecs } from "./CodeSpecs";
-import { ConcurrencyControl } from "./ConcurrencyControl";
-import { ECSqlStatement, ECSqlStatementCache } from "./ECSqlStatement";
-import { Element, Subject } from "./Element";
-import { ElementAspect } from "./ElementAspect";
-import { Entity } from "./Entity";
-import { ExportGraphicsProps } from "./ExportGraphics";
-import { IModelJsFs } from "./IModelJsFs";
-import { IModelJsNative } from "./IModelJsNative";
-import { BackendLoggerCategory } from "./BackendLoggerCategory";
-import { Model } from "./Model";
-import { Relationship, RelationshipProps, Relationships } from "./Relationship";
-import { CachedSqliteStatement, SqliteStatement, SqliteStatementCache } from "./SqliteStatement";
-import { SheetViewDefinition, ViewDefinition } from "./ViewDefinition";
-import { IModelHost } from "./IModelHost";
-import { PollStatus, PostStatus } from "./ConcurrentQueryManager";
-
-const loggerCategory: string = BackendLoggerCategory.IModelDb;
-
-/** A string that identifies a Txn.
- * @public
- */
-export type TxnIdString = string;
-
-/** The signature of a function that can supply a description of local Txns in the specified briefcase up to and including the specified endTxnId.
- * @public
- */
-export type ChangeSetDescriber = (endTxnId: TxnIdString) => string;
-
-/** Operations allowed when synchronizing changes between the IModelDb and the iModel Hub
- * @public
- */
-export enum SyncMode { FixedVersion = 1, PullAndPush = 2 }
-
-/** Parameters to open an IModelDb
- * @public
- */
-export class OpenParams {
-  // Constructor
-  public constructor(
-    /** Mode to Open the IModelDb */
-    public readonly openMode: OpenMode,
-
-    /** Operations allowed when synchronizing changes between the IModelDb and IModelHub */
-    public readonly syncMode?: SyncMode,
-
-    /** Timeout (in milliseconds) before the open operations throws a RpcPendingResponse exception
-     * after queuing up the open. If undefined, waits for the open to complete.
-     */
-    public timeout?: number,
-  ) {
-    this.validate();
-  }
-
-  /** Returns true if the open params open a snapshot Db */
-  public get isStandalone(): boolean { return this.syncMode === undefined; }
-
-  private validate() {
-    if (this.isStandalone && this.syncMode !== undefined)
-      throw new IModelError(BentleyStatus.ERROR, "Invalid parameters - only openMode can be defined if opening a standalone Db");
-
-    if (this.openMode === OpenMode.Readonly && this.syncMode === SyncMode.PullAndPush) {
-      throw new IModelError(BentleyStatus.ERROR, "Cannot pull or push changes into/from a ReadOnly IModel");
-    }
-  }
-
-  /** Create parameters to open the Db as of a fixed version in a readonly mode */
-  public static fixedVersion(): OpenParams { return new OpenParams(OpenMode.Readonly, SyncMode.FixedVersion); }
-
-  /** Create parameters to open the Db to make edits and push changes to the Hub */
-  public static pullAndPush(): OpenParams { return new OpenParams(OpenMode.ReadWrite, SyncMode.PullAndPush); }
-
-  /** Create parameters to open a standalone Db
-   * @deprecated The confusing concept of *standalone* is being replaced by the more strict concept of a read-only iModel *snapshot*.
-   */
-  public static standalone(openMode: OpenMode) { return new OpenParams(openMode); }
-  /** Returns true if equal and false otherwise */
-  public equals(other: OpenParams) {
-    return other.openMode === this.openMode && other.syncMode === this.syncMode;
-  }
-}
-
-/** An iModel database file. The database file is either a local copy (briefcase) of an iModel managed by iModelHub or a read-only *snapshot* used for archival and data transfer purposes.
- *
- * IModelDb raises a set of events to allow apps and subsystems to track IModelDb object life cycle, including [[onOpen]] and [[onOpened]].
- * @see [learning about IModelDb]($docs/learning/backend/IModelDb.md)
- * @public
- */
-export class IModelDb extends IModel {
-  public static readonly defaultLimit = 1000; // default limit for batching queries
-  public static readonly maxLimit = 10000; // maximum limit for batching queries
-  /** Event called after a changeset is applied to this IModelDb. */
-  public readonly onChangesetApplied = new BeEvent<() => void>();
-  public readonly models = new IModelDb.Models(this);
-  public readonly elements = new IModelDb.Elements(this);
-  public readonly views = new IModelDb.Views(this);
-  public readonly tiles = new IModelDb.Tiles(this);
-  /** @beta */
-  public readonly txns = new TxnManager(this);
-  private _relationships?: Relationships;
-  private readonly _statementCache = new ECSqlStatementCache();
-  private readonly _sqliteStatementCache = new SqliteStatementCache();
-  private _codeSpecs?: CodeSpecs;
-  private _classMetaDataRegistry?: MetaDataRegistry;
-  private _concurrency?: ConcurrencyControl;
-  protected _fontMap?: FontMap;
-  private readonly _snaps = new Map<string, IModelJsNative.SnapRequest>();
-
-  public readFontJson(): string { return this.nativeDb.readFontMap(); }
-  public get fontMap(): FontMap { return this._fontMap || (this._fontMap = new FontMap(JSON.parse(this.readFontJson()) as FontMapProps)); }
-  public embedFont(prop: FontProps): FontProps { this._fontMap = undefined; return JSON.parse(this.nativeDb.embedFont(JSON.stringify(prop))) as FontProps; }
-
-  /** Get the parameters used to open this iModel */
-  public readonly openParams: OpenParams;
-
-  /** Event raised just before an IModelDb is opened.
-   *
-   * **Example:**
-   * ``` ts
-   * [[include:IModelDb.onOpen]]
-   * ```
-   */
-  public static readonly onOpen = new BeEvent<(_requestContext: AuthorizedClientRequestContext, _contextId: string, _iModelId: string, _openParams: OpenParams, _version: IModelVersion) => void>();
-
-  /** Event raised just after an IModelDb is opened.
-   * @note This event is *not* raised for snapshot IModelDbs.
-   *
-   * **Example:**
-   * ``` ts
-   * [[include:IModelDb.onOpened]]
-   * ```
-   */
-  public static readonly onOpened = new BeEvent<(_requestContext: AuthorizedClientRequestContext, _imodelDb: IModelDb) => void>();
-  /** Event raised just before an IModelDb is created in iModelHub. This event is raised only for iModel access initiated by this app only. This event is not raised for snapshot IModelDbs. */
-  public static readonly onCreate = new BeEvent<(_requestContext: AuthorizedClientRequestContext, _contextId: string, _args: CreateIModelProps) => void>();
-  /** Event raised just after an IModelDb is created in iModelHub. This event is raised only for iModel access initiated by this app only. This event is not raised for snapshot IModelDbs. */
-  public static readonly onCreated = new BeEvent<(_imodelDb: IModelDb) => void>();
-
-  private _briefcase?: BriefcaseEntry;
-
-  /** @internal */
-  public get briefcase(): BriefcaseEntry { return this._briefcase!; }
-
-  /** Check if this iModel has been opened read-only or not. */
-  public get isReadonly(): boolean { return this.openParams.openMode === OpenMode.Readonly; }
-
-  private constructor(briefcaseEntry: BriefcaseEntry, iModelToken: IModelToken, openParams: OpenParams) {
-    super(iModelToken);
-    this.openParams = openParams;
-    this.setupBriefcaseEntry(briefcaseEntry);
-    this.initializeIModelDb();
-  }
-
-  private initializeIModelDb() {
-    const props = JSON.parse(this.nativeDb.getIModelProps()) as IModelProps;
-    const name = props.rootSubject ? props.rootSubject.name : path.basename(this.briefcase.pathname);
-    super.initialize(name, props);
-  }
-
-  private static constructIModelDb(briefcaseEntry: BriefcaseEntry, openParams: OpenParams, contextId?: string): IModelDb {
-    if (briefcaseEntry.iModelDb)
-      return briefcaseEntry.iModelDb; // If there's an IModelDb already associated with the briefcase, that should be reused.
-    const iModelToken = new IModelToken(briefcaseEntry.getKey(), contextId, briefcaseEntry.iModelId, briefcaseEntry.currentChangeSetId, openParams.openMode);
-    return new IModelDb(briefcaseEntry, iModelToken, openParams);
-  }
-
-  /** Create an *empty* local iModel *snapshot* file. Snapshots are disconnected from iModelHub so do not have a change timeline. Snapshots are typically used for archival or data transfer purposes.
-   * > Note: A *snapshot* cannot be modified after [[closeSnapshot]] is called.
-   * @param snapshotFile The file that will contain the new iModel *snapshot*
-   * @param args The parameters that define the new iModel *snapshot*
-   * @beta
-   */
-  public static createSnapshot(snapshotFile: string, args: CreateIModelProps): IModelDb {
-    const briefcaseEntry: BriefcaseEntry = BriefcaseManager.createStandalone(snapshotFile, args);
-    return IModelDb.constructIModelDb(briefcaseEntry, OpenParams.standalone(briefcaseEntry.openParams.openMode));
-  }
-
-  /** Create a local iModel *snapshot* file using this iModel as a *seed* or starting point.
-   * Snapshots are disconnected from iModelHub so do not have a change timeline. Snapshots are typically used for archival or data transfer purposes.
-   * > Note: A *snapshot* cannot be modified after [[closeSnapshot]] is called.
-   * @param snapshotFile The file that will contain the new iModel *snapshot*
-   * @returns A writeable IModelDb
-   * @beta
-   */
-  public createSnapshot(snapshotFile: string): IModelDb {
-    IModelJsFs.copySync(this.briefcase.pathname, snapshotFile);
-    const briefcaseEntry: BriefcaseEntry = BriefcaseManager.openStandalone(snapshotFile, OpenMode.ReadWrite, false);
-    const isSeedFileMaster: boolean = BriefcaseId.Master === briefcaseEntry.briefcaseId;
-    const isSeedFileSnapshot: boolean = BriefcaseId.Snapshot === briefcaseEntry.briefcaseId;
-    // Replace iModelId if seedFile is a master or snapshot, preserve iModelId if seedFile is an iModelHub-managed briefcase
-    if ((isSeedFileMaster) || (isSeedFileSnapshot)) {
-      briefcaseEntry.iModelId = Guid.createValue();
-    }
-    briefcaseEntry.briefcaseId = BriefcaseId.Snapshot;
-    const snapshotDb: IModelDb = IModelDb.constructIModelDb(briefcaseEntry, OpenParams.standalone(OpenMode.ReadWrite)); // WIP: clean up copied file on error?
-    if (isSeedFileMaster) {
-      snapshotDb.setGuid(briefcaseEntry.iModelId);
-    } else {
-      snapshotDb.setAsMaster(briefcaseEntry.iModelId);
-    }
-    snapshotDb.nativeDb.setBriefcaseId(briefcaseEntry.briefcaseId);
-    return snapshotDb;
-  }
-
-  /** Create an iModel on iModelHub */
-  public static async create(requestContext: AuthorizedClientRequestContext, contextId: string, iModelName: string, args: CreateIModelProps): Promise<IModelDb> {
-    requestContext.enter();
-    IModelDb.onCreate.raiseEvent(requestContext, contextId, args);
-    const iModelId: string = await BriefcaseManager.create(requestContext, contextId, iModelName, args);
-    requestContext.enter();
-    return IModelDb.open(requestContext, contextId, iModelId);
-  }
-
-  /** Open an iModel from a local file.
-   * @param pathname The pathname of the iModel
-   * @param openMode Open mode for database
-   * @param enableTransactions Enable tracking of transactions in this standalone iModel
-   * @throws [[IModelError]]
-   * @see [[open]], [[openSnapshot]]
-   * @deprecated iModelHub manages the change history of an iModel, so writing changes to a local/unmanaged file doesn't make sense. Callers should migrate to [[openSnapshot]] or [[open]] instead.
-   * @internal
-   */
-  public static openStandalone(pathname: string, openMode: OpenMode = OpenMode.ReadWrite, enableTransactions: boolean = false): IModelDb {
-    const briefcaseEntry: BriefcaseEntry = BriefcaseManager.openStandalone(pathname, openMode, enableTransactions);
-    return IModelDb.constructIModelDb(briefcaseEntry, OpenParams.standalone(openMode));
-  }
-
-  /** Open a local iModel *snapshot*. Once created, *snapshots* are read-only and are typically used for archival or data transfer purposes.
-   * @see [[open]]
-   * @throws [IModelError]($common) If the file is not found or is not a valid *snapshot*.
-   * @beta
-   */
-  public static openSnapshot(filePath: string): IModelDb {
-    const iModelDb: IModelDb = this.openStandalone(filePath, OpenMode.Readonly, false);
-    const briefcaseId: number = iModelDb.getBriefcaseId().value;
-    if ((BriefcaseId.Snapshot === briefcaseId) || (BriefcaseId.Master === briefcaseId)) {
-      return iModelDb;
-    }
-    throw new IModelError(IModelStatus.BadRequest, "IModelDb.openSnapshot cannot be used to open a briefcase", Logger.logError, loggerCategory);
-  }
-
-  /** Open an iModel from iModelHub. IModelDb files are cached locally. The requested version may be downloaded from iModelHub to the
-   * cache, or a previously downloaded version re-used from the cache - this behavior can optionally be configured through OpenParams.
-   * Every open call must be matched with a call to close the IModelDb.
-   * @param requestContext The client request context.
-   * @param contextId Id of the Connect Project or Asset containing the iModel
-   * @param iModelId Id of the iModel
-   * @param version Version of the iModel to open
-   * @param openParams Parameters to open the iModel
-   */
-  public static async open(requestContext: AuthorizedClientRequestContext, contextId: string, iModelId: string, openParams: OpenParams = OpenParams.pullAndPush(), version: IModelVersion = IModelVersion.latest()): Promise<IModelDb> {
-    requestContext.enter();
-    const perfLogger = new PerfLogger("Opening iModel", () => ({ contextId, iModelId, ...openParams }));
-
-    IModelDb.onOpen.raiseEvent(requestContext, contextId, iModelId, openParams, version);
-
-    let briefcaseEntry: BriefcaseEntry;
-    let timedOut = false;
-    try {
-      briefcaseEntry = await BriefcaseManager.open(requestContext, contextId, iModelId, openParams, version);
-      requestContext.enter();
-
-      if (briefcaseEntry.isPending) {
-        if (typeof openParams.timeout === "undefined")
-          await briefcaseEntry.isPending;
-        else {
-          const waitPromise = BeDuration.wait(openParams.timeout).then(() => {
-            timedOut = true;
-          });
-          await Promise.race([briefcaseEntry.isPending, waitPromise]);
-        }
-      }
-    } catch (error) {
-      requestContext.enter();
-      Logger.logError(loggerCategory, "Failed IModelDb.open", () => ({ token: requestContext.accessToken.toTokenString(), contextId, iModelId, ...openParams }));
-      throw error;
-    }
-
-    if (timedOut) {
-      Logger.logTrace(loggerCategory, "Issuing pending status in IModelDb.open", () => ({ contextId, iModelId, ...openParams }));
-      throw new RpcPendingResponse();
-    }
-
-    const imodelDb = IModelDb.constructIModelDb(briefcaseEntry, openParams, contextId);
-    try {
-      const client = new UlasClient();
-      const ulasEntry = new UsageLogEntry(os.hostname(), UsageType.Trial);
-      await client.logUsage(requestContext, ulasEntry);
-      requestContext.enter();
-    } catch (error) {
-      requestContext.enter();
-      Logger.logError(loggerCategory, "Could not log usage information", () => imodelDb.iModelToken);
-    }
-    IModelDb.onOpened.raiseEvent(requestContext, imodelDb);
-
-    perfLogger.dispose();
-    return imodelDb;
-  }
-
-  /**
-   * Returns true if this is a standalone iModel
-   * @deprecated The confusing concept of *standalone* is being replaced by the more strict concept of a read-only iModel *snapshot*.
-   */
-  public get isStandalone(): boolean {
-    return this.briefcase.openParams.isStandalone;
-  }
-
-  /** Close this standalone iModel, if it is currently open
-   * @throws IModelError if the iModel is not open, or is not standalone
-   * @see [[closeSnapshot]]
-   * @deprecated The confusing concept of *standalone* is being replaced by the more strict concept of a read-only iModel *snapshot*. Callers should migrate to [[closeSnapshot]].
-   * @internal
-   */
-  public closeStandalone(): void {
-    if (!this.briefcase)
-      throw this.newNotOpenError();
-    if (!this.isStandalone)
-      throw new IModelError(BentleyStatus.ERROR, "Cannot use to close a managed iModel. Use IModelDb.close() instead");
-    BriefcaseManager.closeStandalone(this.briefcase);
-    this.clearBriefcaseEntry();
-  }
-
-  /** Close this local read-only iModel *snapshot*, if it is currently open.
-   * > Note: A *snapshot* cannot be modified after this function is called.
-   * @throws IModelError if the iModel is not open, or is not a *snapshot*.
-   * @beta
-   */
-  public closeSnapshot(): void {
-    this.closeStandalone();
-  }
-
-  /** Close this iModel, if it is currently open.
-   * @param requestContext The client request context.
-   * @param keepBriefcase Hint to discard or keep the briefcase for potential future use.
-   * @throws IModelError if the iModel is not open, or is really a snapshot iModel
-   */
-  public async close(requestContext: AuthorizedClientRequestContext, keepBriefcase: KeepBriefcase = KeepBriefcase.Yes): Promise<void> {
-    requestContext.enter();
-    if (!this.briefcase)
-      throw this.newNotOpenError();
-    if (this.isStandalone)
-      throw new IModelError(BentleyStatus.ERROR, "Cannot use IModelDb.close() to close a snapshot iModel. Use IModelDb.closeSnapshot() instead");
-
-    try {
-      await BriefcaseManager.close(requestContext, this.briefcase, keepBriefcase);
-    } catch (error) {
-      throw error;
-    } finally {
-      requestContext.enter();
-      this.clearBriefcaseEntry();
-    }
-  }
-
-  private forwardChangesetApplied() { this.onChangesetApplied.raiseEvent(); }
-
-  private setupBriefcaseEntry(briefcaseEntry: BriefcaseEntry) {
-    briefcaseEntry.iModelDb = this;
-    briefcaseEntry.onBeforeClose.addListener(this.onBriefcaseCloseHandler, this);
-    briefcaseEntry.onBeforeVersionUpdate.addListener(this.onBriefcaseVersionUpdatedHandler, this);
-    briefcaseEntry.onChangesetApplied.addListener(this.forwardChangesetApplied, this);
-    this._briefcase = briefcaseEntry;
-  }
-
-  private clearBriefcaseEntry(): void {
-    const briefcaseEntry = this.briefcase;
-    briefcaseEntry.onBeforeClose.removeListener(this.onBriefcaseCloseHandler, this);
-    briefcaseEntry.onBeforeVersionUpdate.removeListener(this.onBriefcaseVersionUpdatedHandler, this);
-    briefcaseEntry.onChangesetApplied.removeListener(this.forwardChangesetApplied, this);
-    briefcaseEntry.iModelDb = undefined;
-    this._briefcase = undefined;
-  }
-
-  private onBriefcaseCloseHandler() {
-    this.onBeforeClose.raiseEvent();
-    this.clearStatementCache();
-    this.clearSqliteStatementCache();
-  }
-
-  private onBriefcaseVersionUpdatedHandler() { this.iModelToken.changeSetId = this.briefcase.currentChangeSetId; }
-
-  /** Event called when the iModel is about to be closed */
-  public readonly onBeforeClose = new BeEvent<() => void>();
-
-  /** Get the in-memory handle of the native Db
-   * @internal
-   */
-  public get nativeDb(): IModelJsNative.DgnDb { return this.briefcase.nativeDb; }
-
-  /** Get the briefcase Id of this iModel */
-  public getBriefcaseId(): BriefcaseId { return new BriefcaseId(this.briefcase === undefined ? BriefcaseId.Illegal : this.briefcase.briefcaseId); }
-
-  /** Returns a new IModelError with errorNumber, message, and meta-data set properly for a *not open* error.
-   * @internal
-   */
-  public newNotOpenError() {
-    return new IModelError(IModelStatus.NotOpen, "IModelDb not open", Logger.logError, loggerCategory, () => ({ name: this.name, ...this.iModelToken }));
-  }
-
-  /** Get a prepared ECSQL statement - may require preparing the statement, if not found in the cache.
-   * @param ecsql The ECSQL statement to prepare
-   * @returns the prepared statement
-   * @throws IModelError if the statement cannot be prepared. Normally, prepare fails due to ECSQL syntax errors or references to tables or properties that do not exist. The error.message property will describe the property.
-   */
-  private getPreparedStatement(ecsql: string): ECSqlStatement {
-    const cachedStatement = this._statementCache.find(ecsql);
-    if (cachedStatement !== undefined && cachedStatement.useCount === 0) {  // we can only recycle a previously cached statement if nobody is currently using it.
-      cachedStatement.useCount++;
-      return cachedStatement.statement;
-    }
-
-    this._statementCache.removeUnusedStatementsIfNecessary();
-    const stmt = this.prepareStatement(ecsql);
-    if (cachedStatement)
-      this._statementCache.replace(ecsql, stmt);
-    else
-      this._statementCache.add(ecsql, stmt);
-
-    return stmt;
-  }
-
-  /** Use a prepared ECSQL statement. This function takes care of preparing the statement and then releasing it.
-   *
-   * As preparing statements can be costly, they get cached. When calling this method again with the same ECSQL,
-   * the already prepared statement from the cache will be reused.
-   *
-   * See also:
-   * - [ECSQL Overview]($docs/learning/backend/ExecutingECSQL)
-   * - [Code Examples]($docs/learning/backend/ECSQLCodeExamples)
-   *
-   * @param ecsql The ECSQL statement to execute
-   * @param callback the callback to invoke on the prepared statement
-   * @returns the value returned by cb
-   */
-  public withPreparedStatement<T>(ecsql: string, callback: (stmt: ECSqlStatement) => T): T {
-    const stmt = this.getPreparedStatement(ecsql);
-    const release = () => {
-      if (stmt.isShared)
-        this._statementCache.release(stmt);
-      else
-        stmt.dispose();
-    };
-
-    try {
-      const val: T = callback(stmt);
-      if (val instanceof Promise) {
-        val.then(release, release);
-      } else {
-        release();
-      }
-      return val;
-    } catch (err) {
-      release();
-      Logger.logError(loggerCategory, err.toString());
-      throw err;
-    }
-  }
-  /** Compute number of rows that would be returned by the ECSQL.
-   *
-   * See also:
-   * - [ECSQL Overview]($docs/learning/backend/ExecutingECSQL)
-   * - [Code Examples]($docs/learning/backend/ECSQLCodeExamples)
-   *
-   * @param ecsql The ECSQL statement to execute
-   * @param bindings The values to bind to the parameters (if the ECSQL has any).
-   * Pass an *array* of values if the parameters are *positional*.
-   * Pass an *object of the values keyed on the parameter name* for *named parameters*.
-   * The values in either the array or object must match the respective types of the parameters.
-   * See "[iModel.js Types used in ECSQL Parameter Bindings]($docs/learning/ECSQLParameterTypes)" for details.
-   * @returns Return row count.
-   * @throws [IModelError]($common) If the statement is invalid
-   */
-
-  public async queryRowCount(ecsql: string, bindings?: any[] | object): Promise<number> {
-    for await (const row of this.query(`select count(*) nRows from (${ecsql})`, bindings)) {
-      return row.nRows;
-    }
-    throw new IModelError(QueryResponseStatus.Error, "Fail to compute row count");
-  }
-  /** Execute a query agaisnt this ECDb
-   * The result of the query is returned as an array of JavaScript objects where every array element represents an
-   * [ECSQL row]($docs/learning/ECSQLRowFormat).
-   *
-   * See also:
-   * - [ECSQL Overview]($docs/learning/backend/ExecutingECSQL)
-   * - [Code Examples]($docs/learning/backend/ECSQLCodeExamples)
-   *
-   * @param ecsql The ECSQL statement to execute
-   * @param bindings The values to bind to the parameters (if the ECSQL has any).
-   * Pass an *array* of values if the parameters are *positional*.
-   * Pass an *object of the values keyed on the parameter name* for *named parameters*.
-   * The values in either the array or object must match the respective types of the parameters.
-   * See "[iModel.js Types used in ECSQL Parameter Bindings]($docs/learning/ECSQLParameterTypes)" for details.
-   * @param limit Specify row count and offset from which to start.
-   * @param quota Specify constraint for the query.
-   * @param priority Specify priority for this query.
-   * @returns Returns structure containing rows and status.
-   * See [ECSQL row format]($docs/learning/ECSQLRowFormat) for details about the format of the returned rows.
-   * @throws [IModelError]($common) If the statement is invalid
-   */
-  public async queryRows(ecsql: string, bindings?: any[] | object, limit?: QueryLimit, quota?: QueryQuota, priority?: QueryPriority): Promise<QueryResponse> {
-    if (!this.nativeDb.cqmIsInitialized()) {
-      if (!this.nativeDb.cqmInitialize(IModelHost.configuration!.concurrentQueryManagerConfig))
-        throw new IModelError(QueryResponseStatus.Error, "Failed to initalize ConncurrentQueryManager");
-    }
-
-    if (!bindings) bindings = [];
-    if (!limit) limit = {};
-    if (!quota) quota = {};
-    if (!priority) priority = QueryPriority.Normal;
-
-    return new Promise<QueryResponse>((resolve) => {
-      const postrc = this.nativeDb.cqmPostQuery(ecsql, JSON.stringify(bindings), limit!, quota!, priority!);
-      if (postrc.status !== PostStatus.Done)
-        resolve({ status: QueryResponseStatus.PostError, rows: [] });
-
-      const poll = () => {
-        const pollrc = this.nativeDb.cqmPollQuery(postrc.taskId);
-        if (pollrc.status === PollStatus.Done)
-          resolve({ status: QueryResponseStatus.Done, rows: JSON.parse(pollrc.result) });
-        else if (pollrc.status === PollStatus.Partial)
-          resolve({ status: QueryResponseStatus.Partial, rows: JSON.parse(pollrc.result) });
-        else if (pollrc.status === PollStatus.Timeout)
-          resolve({ status: QueryResponseStatus.Timeout, rows: [] });
-        else if (pollrc.status === PollStatus.Pending)
-          setTimeout(() => { poll(); }, 500);
-        else
-          resolve({ status: QueryResponseStatus.Error, rows: [pollrc.result] });
-      };
-      setTimeout(() => { poll(); });
-    });
-  }
-  /** Execute a pageable query.
-   * The result of the query is async iterator over the rows. The iterator will get next page automatically once rows in current page has been read.
-   * [ECSQL row]($docs/learning/ECSQLRowFormat).
-   *
-   * See also:
-   * - [ECSQL Overview]($docs/learning/backend/ExecutingECSQL)
-   * - [Code Examples]($docs/learning/backend/ECSQLCodeExamples)
-   *
-   * @param ecsql The ECSQL statement to execute
-   * @param bindings The values to bind to the parameters (if the ECSQL has any).
-   * Pass an *array* of values if the parameters are *positional*.
-   * Pass an *object of the values keyed on the parameter name* for *named parameters*.
-   * The values in either the array or object must match the respective types of the parameters.
-   * See "[iModel.js Types used in ECSQL Parameter Bindings]($docs/learning/ECSQLParameterTypes)" for details.
-   * @returns Returns the query result as an array of the resulting rows or an empty array if the query has returned no rows.
-   * See [ECSQL row format]($docs/learning/ECSQLRowFormat) for details about the format of the returned rows.
-   * @throws [IModelError]($common) If the statement is invalid
-   */
-  public async * query(ecsql: string, bindings?: any[] | object, limitRows?: number, quota?: QueryQuota, priority?: QueryPriority): AsyncIterableIterator<any> {
-    let result: QueryResponse;
-    let offset: number = 0;
-    let rowsToGet = limitRows ? limitRows : -1;
-    do {
-      result = await this.queryRows(ecsql, bindings, { maxRowAllowed: rowsToGet, startRowOffset: offset }, quota, priority);
-      while (result.status === QueryResponseStatus.Timeout) {
-        result = await this.queryRows(ecsql, bindings, { maxRowAllowed: rowsToGet, startRowOffset: offset }, quota, priority);
-      }
-
-      if (result.status === QueryResponseStatus.Error)
-        throw new IModelError(QueryResponseStatus.Error, "Fail to execute ECSQL");
-
-      if (rowsToGet > 0) {
-        rowsToGet -= result.rows.length;
-      }
-      offset += result.rows.length;
-
-      for (const row of result.rows)
-        yield row;
-
-    } while (result.status !== QueryResponseStatus.Done);
-  }
-  /** Execute a query against this IModelDb.
-   * The result of the query is returned as an array of JavaScript objects where every array element represents an
-   * [ECSQL row]($docs/learning/ECSQLRowFormat).
-   *
-   * See also:
-   * - [ECSQL Overview]($docs/learning/backend/ExecutingECSQL)
-   * - [Code Examples]($docs/learning/backend/ECSQLCodeExamples)
-   *
-   * @param ecsql The ECSQL SELECT statement to execute
-   * @param bindings The values to bind to the parameters (if the ECSQL has any).
-   * Pass an *array* of values if the parameters are *positional*.
-   * Pass an *object of the values keyed on the parameter name* for *named parameters*.
-   * The values in either the array or object must match the respective types of the parameters.
-   * See "[iModel.js Types used in ECSQL Parameter Bindings]($docs/learning/ECSQLParameterTypes)" for details.
-   * @returns Returns the query result as an array of the resulting rows or an empty array if the query has returned no rows.
-   * See [ECSQL row format]($docs/learning/ECSQLRowFormat) for details about the format of the returned rows.
-   * @throws [IModelError]($common) If the statement is invalid or [IModelDb.maxLimit]($backend) exceeded when collecting ids.
-   * @deprecated use withPreparedStatement or query or queryPage instead
-   */
-  public executeQuery(ecsql: string, bindings?: any[] | object): any[] {
-    return this.withPreparedStatement(ecsql, (stmt: ECSqlStatement) => {
-      if (bindings)
-        stmt.bindValues(bindings);
-      const rows: any[] = [];
-      while (DbResult.BE_SQLITE_ROW === stmt.step()) {
-        rows.push(stmt.getRow());
-        if (rows.length > IModelDb.maxLimit) {
-          throw new IModelError(IModelStatus.BadRequest, "Max LIMIT exceeded in SELECT statement", Logger.logError, loggerCategory);
-        }
-      }
-      return rows;
-    });
-  }
-
-  /** Use a prepared SQLite SQL statement. This function takes care of preparing the statement and then releasing it.
-   * As preparing statements can be costly, they get cached. When calling this method again with the same ECSQL,
-   * the already prepared statement from the cache will be reused.
-   * @param sql The SQLite SQL statement to execute
-   * @param callback the callback to invoke on the prepared statement
-   * @returns the value returned by cb
-   * @internal
-   */
-  public withPreparedSqliteStatement<T>(sql: string, callback: (stmt: SqliteStatement) => T): T {
-    const stmt = this.getPreparedSqlStatement(sql);
-    const release = () => {
-      if (stmt.isShared)
-        this._sqliteStatementCache.release(stmt);
-      else
-        stmt.dispose();
-    };
-    try {
-      const val: T = callback(stmt);
-      if (val instanceof Promise) {
-        val.then(release, release);
-      } else {
-        release();
-      }
-      return val;
-    } catch (err) {
-      release();
-      Logger.logError(loggerCategory, err.toString());
-      throw err;
-    }
-  }
-
-  /** Prepare an SQLite SQL statement.
-   * @param sql The SQLite SQL statement to prepare
-   * @throws [[IModelError]] if there is a problem preparing the statement.
-   * @internal
-   */
-  public prepareSqliteStatement(sql: string): SqliteStatement {
-    const stmt = new SqliteStatement();
-    stmt.prepare(this.briefcase.nativeDb, sql);
-    return stmt;
-  }
-
-  /** Get a prepared SQLite SQL statement - may require preparing the statement, if not found in the cache.
-   * @param sql The SQLite SQL statement to prepare
-   * @returns the prepared statement
-   * @throws IModelError if the statement cannot be prepared. Normally, prepare fails due to SQL syntax errors or references to tables or properties that do not exist. The error.message property will describe the property.
-   */
-  private getPreparedSqlStatement(sql: string): SqliteStatement {
-    const cachedStatement: CachedSqliteStatement | undefined = this._sqliteStatementCache.find(sql);
-    if (cachedStatement !== undefined && cachedStatement.useCount === 0) {  // we can only recycle a previously cached statement if nobody is currently using it.
-      cachedStatement.useCount++;
-      return cachedStatement.statement;
-    }
-
-    this._sqliteStatementCache.removeUnusedStatementsIfNecessary();
-    const stmt: SqliteStatement = this.prepareSqliteStatement(sql);
-    if (cachedStatement)
-      this._sqliteStatementCache.replace(sql, stmt);
-    else
-      this._sqliteStatementCache.add(sql, stmt);
-    return stmt;
-  }
-
-  /** Query for a set of entity ids, given an EntityQueryParams
-   * @param params The query parameters. The `limit` and `offset` members should be used to page results.
-   * @returns an Id64Set with results of query
-   * @throws [IModelError]($common) if the generated statement is invalid or [IModelDb.maxLimit]($backend) exceeded when collecting ids.
-   *
-   * *Example:*
-   * ``` ts
-   * [[include:ECSQL-backend-queries.select-element-by-code-value-using-queryEntityIds]]
-   * ```
-   */
-  public queryEntityIds(params: EntityQueryParams): Id64Set {
-    let sql = "SELECT ECInstanceId FROM ";
-    if (params.only)
-      sql += "ONLY ";
-    sql += params.from;
-    if (params.where) sql += " WHERE " + params.where;
-    if (typeof params.limit === "number" && params.limit > 0) sql += " LIMIT " + params.limit;
-    if (typeof params.offset === "number" && params.offset > 0) sql += " OFFSET " + params.offset;
-    if (params.orderBy) sql += " ORDER BY " + params.orderBy;
-
-    const ids = new Set<string>();
-    this.withPreparedStatement(sql, (stmt) => {
-      for (const row of stmt) {
-        if (row.id !== undefined) {
-          ids.add(row.id);
-          if (ids.size > IModelDb.maxLimit) {
-            throw new IModelError(IModelStatus.BadRequest, "Max LIMIT exceeded in SELECT statement", Logger.logError, loggerCategory);
-          }
-        }
-      }
-    });
-    return ids;
-  }
-
-  /** Empty the [ECSqlStatementCache]($backend) for this iModel. */
-  public clearStatementCache(): void { this._statementCache.clear(); }
-
-  /** Empty the [SqliteStatementCache]($backend) for this iModel. */
-  public clearSqliteStatementCache(): void { this._sqliteStatementCache.clear(); }
-
-  /** Get the GUID of this iModel.  */
-  public getGuid(): GuidString { return this.nativeDb.getDbGuid(); }
-
-  /** Set the GUID of this iModel. */
-  public setGuid(guid: GuidString): DbResult { return this.nativeDb.setDbGuid(guid); }
-
-  /** Update the project extents for this iModel.
-   * <p><em>Example:</em>
-   * ``` ts
-   * [[include:IModelDb.updateProjectExtents]]
-   * ```
-   */
-  public updateProjectExtents(newExtents: AxisAlignedBox3d) {
-    this.projectExtents = newExtents;
-    this.updateIModelProps();
-  }
-
-  /** Update the [EcefLocation]($docs/learning/glossary#eceflocation) of this iModel.  */
-  public updateEcefLocation(ecef: EcefLocation) {
-    this.setEcefLocation(ecef);
-    this.updateIModelProps();
-  }
-
-  /** Update the IModelProps of this iModel in the database. */
-  public updateIModelProps() { this.nativeDb.updateIModelProps(JSON.stringify(this.toJSON())); }
-
-  /**
-   * Commit pending changes to this iModel.
-   * @note If this IModelDb is connected to an iModel, then you must call [[ConcurrencyControl.request]] before attempting to save changes.
-   * @param _description Optional description of the changes
-   * @throws [[IModelError]] if there is a problem saving changes or if there are pending, un-processed lock or code requests.
-   */
-  public saveChanges(description?: string) {
-    if (this.openParams.openMode === OpenMode.Readonly)
-      throw new IModelError(IModelStatus.ReadOnly, "IModelDb was opened read-only", Logger.logError, loggerCategory);
-
-    // TODO: this.Txns.onSaveChanges => validation, rules, indirect changes, etc.
-    this.concurrencyControl.onSaveChanges();
-
-    const stat = this.nativeDb.saveChanges(description);
-    if (DbResult.BE_SQLITE_OK !== stat)
-      throw new IModelError(stat, "Problem saving changes", Logger.logError, loggerCategory);
-
-    this.concurrencyControl.onSavedChanges();
-  }
-
-  /** Abandon pending changes in this iModel */
-  public abandonChanges() {
-    this.concurrencyControl.abandonRequest();
-    this.nativeDb.abandonChanges();
-  }
-
-  /** Pull and Merge changes from iModelHub
-   * @param requestContext The client request context.
-   * @param version Version to pull and merge to.
-   * @throws [[IModelError]] If the pull and merge fails.
-   * @beta
-   */
-  public async pullAndMergeChanges(requestContext: AuthorizedClientRequestContext, version: IModelVersion = IModelVersion.latest()): Promise<void> {
-    requestContext.enter();
-    this.concurrencyControl.onMergeChanges();
-    await BriefcaseManager.pullAndMergeChanges(requestContext, this.briefcase, version);
-    requestContext.enter();
-    this.concurrencyControl.onMergedChanges();
-    this._token.changeSetId = this.briefcase.currentChangeSetId;
-    this.initializeIModelDb();
-  }
-
-  /** Push changes to iModelHub
-   * @param requestContext The client request context.
-   * @param describer A function that returns a description of the changeset. Defaults to the combination of the descriptions of all local Txns.
-   * @throws [[IModelError]] If the pull and merge fails.
-   * @beta
-   */
-  public async pushChanges(requestContext: AuthorizedClientRequestContext, describer?: ChangeSetDescriber): Promise<void> {
-    requestContext.enter();
-    const description = describer ? describer(this.txns.getCurrentTxnId()) : this.txns.describeChangeSet();
-    await BriefcaseManager.pushChanges(requestContext, this.briefcase, description);
-    requestContext.enter();
-    this._token.changeSetId = this.briefcase.currentChangeSetId;
-    this.initializeIModelDb();
-  }
-
-  /** Reverse a previously merged set of changes
-   * @param requestContext The client request context.
-   * @param version Version to reverse changes to.
-   * @throws [[IModelError]] If the reversal fails.
-   * @beta
-   */
-  public async reverseChanges(requestContext: AuthorizedClientRequestContext, version: IModelVersion = IModelVersion.latest()): Promise<void> {
-    requestContext.enter();
-    await BriefcaseManager.reverseChanges(requestContext, this.briefcase, version);
-    requestContext.enter();
-    this.initializeIModelDb();
-  }
-
-  /** Reinstate a previously reversed set of changes
-   * @param requestContext The client request context.
-   * @param version Version to reinstate changes to.
-   * @throws [[IModelError]] If the reinstate fails.
-   * @beta
-   */
-  public async reinstateChanges(requestContext: AuthorizedClientRequestContext, version: IModelVersion = IModelVersion.latest()): Promise<void> {
-    requestContext.enter();
-    await BriefcaseManager.reinstateChanges(requestContext, this.briefcase, version);
-    requestContext.enter();
-    this.initializeIModelDb();
-  }
-
-  /** Set iModel as Master copy.
-   * @param guid Optionally provide db guid. If its not provided the method would generate one.
-   */
-  public setAsMaster(guid?: GuidString): void {
-    if (guid === undefined) {
-      if (DbResult.BE_SQLITE_OK !== this.nativeDb.setAsMaster())
-        throw new IModelError(IModelStatus.SQLiteError, "", Logger.logWarning, loggerCategory);
-    } else {
-      if (DbResult.BE_SQLITE_OK !== this.nativeDb.setAsMaster(guid!))
-        throw new IModelError(IModelStatus.SQLiteError, "", Logger.logWarning, loggerCategory);
-    }
-  }
-
-  /** Import an ECSchema. On success, the schema definition is stored in the iModel.
-   * This method is asynchronous (must be awaited) because, in the case where this IModelId is a briefcase,
-   * this method must first obtain the schema lock from the IModel server.
-   * You must import a schema into an iModel before you can insert instances of the classes in that schema. See [[Element]]
-   * @param requestContext The client request context
-   * @param schemaFileName  Full path to an ECSchema.xml file that is to be imported.
-   * @throws IModelError if the schema lock cannot be obtained.
-   * @see containsClass
-   */
-  public async importSchema(requestContext: ClientRequestContext | AuthorizedClientRequestContext, schemaFileName: string): Promise<void> {
-    requestContext.enter();
-    if (!this.briefcase)
-      throw this.newNotOpenError();
-
-    if (this.isStandalone) {
-      const status = this.briefcase.nativeDb.importSchema(schemaFileName);
-      if (DbResult.BE_SQLITE_OK !== status)
-        throw new IModelError(status, "Error importing schema", Logger.logError, loggerCategory, () => ({ schemaFileName }));
-      return;
-    }
-
-    if (!(requestContext instanceof AuthorizedClientRequestContext))
-      throw new IModelError(AuthStatus.Error, "Importing the schema requires an AuthorizedClientRequestContext");
-    await this.concurrencyControl.lockSchema(requestContext);
-    requestContext.enter();
-
-    const stat = this.briefcase.nativeDb.importSchema(schemaFileName);
-    if (DbResult.BE_SQLITE_OK !== stat) {
-      throw new IModelError(stat, "Error importing schema", Logger.logError, loggerCategory, () => ({ schemaFileName }));
-    }
-
-    try {
-      // The schema import logic and/or imported Domains may have created new elements and models.
-      // Make sure we have the supporting locks and codes.
-      if (!(requestContext instanceof AuthorizedClientRequestContext))
-        throw new IModelError(AuthStatus.Error, "Importing the schema requires an AuthorizedClientRequestContext");
-      await this.concurrencyControl.request(requestContext);
-      requestContext.enter();
-    } catch (err) {
-      requestContext.enter();
-      this.abandonChanges();
-      throw err;
-    }
-  }
-
-  /** Find an already open IModelDb. Used by the remoting logic.
-   * @throws [[IModelError]] if an open IModelDb matching the token is not found.
-   */
-  public static find(iModelToken: IModelToken): IModelDb {
-    const briefcaseEntry = BriefcaseManager.findBriefcaseByToken(iModelToken);
-    if (!briefcaseEntry || !briefcaseEntry.iModelDb) {
-      Logger.logError(loggerCategory, "IModelDb not found in briefcase cache", () => iModelToken);
-      throw new IModelNotFoundResponse();
-    }
-    Logger.logTrace(loggerCategory, "IModelDb found in briefcase cache", () => iModelToken);
-    return briefcaseEntry.iModelDb;
-  }
-
-  /** Get the ClassMetaDataRegistry for this iModel.
-   * @internal
-   */
-  public get classMetaDataRegistry(): MetaDataRegistry {
-    if (this._classMetaDataRegistry === undefined) this._classMetaDataRegistry = new MetaDataRegistry();
-    return this._classMetaDataRegistry;
-  }
-
-  /** Get the linkTableRelationships for this IModel */
-  public get relationships(): Relationships { return this._relationships || (this._relationships = new Relationships(this)); }
-
-  /** Get the ConcurrencyControl for this IModel.
-   * @beta
-   */
-  public get concurrencyControl(): ConcurrencyControl { return (this._concurrency !== undefined) ? this._concurrency : (this._concurrency = new ConcurrencyControl(this)); }
-
-  /** Get the CodeSpecs in this IModel. */
-  public get codeSpecs(): CodeSpecs { return (this._codeSpecs !== undefined) ? this._codeSpecs : (this._codeSpecs = new CodeSpecs(this)); }
-
-  /** @internal */
-  public insertCodeSpec(codeSpec: CodeSpec): Id64String {
-    if (!this.briefcase) throw this.newNotOpenError();
-    const { error, result } = this.nativeDb.insertCodeSpec(codeSpec.name, codeSpec.specScopeType, codeSpec.scopeReq);
-    if (error) throw new IModelError(error.status, "inserting CodeSpec" + codeSpec, Logger.logWarning, loggerCategory);
-    return Id64.fromJSON(result);
-  }
-
-  /** Prepare an ECSQL statement.
-   * @param sql The ECSQL statement to prepare
-   * @throws [[IModelError]] if there is a problem preparing the statement.
-   */
-  public prepareStatement(sql: string): ECSqlStatement {
-    if (!this.briefcase)
-      throw this.newNotOpenError();
-    const stmt = new ECSqlStatement();
-    stmt.prepare(this.nativeDb, sql);
-    return stmt;
-  }
-
-  /** Construct an entity (Element or Model) from an iModel.
-   * @throws [[IModelError]] if the entity cannot be constructed.
-   */
-  public constructEntity<T extends Entity>(props: EntityProps): T {
-    const jsClass = this.getJsClass(props.classFullName);
-    return new jsClass(props, this) as T;
-  }
-
-  /** Get the JavaScript class that handles a given entity class.  */
-  public getJsClass<T extends typeof Entity>(classFullName: string): T {
-    try {
-      return ClassRegistry.getClass(classFullName, this) as T;
-    } catch (err) {
-      if (!ClassRegistry.isNotFoundError(err)) {
-        Logger.logError(loggerCategory, err.toString());
-        throw err;
-      }
-
-      this.loadMetaData(classFullName);
-      return ClassRegistry.getClass(classFullName, this) as T;
-    }
-  }
-
-  /** Get metadata for a class. This method will load the metadata from the iModel into the cache as a side-effect, if necessary.
-   * @throws [IModelError]($common) if the metadata cannot be found nor loaded.
-   */
-  public getMetaData(classFullName: string): EntityMetaData {
-    let metadata = this.classMetaDataRegistry.find(classFullName);
-    if (metadata === undefined) {
-      this.loadMetaData(classFullName);
-      metadata = this.classMetaDataRegistry.find(classFullName);
-      if (metadata === undefined)
-        throw ClassRegistry.makeMetaDataNotFoundError(classFullName); // do not log
-    }
-    return metadata;
-  }
-
-  /**
-   * Invoke a callback on each property of the specified class, optionally including superclass properties.
-   * @param iModel  The IModel that contains the schema
-   * @param classFullName The full class name to load the metadata, if necessary
-   * @param wantSuper If true, superclass properties will also be processed
-   * @param func The callback to be invoked on each property
-   * @param includeCustom If true, include custom-handled properties in the iteration. Otherwise, skip custom-handled properties.
-   */
-  public static forEachMetaData(iModel: IModelDb, classFullName: string, wantSuper: boolean, func: PropertyCallback, includeCustom: boolean) {
-    const meta = iModel.getMetaData(classFullName); // will load if necessary
-    for (const propName in meta.properties) {
-      if (propName) {
-        const propMeta = meta.properties[propName];
-        if (includeCustom || !propMeta.isCustomHandled || propMeta.isCustomHandledOrphan)
-          func(propName, propMeta);
-      }
-    }
-
-    if (wantSuper && meta.baseClasses && meta.baseClasses.length > 0)
-      meta.baseClasses.forEach((baseClass) => this.forEachMetaData(iModel, baseClass, true, func, includeCustom));
-  }
-
-  /*** @internal */
-  private loadMetaData(classFullName: string) {
-    if (this.classMetaDataRegistry.find(classFullName))
-      return;
-
-    const className = classFullName.split(":");
-    if (className.length !== 2)
-      throw new IModelError(IModelStatus.BadArg, "Invalid classFullName", Logger.logError, loggerCategory, () => ({ ...this._token, classFullName }));
-
-    const val = this.nativeDb.getECClassMetaData(className[0], className[1]);
-    if (val.error)
-      throw new IModelError(val.error.status, "Error getting class meta data for: " + classFullName, Logger.logError, loggerCategory, () => ({ ...this._token, classFullName }));
-
-    const metaData = new EntityMetaData(JSON.parse(val.result!));
-    this.classMetaDataRegistry.add(classFullName, metaData);
-
-    // Recursive, to make sure that base classes are cached.
-    if (metaData.baseClasses !== undefined && metaData.baseClasses.length > 0)
-      metaData.baseClasses.forEach((baseClassName: string) => this.loadMetaData(baseClassName));
-  }
-
-  /** Query if this iModel contains the definition of the specified class.
-   * @param classFullName The full name of the class, for example, SomeSchema:SomeClass
-   * @returns true if the iModel contains the class definition or false if not.
-   * @see importSchema
-   */
-  public containsClass(classFullName: string): boolean {
-    const className = classFullName.split(":");
-    return className.length === 2 && this.nativeDb.getECClassMetaData(className[0], className[1]).error === undefined;
-  }
-
-  /** Query a "file property" from this iModel, as a string.
-   * @returns the property string or undefined if the property is not present.
-   */
-  public queryFilePropertyString(prop: FilePropertyProps): string | undefined { return this.nativeDb.queryFileProperty(JSON.stringify(prop), true) as string | undefined; }
-
-  /** Query a "file property" from this iModel, as a blob.
-   * @returns the property blob or undefined if the property is not present.
-   */
-  public queryFilePropertyBlob(prop: FilePropertyProps): Uint8Array | undefined { return this.nativeDb.queryFileProperty(JSON.stringify(prop), false) as Uint8Array | undefined; }
-
-  /** Save a "file property" to this iModel
-   * @param prop the FilePropertyProps that describes the new property
-   * @param value either a string or a blob to save as the file property
-   * @returns 0 if successful, status otherwise
-   */
-  public saveFileProperty(prop: FilePropertyProps, strValue: string | undefined, blobVal?: Uint8Array): DbResult { return this.nativeDb.saveFileProperty(JSON.stringify(prop), strValue, blobVal); }
-
-  /** delete a "file property" from this iModel
-   * @param prop the FilePropertyProps that describes the property
-   * @returns 0 if successful, status otherwise
-   */
-  public deleteFileProperty(prop: FilePropertyProps): DbResult { return this.nativeDb.saveFileProperty(JSON.stringify(prop), undefined, undefined); }
-
-  /** Query for the next available major id for a "file property" from this iModel.
-   * @param prop the FilePropertyProps that describes the property
-   * @returns the next available (that is, an unused) id for prop. If none are present, will return 0.
-   */
-  public queryNextAvailableFileProperty(prop: FilePropertyProps) { return this.nativeDb.queryNextAvailableFileProperty(JSON.stringify(prop)); }
-
-  public async requestSnap(requestContext: ClientRequestContext, sessionId: string, props: SnapRequestProps): Promise<SnapResponseProps> {
-    requestContext.enter();
-    let request = this._snaps.get(sessionId);
-    if (undefined === request) {
-      request = new IModelHost.platform.SnapRequest();
-      this._snaps.set(sessionId, request);
-    } else
-      request.cancelSnap();
-
-    return new Promise<SnapResponseProps>((resolve, reject) => {
-      request!.doSnap(this.nativeDb, JsonUtils.toObject(props), (ret: IModelJsNative.ErrorStatusOrResult<IModelStatus, SnapResponseProps>) => {
-        this._snaps.delete(sessionId);
-        if (ret.error !== undefined)
-          reject(new Error(ret.error.message));
-        else
-          resolve(ret.result);
-      });
-    });
-  }
-
-  /** Cancel a previously requested snap. */
-  public cancelSnap(sessionId: string): void {
-    const request = this._snaps.get(sessionId);
-    if (undefined !== request) {
-      request.cancelSnap();
-      this._snaps.delete(sessionId);
-    }
-  }
-
-  /** Get the IModel coordinate corresponding to each GeoCoordinate point in the input */
-  public async getIModelCoordinatesFromGeoCoordinates(requestContext: ClientRequestContext, props: string): Promise<IModelCoordinatesResponseProps> {
-    requestContext.enter();
-    const resultString: string = this.nativeDb.getIModelCoordinatesFromGeoCoordinates(props);
-    return JSON.parse(resultString) as IModelCoordinatesResponseProps;
-  }
-
-  /** Get the GeoCoordinate (longitude, latitude, elevation) corresponding to each IModel Coordinate point in the input */
-  public async getGeoCoordinatesFromIModelCoordinates(requestContext: ClientRequestContext, props: string): Promise<GeoCoordinatesResponseProps> {
-    requestContext.enter();
-    const resultString: string = this.nativeDb.getGeoCoordinatesFromIModelCoordinates(props);
-    return JSON.parse(resultString) as GeoCoordinatesResponseProps;
-  }
-
-  /** Export meshes suitable for graphics APIs from arbitrary geometry in elements in this IModelDb.
-   *  * Requests can be slow when processing many elements so it is expected that this function be used on a dedicated backend.
-   *  * Vertices are exported in the IModelDb's world coordinate system, which is right-handed with Z pointing up.
-   *  * The results of changing [ExportGraphicsProps]($imodeljs-backend) during the [ExportGraphicsProps.onGraphics]($imodeljs-backend) callback are not defined.
-   *
-   * Example that prints the mesh for element 1 to stdout in [OBJ format](https://en.wikipedia.org/wiki/Wavefront_.obj_file)
-   * ```
-   * const onGraphics: ExportGraphicsFunction = (info: ExportGraphicsInfo) => {
-   *   const mesh: ExportGraphicsMesh = info.mesh;
-   *   for (let i = 0; i < mesh.points.length; i += 3) {
-   *     process.stdout.write(`v ${mesh.points[i]} ${mesh.points[i + 1]} ${mesh.points[i + 2]}\n`);
-   *     process.stdout.write(`vn ${mesh.normals[i]} ${mesh.normals[i + 1]} ${mesh.normals[i + 2]}\n`);
-   *   }
-   *
-   *   for (let i = 0; i < mesh.params.length; i += 2) {
-   *     process.stdout.write(`vt ${mesh.params[i]} ${mesh.params[i + 1]}\n`);
-   *   }
-   *
-   *   for (let i = 0; i < mesh.indices.length; i += 3) {
-   *     const p1 = mesh.indices[i];
-   *     const p2 = mesh.indices[i + 1];
-   *     const p3 = mesh.indices[i + 2];
-   *     process.stdout.write(`f ${p1}/${p1}/${p1} ${p2}/${p2}/${p2} ${p3}/${p3}/${p3}\n`);
-   *   }
-   * };
-   *
-   * iModel.exportGraphics(({ onGraphics, elementIdArray: ["0x1"] }));
-   * ```
-   * @returns 0 if successful, status otherwise
-   * @beta Waiting for feedback from community before finalizing.
-   */
-  public exportGraphics(exportProps: ExportGraphicsProps): DbResult {
-    return this.nativeDb.exportGraphics(exportProps);
-  }
-}
-
-/** @public */
-export namespace IModelDb {
-
-  /** The collection of models in an [[IModelDb]].
-   * @public
-   */
-  export class Models {
-    /** @internal */
-    public constructor(private _iModel: IModelDb) { }
-
-    /** Get the Model with the specified identifier.
-     * @param modelId The Model identifier.
-     * @throws [[IModelError]]
-     */
-    public getModelProps<T extends ModelProps>(modelId: Id64String): T {
-      const json = this.getModelJson(JSON.stringify({ id: modelId.toString() }));
-      return JSON.parse(json) as T;
-    }
-
-    /** Get the Model with the specified identifier.
-     * @param modelId The Model identifier.
-     * @throws [[IModelError]]
-     */
-    public getModel<T extends Model>(modelId: Id64String): T { return this._iModel.constructEntity<T>(this.getModelProps(modelId)); }
-
-    /**
-     * Read the properties for a Model as a json string.
-     * @param modelIdArg a json string with the identity of the model to load. Must have either "id" or "code".
-     * @return a json string with the properties of the model.
-     */
-    public getModelJson(modelIdArg: string): string {
-      if (!this._iModel.briefcase) throw this._iModel.newNotOpenError();
-      const val = this._iModel.nativeDb.getModel(modelIdArg);
-      if (val.error)
-        throw new IModelError(val.error.status, "Model=" + modelIdArg);
-      return val.result!;
-    }
-
-    /** Get the sub-model of the specified Element.
-     * See [[IModelDb.Elements.queryElementIdByCode]] for more on how to find an element by Code.
-     * @param modeledElementId Identifies the modeled element.
-     * @throws [[IModelError]]
-     */
-    public getSubModel<T extends Model>(modeledElementId: Id64String | GuidString | Code): T {
-      const modeledElement = this._iModel.elements.getElement(modeledElementId);
-      if (modeledElement.id === IModel.rootSubjectId)
-        throw new IModelError(IModelStatus.NotFound, "Root subject does not have a sub-model", Logger.logWarning, loggerCategory);
-
-      return this.getModel<T>(modeledElement.id);
-    }
-
-    /** Create a new model in memory.
-     * See the example in [[InformationPartitionElement]].
-     * @param modelProps The properties to use when creating the model.
-     * @throws [[IModelError]] if there is a problem creating the model.
-     */
-    public createModel<T extends Model>(modelProps: ModelProps): T { return this._iModel.constructEntity<T>(modelProps); }
-
-    /** Insert a new model.
-     * @param props The data for the new model.
-     * @returns The newly inserted model's Id.
-     * @throws [[IModelError]] if unable to insert the model.
-     */
-    public insertModel(props: ModelProps): Id64String {
-      if (props.isPrivate === undefined) // temporarily work around bug in addon
-        props.isPrivate = false;
-
-      const jsClass = this._iModel.getJsClass<typeof Model>(props.classFullName);
-      if (IModelStatus.Success !== jsClass.onInsert(props))
-        return Id64.invalid;
-
-      const val = this._iModel.nativeDb.insertModel(JSON.stringify(props));
-      if (val.error)
-        throw new IModelError(val.error.status, "inserting model", Logger.logWarning, loggerCategory);
-
-      props.id = Id64.fromJSON(JSON.parse(val.result!).id);
-      jsClass.onInserted(props.id);
-      return props.id;
-    }
-
-    /** Update an existing model.
-     * @param props the properties of the model to change
-     * @throws [[IModelError]] if unable to update the model.
-     */
-    public updateModel(props: ModelProps): void {
-      const jsClass = this._iModel.getJsClass<typeof Model>(props.classFullName);
-      if (IModelStatus.Success !== jsClass.onUpdate(props))
-        return;
-
-      const error = this._iModel.nativeDb.updateModel(JSON.stringify(props));
-      if (error !== IModelStatus.Success)
-        throw new IModelError(error, "updating model id=" + props.id, Logger.logWarning, loggerCategory);
-
-      jsClass.onUpdated(props);
-    }
-
-    /** Delete one or more existing models.
-     * @param ids The Ids of the models to be deleted
-     * @throws [[IModelError]]
-     */
-    public deleteModel(ids: Id64Arg): void {
-      Id64.toIdSet(ids).forEach((id) => {
-        const props = this.getModelProps(id);
-        const jsClass = this._iModel.getJsClass<typeof Model>(props.classFullName);
-        if (IModelStatus.Success !== jsClass.onDelete(props))
-          return;
-
-        const error = this._iModel.nativeDb.deleteModel(id);
-        if (error !== IModelStatus.Success)
-          throw new IModelError(error, "", Logger.logWarning, loggerCategory);
-
-        jsClass.onDeleted(props);
-      });
-    }
-  }
-
-  /** The collection of elements in an [[IModelDb]].
-   * @public
-   */
-  export class Elements {
-    /** @internal */
-    public constructor(private _iModel: IModelDb) { }
-
-    /**
-     * Read element data from iModel as a json string
-     * @param elementIdArg a json string with the identity of the element to load. Must have one of "id", "federationGuid", or "code".
-     * @return a json string with the properties of the element.
-     */
-    public getElementJson<T extends ElementProps>(elementIdArg: string): T {
-      const val = this._iModel.nativeDb.getElement(elementIdArg);
-      if (val.error)
-        throw new IModelError(val.error.status, "reading element=" + elementIdArg, Logger.logWarning, loggerCategory);
-      return val.result! as T;
-    }
-
-    /**
-     * Get properties of an Element by Id, FederationGuid, or Code
-     * @throws [[IModelError]] if the element is not found.
-     */
-    public getElementProps<T extends ElementProps>(elementId: Id64String | GuidString | Code | ElementLoadProps): T {
-      if (typeof elementId === "string")
-        elementId = Id64.isId64(elementId) ? { id: elementId } : { federationGuid: elementId };
-      else if (elementId instanceof Code)
-        elementId = { code: elementId };
-
-      return this.getElementJson<T>(JSON.stringify(elementId));
-    }
-
-    /**
-     * Get an element by Id, FederationGuid, or Code
-     * @param elementId either the element's Id, Code, or FederationGuid, or an ElementLoadProps
-     * @throws [[IModelError]] if the element is not found.
-     */
-    public getElement<T extends Element>(elementId: Id64String | GuidString | Code | ElementLoadProps): T {
-      if (typeof elementId === "string")
-        elementId = Id64.isId64(elementId) ? { id: elementId } : { federationGuid: elementId };
-      else if (elementId instanceof Code)
-        elementId = { code: elementId };
-
-      return this._iModel.constructEntity<T>(this.getElementJson(JSON.stringify(elementId)));
-    }
-
-    /**
-     * Query for the Id of the element that has a specified code.
-     * This method is for the case where you know the element's Code.
-     * If you only know the code *value*, then in the simplest case, you can query on that
-     * and filter the results.
-     * In the simple case, call [[IModelDb.queryEntityIds]], specifying the code value in the where clause of the query params.
-     * Or, you can execute an ECSQL select statement. See
-     * [frequently used ECSQL queries]($docs/learning/backend/ECSQL-queries.md) for an example.
-     * @param code The code to look for
-     * @returns The element that uses the code or undefined if the code is not used.
-     * @throws IModelError if the code is invalid
-     */
-    public queryElementIdByCode(code: Code): Id64String | undefined {
-      if (Id64.isInvalid(code.spec))
-        throw new IModelError(IModelStatus.InvalidCodeSpec, "Invalid CodeSpec", Logger.logWarning, loggerCategory);
-
-      if (code.value === undefined)
-        throw new IModelError(IModelStatus.InvalidCode, "Invalid Code", Logger.logWarning, loggerCategory);
-
-      return this._iModel.withPreparedStatement(`SELECT ECInstanceId FROM ${Element.classFullName} WHERE CodeSpec.Id=? AND CodeScope.Id=? AND CodeValue=?`, (stmt: ECSqlStatement) => {
-        stmt.bindId(1, code.spec);
-        stmt.bindId(2, Id64.fromString(code.scope));
-        stmt.bindString(3, code.value!);
-        if (DbResult.BE_SQLITE_ROW !== stmt.step())
-          return undefined;
-
-        return Id64.fromJSON(stmt.getRow().id);
-      });
-    }
-
-    /**
-     * Create a new instance of an element.
-     * @param elProps The properties of the new element.
-     * @throws [[IModelError]] if there is a problem creating the element.
-     */
-    public createElement<T extends Element>(elProps: ElementProps): T { return this._iModel.constructEntity<T>(elProps); }
-
-    /**
-     * Insert a new element into the iModel.
-     * @param elProps The properties of the new element.
-     * @returns The newly inserted element's Id.
-     * @throws [[IModelError]] if unable to insert the element.
-     */
-    public insertElement(elProps: ElementProps): Id64String {
-      const iModel = this._iModel;
-      const jsClass = iModel.getJsClass(elProps.classFullName) as unknown as typeof Element;
-      if (IModelStatus.Success !== jsClass.onInsert(elProps, iModel))
-        return Id64.invalid;
-
-      const val = iModel.nativeDb.insertElement(JSON.stringify(elProps));
-      if (val.error)
-        throw new IModelError(val.error.status, "Problem inserting element", Logger.logWarning, loggerCategory);
-
-      elProps.id = Id64.fromJSON(JSON.parse(val.result!).id);
-      jsClass.onInserted(elProps, iModel);
-      return elProps.id;
-    }
-
-    /** Update some properties of an existing element.
-     * @param el the properties of the element to update.
-     * @throws [[IModelError]] if unable to update the element.
-     */
-    public updateElement(elProps: ElementProps): void {
-      const iModel = this._iModel;
-      const jsClass = iModel.getJsClass<typeof Element>(elProps.classFullName);
-      if (IModelStatus.Success !== jsClass.onUpdate(elProps, iModel))
-        return;
-
-      const error = iModel.nativeDb.updateElement(JSON.stringify(elProps));
-      if (error !== IModelStatus.Success)
-        throw new IModelError(error, "", Logger.logWarning, loggerCategory);
-
-      jsClass.onUpdated(elProps, iModel);
-    }
-
-    /**
-     * Delete one or more elements from this iModel.
-     * @param ids The set of Ids of the element(s) to be deleted
-     * @throws [[IModelError]]
-     */
-    public deleteElement(ids: Id64Arg): void {
-      const iModel = this._iModel;
-      Id64.toIdSet(ids).forEach((id) => {
-        const props = this.getElementProps(id);
-        const jsClass = iModel.getJsClass<typeof Element>(props.classFullName);
-        if (IModelStatus.Success !== jsClass.onDelete(props, iModel))
-          return;
-
-        const error = iModel.nativeDb.deleteElement(id);
-        if (error !== IModelStatus.Success)
-          throw new IModelError(error, "", Logger.logWarning, loggerCategory);
-
-        jsClass.onDeleted(props, iModel);
-      });
-    }
-
-    /** Query for the child elements of the specified element.
-     * @returns Returns an array of child element identifiers.
-     * @throws [[IModelError]]
-     */
-    public queryChildren(elementId: Id64String): Id64String[] {
-      const rows: any[] = this._iModel.executeQuery(`SELECT ECInstanceId FROM ${Element.classFullName} WHERE Parent.Id=?`, [elementId]);
-      const childIds: Id64String[] = [];
-      for (const row of rows)
-        childIds.push(Id64.fromJSON(row.id));
-      return childIds;
-    }
-
-    /** Get the root subject element. */
-    public getRootSubject(): Subject { return this.getElement(IModel.rootSubjectId); }
-
-    /** Query for aspects of a particular class (polymorphically) associated with this element.
-     * @throws [[IModelError]]
-     */
-    private _queryAspects(elementId: Id64String, aspectClassName: string): ElementAspect[] {
-      const rows = this._iModel.executeQuery(`SELECT * FROM ${aspectClassName} WHERE Element.Id=?`, [elementId]);
-      if (rows.length === 0) {
-        return [];
-      }
-      const aspects: ElementAspect[] = [];
-      for (const row of rows) {
-        aspects.push(this._queryAspect(row.id, row.className.replace(".", ":")));
-      }
-      return aspects;
-    }
-
-    /** Query for aspect by ECInstanceId
-     * @throws [[IModelError]]
-     */
-    private _queryAspect(aspectInstanceId: Id64String, aspectClassName: string): ElementAspect {
-      const rows = this._iModel.executeQuery(`SELECT * FROM ${aspectClassName} WHERE ECInstanceId=?`, [aspectInstanceId]);
-      if (rows.length !== 1) {
-        throw new IModelError(IModelStatus.NotFound, "ElementAspect not found", Logger.logError, loggerCategory, () => ({ aspectInstanceId, aspectClassName }));
-      }
-      const aspectProps: ElementAspectProps = rows[0]; // start with everything that SELECT * returned
-      aspectProps.classFullName = aspectProps.className.replace(".", ":"); // add in property required by EntityProps
-      aspectProps.className = undefined; // clear property from SELECT * that we don't want in the final instance
-      return this._iModel.constructEntity<ElementAspect>(aspectProps);
-    }
-
-    /** Get the ElementAspect instances (by class name) that are related to the specified element.
-     * @throws [[IModelError]]
-     */
-    public getAspects(elementId: Id64String, aspectClassName: string): ElementAspect[] {
-      const aspects: ElementAspect[] = this._queryAspects(elementId, aspectClassName);
-      return aspects;
-    }
-
-    /** Insert a new ElementAspect into the iModel.
-     * @param aspectProps The properties of the new ElementAspect.
-     * @throws [[IModelError]] if unable to insert the ElementAspect.
-     */
-    public insertAspect(aspectProps: ElementAspectProps): void {
-      if (!this._iModel.briefcase)
-        throw this._iModel.newNotOpenError();
-
-      const status = this._iModel.nativeDb.insertElementAspect(JSON.stringify(aspectProps));
-      if (status !== IModelStatus.Success)
-        throw new IModelError(status, "Error inserting ElementAspect", Logger.logWarning, loggerCategory);
-    }
-
-    /** Update an exist ElementAspect within the iModel.
-     * @param aspectProps The properties to use to update the ElementAspect.
-     * @throws [[IModelError]] if unable to update the ElementAspect.
-     */
-    public updateAspect(aspectProps: ElementAspectProps): void {
-      if (!this._iModel.briefcase)
-        throw this._iModel.newNotOpenError();
-
-      const status = this._iModel.nativeDb.updateElementAspect(JSON.stringify(aspectProps));
-      if (status !== IModelStatus.Success)
-        throw new IModelError(status, "Error updating ElementAspect", Logger.logWarning, loggerCategory);
-    }
-
-    /** Delete one or more ElementAspects from this iModel.
-     * @param ids The set of Ids of the element(s) to be deleted
-     * @throws [[IModelError]]
-     */
-    public deleteAspect(ids: Id64Arg): void {
-      Id64.toIdSet(ids).forEach((id) => {
-        const status = this._iModel.nativeDb.deleteElementAspect(id);
-        if (status !== IModelStatus.Success)
-          throw new IModelError(status, "Error deleting ElementAspect", Logger.logWarning, loggerCategory);
-      });
-    }
-  }
-
-  /** The collection of views in an [[IModelDb]].
-   * @public
-   */
-  export class Views {
-    /** @internal */
-    public constructor(private _iModel: IModelDb) { }
-
-    /** Query for the array of ViewDefinitionProps of the specified class and matching the specified IsPrivate setting.
-     * @param className Query for view definitions of this class.
-     * @param wantPrivate If true, include private view definitions.
-     */
-    public queryViewDefinitionProps(className: string = "BisCore.ViewDefinition", limit = IModelDb.defaultLimit, offset = 0, wantPrivate: boolean = false): ViewDefinitionProps[] {
-      const where: string = (wantPrivate === false) ? "IsPrivate=FALSE" : "";
-      const ids = this._iModel.queryEntityIds({ from: className, limit, offset, where });
-
-      const props: ViewDefinitionProps[] = [];
-      const imodel = this._iModel;
-      ids.forEach((id) => {
-        try {
-          props.push(imodel.elements.getElementProps<ViewDefinitionProps>(id));
-        } catch (err) { }
-      });
-
-      return props;
-    }
-
-    /** Default parameters for iterating/querying ViewDefinitions. Includes all subclasses of ViewDefinition, excluding only those marked 'private'. */
-    public static readonly defaultQueryParams: ViewQueryParams = { from: "BisCore.ViewDefinition", where: "IsPrivate=FALSE" };
-
-    /** Iterate all ViewDefinitions matching the supplied query.
-     * @param params Specifies the query by which views are selected.
-     * @param callback Function invoked for each ViewDefinition matching the query. Return false to terminate iteration, true to continue.
-     * @return true if all views were iterated, false if iteration was terminated early due to callback returning false.
-     *
-     * **Example: Finding all views of a specific DrawingModel**
-     * ``` ts
-     * [[include:IModelDb.Views.iterateViews]]
-     * ```
-     */
-    public iterateViews(params: ViewQueryParams, callback: (view: ViewDefinition) => boolean): boolean {
-      const ids = this._iModel.queryEntityIds(params);
-      let finished = true;
-      for (const id of ids) {
-        try {
-          const view = this._iModel.elements.getElement(id);
-          if (undefined !== view && view instanceof ViewDefinition) {
-            finished = callback(view);
-            if (!finished)
-              break;
-          }
-        } catch (err) { }
-      }
-
-      return finished;
-    }
-
-    public getViewStateData(viewDefinitionId: string): ViewStateProps {
-      const viewStateData: ViewStateProps = {} as any;
-      const elements = this._iModel.elements;
-      const viewDefinitionElement = elements.getElement<ViewDefinition>(viewDefinitionId);
-      viewStateData.viewDefinitionProps = viewDefinitionElement.toJSON();
-      viewStateData.categorySelectorProps = elements.getElementProps<CategorySelectorProps>(viewStateData.viewDefinitionProps.categorySelectorId);
-      viewStateData.displayStyleProps = elements.getElementProps<DisplayStyleProps>(viewStateData.viewDefinitionProps.displayStyleId);
-      if (viewStateData.viewDefinitionProps.modelSelectorId !== undefined)
-        viewStateData.modelSelectorProps = elements.getElementProps<ModelSelectorProps>(viewStateData.viewDefinitionProps.modelSelectorId);
-      else if (viewDefinitionElement instanceof SheetViewDefinition) {
-        viewStateData.sheetProps = elements.getElementProps<SheetProps>(viewDefinitionElement.baseModelId);
-        viewStateData.sheetAttachments = Array.from(this._iModel.queryEntityIds({
-          from: "BisCore.ViewAttachment",
-          where: "Model.Id=" + viewDefinitionElement.baseModelId,
-        }));
-      }
-      return viewStateData;
-    }
-
-    private getViewThumbnailArg(viewDefinitionId: Id64String): string {
-      const viewProps: FilePropertyProps = { namespace: "dgn_View", name: "Thumbnail", id: viewDefinitionId };
-      return JSON.stringify(viewProps);
-    }
-
-    /** Get the thumbnail for a view.
-     * @param viewDefinitionId The Id of the view for thumbnail
-     * @return the ThumbnailProps, or undefined if no thumbnail exists.
-     */
-    public getThumbnail(viewDefinitionId: Id64String): ThumbnailProps | undefined {
-      const viewArg = this.getViewThumbnailArg(viewDefinitionId);
-      const sizeProps = this._iModel.nativeDb.queryFileProperty(viewArg, true) as string;
-      if (undefined === sizeProps)
-        return undefined;
-
-      const out = JSON.parse(sizeProps) as ThumbnailProps;
-      out.image = this._iModel.nativeDb.queryFileProperty(viewArg, false) as Uint8Array;
-      return out;
-    }
-
-    /** Save a thumbnail for a view.
-     * @param viewDefinitionId The Id of the view for thumbnail
-     * @param thumbnail The thumbnail data.
-     * @returns 0 if successful
-     */
-    public saveThumbnail(viewDefinitionId: Id64String, thumbnail: ThumbnailProps): number {
-      const viewArg = this.getViewThumbnailArg(viewDefinitionId);
-      const props = { format: thumbnail.format, height: thumbnail.height, width: thumbnail.width };
-      return this._iModel.nativeDb.saveFileProperty(viewArg, JSON.stringify(props), thumbnail.image);
-    }
-
-    /** Set the default view property the iModel
-     * @param viewId The Id of the ViewDefinition to use as the default
-     */
-    public setDefaultViewId(viewId: Id64String): void {
-      const spec = { namespace: "dgn_View", name: "DefaultView" };
-      const blob32 = new Uint32Array(2);
-      blob32[0] = Id64.getLowerUint32(viewId);
-      blob32[1] = Id64.getUpperUint32(viewId);
-      const blob8 = new Uint8Array(blob32.buffer);
-      this._iModel.saveFileProperty(spec, undefined, blob8);
-    }
-  }
-
-  /** Represents the current state of a pollable tile content request.
-   * Note: lack of a "completed" state because polling a completed request returns the content as a Uint8Array.
-   * @internal
-   */
-  export enum TileContentState {
-    New, // Request was just created and enqueued.
-    Pending, // Request is enqueued but not yet being processed.
-    Loading, // Request is being actively processed.
-  }
-
-  /** @internal */
-  export class Tiles {
-    /** @internal */
-    public constructor(private _iModel: IModelDb) { }
-
-    /** @internal */
-    public async requestTileTreeProps(requestContext: ClientRequestContext, id: string): Promise<TileTreeProps> {
-      requestContext.enter();
-      if (!this._iModel.briefcase)
-        throw this._iModel.newNotOpenError();
-
-      return new Promise<TileTreeProps>((resolve, reject) => {
-        requestContext.enter();
-        this._iModel.nativeDb.getTileTree(id, (ret: IModelJsNative.ErrorStatusOrResult<IModelStatus, any>) => {
-          if (undefined !== ret.error)
-            reject(new IModelError(ret.error.status, "TreeId=" + id));
-          else
-            resolve(ret.result! as TileTreeProps);
-        });
-      });
-    }
-
-    private pollTileContent(resolve: (arg0: Uint8Array) => void, reject: (err: Error) => void, treeId: string, tileId: string, requestContext: ClientRequestContext) {
-      requestContext.enter();
-      if (!this._iModel.briefcase) {
-        reject(this._iModel.newNotOpenError());
-        return;
-      }
-
-      const ret = this._iModel.nativeDb.pollTileContent(treeId, tileId);
-      if (undefined !== ret.error) {
-        reject(new IModelError(ret.error.status, "TreeId=" + treeId + " TileId=" + tileId));
-      } else if (typeof ret.result !== "number") { // if type is not a number, it's the TileContent interface
-        const res = ret.result as IModelJsNative.TileContent;
-        const iModelGuid = this._iModel.getGuid();
-
-        const tileSizeThreshold = IModelHost.logTileSizeThreshold;
-        const tileSize = res.content.length;
-        if (tileSize > tileSizeThreshold) {
-          Logger.logWarning(loggerCategory, "Tile size (in bytes) larger than specified threshold", () => ({ tileSize, tileSizeThreshold, treeId, tileId, iModelGuid }));
-        }
-
-        const loadTimeThreshold = IModelHost.logTileLoadTimeThreshold;
-        const loadTime = res.elapsedSeconds;
-        if (loadTime > loadTimeThreshold) {
-          Logger.logWarning(loggerCategory, "Tile load time (in seconds) greater than specified threshold", () => ({ loadTime, loadTimeThreshold, treeId, tileId, iModelGuid }));
-        }
-
-        resolve(res.content);
-      } else { // if the type is a number, it's the TileContentState enum
-        // ###TODO: Decide appropriate timeout interval. May want to switch on state (new vs loading vs pending)
-        setTimeout(() => this.pollTileContent(resolve, reject, treeId, tileId, requestContext), 10);
-      }
-    }
-
-    /** @internal */
-    public async requestTileContent(requestContext: ClientRequestContext, treeId: string, tileId: string): Promise<Uint8Array> {
-      requestContext.enter();
-      if (!this._iModel.briefcase)
-        throw this._iModel.newNotOpenError();
-
-      if (IModelHost.useTileContentThreadPool) {
-        return new Promise<Uint8Array>((resolve, reject) => {
-          this.pollTileContent(resolve, reject, treeId, tileId, requestContext);
-        });
-      } else {
-        return new Promise<Uint8Array>((resolve, reject) => {
-          requestContext.enter();
-          this._iModel.nativeDb.getTileContent(treeId, tileId, (ret: IModelJsNative.ErrorStatusOrResult<IModelStatus, Uint8Array>) => {
-            if (undefined !== ret.error)
-              reject(new IModelError(ret.error.status, "TreeId=" + treeId + " TileId=" + tileId));
-            else
-              resolve(ret.result!);
-          });
-        });
-      }
-    }
-  }
-}
-
-/** @public */
-export enum TxnAction { None = 0, Commit = 1, Abandon = 2, Reverse = 3, Reinstate = 4, Merge = 5 }
-
-/** An error generated during dependency validation.
- * @beta
- */
-export interface ValidationError {
-  /** If true, txn is aborted. */
-  fatal: boolean;
-  /** The type of error. */
-  errorType: string;
-  /** Optional description of what went wrong. */
-  message?: string;
-}
-
-/** Local Txns in an IModelDb. Local Txns persist only until [[IModelDb.pushChanges]] is called.
- * @beta
- */
-export class TxnManager {
-  constructor(private _iModel: IModelDb) { }
-  /** Array of errors from dependency propagation */
-  public readonly validationErrors: ValidationError[] = [];
-
-  private get _nativeDb() { return this._iModel.nativeDb!; }
-  private _getElementClass(elClassName: string): typeof Element { return this._iModel.getJsClass(elClassName) as unknown as typeof Element; }
-  private _getRelationshipClass(relClassName: string): typeof Relationship { return this._iModel.getJsClass<typeof Relationship>(relClassName); }
-
-  /** @internal */
-  protected _onBeforeOutputsHandled(elClassName: string, elId: Id64String): void { this._getElementClass(elClassName).onBeforeOutputsHandled(elId, this._iModel); }
-  /** @internal */
-  protected _onAllInputsHandled(elClassName: string, elId: Id64String): void { this._getElementClass(elClassName).onAllInputsHandled(elId, this._iModel); }
-
-  /** @internal */
-  protected _onRootChanged(props: RelationshipProps): void { this._getRelationshipClass(props.classFullName).onRootChanged(props, this._iModel); }
-  /** @internal */
-  protected _onValidateOutput(props: RelationshipProps): void { this._getRelationshipClass(props.classFullName).onValidateOutput(props, this._iModel); }
-  /** @internal */
-  protected _onDeletedDependency(props: RelationshipProps): void { this._getRelationshipClass(props.classFullName).onDeletedDependency(props, this._iModel); }
-
-  /** @internal */
-  protected _onBeginValidate() { this.validationErrors.length = 0; }
-  /** @internal */
-  protected _onEndValidate() { }
-
-  /** Dependency handlers may call method this to report a validation error.
-   * @param error The error. If error.fatal === true, the transaction will cancel rather than commit.
-   */
-  public reportError(error: ValidationError) { this.validationErrors.push(error); this._nativeDb.logTxnError(error.fatal); }
-
-  /** Determine whether any fatal validation errors have occurred during dependency propagation.  */
-  public get hasFatalError(): boolean { return this._nativeDb.hasFatalTxnError(); }
-
-  /** Event raised before a commit operation is performed. Initiated by a call to [[IModelDb.saveChanges]] */
-  public readonly onCommit = new BeEvent<() => void>();
-  /** Event raised after a commit operation has been performed. Initiated by a call to [[IModelDb.saveChanges]] */
-  public readonly onCommitted = new BeEvent<() => void>();
-  /** Event raised after a ChangeSet has been applied to this briefcase */
-  public readonly onChangesApplied = new BeEvent<() => void>();
-  /** Event raised before an undo/redo operation is performed. */
-  public readonly onBeforeUndoRedo = new BeEvent<() => void>();
-  /** Event raised after an undo/redo operation has been performed.
-   * @param _action The action that was performed.
-   */
-  public readonly onAfterUndoRedo = new BeEvent<(_action: TxnAction) => void>();
-
-  /** Determine if there are currently any reversible (undoable) changes to this IModelDb. */
-  public get isUndoPossible(): boolean { return this._nativeDb.isUndoPossible(); }
-
-  /** Determine if there are currently any reinstatable (redoable) changes to this IModelDb */
-  public get isRedoPossible(): boolean { return this._nativeDb.isRedoPossible(); }
-
-  /** Get the description of the operation that would be reversed by calling reverseTxns(1).
-   * This is useful for showing the operation that would be undone, for example in a menu.
-   */
-  public getUndoString(): string { return this._nativeDb.getUndoString(); }
-
-  /** Get a description of the operation that would be reinstated by calling reinstateTxn.
-   * This is useful for showing the operation that would be redone, in a pull-down menu for example.
-   */
-  public getRedoString(): string { return this._nativeDb.getRedoString(); }
-
-  /** Begin a new multi-Txn operation. This can be used to cause a series of Txns, that would normally
-   * be considered separate actions for undo, to be grouped into a single undoable operation. This means that when reverseTxns(1) is called,
-   * the entire group of changes are undone together. Multi-Txn operations can be nested, and until the outermost operation is closed,
-   * all changes constitute a single operation.
-   * @note This method must always be paired with a call to endMultiTxnAction.
-   */
-  public beginMultiTxnOperation(): DbResult { return this._nativeDb.beginMultiTxnOperation(); }
-
-  /** End a multi-Txn operation */
-  public endMultiTxnOperation(): DbResult { return this._nativeDb.endMultiTxnOperation(); }
-
-  /** Return the depth of the multi-Txn stack. Generally for diagnostic use only. */
-  public getMultiTxnOperationDepth(): number { return this._nativeDb.getMultiTxnOperationDepth(); }
-
-  /** Reverse (undo) the most recent operation(s) to this IModelDb.
-   * @param numOperations the number of operations to reverse. If this is greater than 1, the entire set of operations will
-   *  be reinstated together when/if ReinstateTxn is called.
-   * @note If there are any outstanding uncommitted changes, they are reversed.
-   * @note The term "operation" is used rather than Txn, since multiple Txns can be grouped together via [[beginMultiTxnOperation]]. So,
-   * even if numOperations is 1, multiple Txns may be reversed if they were grouped together when they were made.
-   * @note If numOperations is too large only the operations are reversible are reversed.
-   */
-  public reverseTxns(numOperations: number): IModelStatus { return this._nativeDb.reverseTxns(numOperations); }
-
-  /** Reverse the most recent operation. */
-  public reverseSingleTxn(): IModelStatus { return this.reverseTxns(1); }
-
-  /** Reverse all changes back to the beginning of the session. */
-  public reverseAll(): IModelStatus { return this._nativeDb.reverseAll(); }
-
-  /** Reverse all changes back to a previously saved TxnId.
-   * @param txnId a TxnId obtained from a previous call to GetCurrentTxnId.
-   * @returns Success if the transactions were reversed, error status otherwise.
-   * @see  [[getCurrentTxnId]] [[cancelTo]]
-   */
-  public reverseTo(txnId: TxnIdString) { return this._nativeDb.reverseTo(txnId); }
-
-  /** Reverse and then cancel (make non-reinstatable) all changes back to a previous TxnId.
-   * @param txnId a TxnId obtained from a previous call to [[getCurrentTxnId]]
-   * @returns Success if the transactions were reversed and cleared, error status otherwise.
-   */
-  public cancelTo(txnId: TxnIdString) { return this._nativeDb.cancelTo(txnId); }
-
-  /** Reinstate the most recently reversed transaction. Since at any time multiple transactions can be reversed, it
-   * may take multiple calls to this method to reinstate all reversed operations.
-   * @returns Success if a reversed transaction was reinstated, error status otherwise.
-   * @note If there are any outstanding uncommitted changes, they are reversed before the Txn is reinstated.
-   */
-  public reinstateTxn(): IModelStatus { return this._nativeDb.reinstateTxn(); }
-
-  /** Get the Id of the first transaction, if any. */
-  public queryFirstTxnId(): TxnIdString { return this._nativeDb.queryFirstTxnId(); }
-
-  /** Get the successor of the specified TxnId */
-  public queryNextTxnId(txnId: TxnIdString): TxnIdString { return this._nativeDb.queryNextTxnId(txnId); }
-
-  /** Get the predecessor of the specified TxnId */
-  public queryPreviousTxnId(txnId: TxnIdString): TxnIdString { return this._nativeDb.queryPreviousTxnId(txnId); }
-
-  /** Get the Id of the current (tip) transaction.  */
-  public getCurrentTxnId(): TxnIdString { return this._nativeDb.getCurrentTxnId(); }
-
-  /** Get the description that was supplied when the specified transaction was saved. */
-  public getTxnDescription(txnId: TxnIdString): string { return this._nativeDb.getTxnDescription(txnId); }
-
-  /** Test if a TxnId is valid */
-  public isTxnIdValid(txnId: TxnIdString): boolean { return this._nativeDb.isTxnIdValid(txnId); }
-
-  /** Query if there are any pending Txns in this IModelDb that are waiting to be pushed.  */
-  public get hasPendingTxns(): boolean { return this.isTxnIdValid(this.queryFirstTxnId()); }
-
-  /** Query if there are any changes in memory that have yet to be saved to the IModelDb. */
-  public get hasUnsavedChanges(): boolean { return this._nativeDb.hasUnsavedChanges(); }
-
-  /** Query if there are un-saved or un-pushed local changes. */
-  public get hasLocalChanges(): boolean { return this.hasUnsavedChanges || this.hasPendingTxns; }
-
-  /** Make a description of the changeset by combining all local txn comments. */
-  public describeChangeSet(endTxnId?: TxnIdString): string {
-    if (endTxnId === undefined)
-      endTxnId = this.getCurrentTxnId();
-
-    const changes = [];
-    const seen = new Set<string>();
-    let txnId = this.queryFirstTxnId();
-
-    while (this.isTxnIdValid(txnId)) {
-      const txnDesc = this.getTxnDescription(txnId);
-      if ((txnDesc.length === 0) || seen.has(txnDesc)) {
-        txnId = this.queryNextTxnId(txnId);
-        continue;
-      }
-
-      changes.push(txnDesc);
-      seen.add(txnDesc);
-      txnId = this.queryNextTxnId(txnId);
-    }
-    return JSON.stringify(changes);
-  }
-}
+/*---------------------------------------------------------------------------------------------
+* Copyright (c) 2019 Bentley Systems, Incorporated. All rights reserved.
+* Licensed under the MIT License. See LICENSE.md in the project root for license terms.
+*--------------------------------------------------------------------------------------------*/
+/** @module iModels */
+import {
+  ClientRequestContext, BeEvent, BentleyStatus, DbResult, AuthStatus, Guid, GuidString, Id64, Id64Arg, Id64Set,
+  Id64String, JsonUtils, Logger, OpenMode, PerfLogger, BeDuration,
+} from "@bentley/bentleyjs-core";
+import { AuthorizedClientRequestContext, UlasClient, UsageLogEntry, UsageType } from "@bentley/imodeljs-clients";
+import {
+  AxisAlignedBox3d, CategorySelectorProps, Code, CodeSpec, CreateIModelProps, DisplayStyleProps, EcefLocation, ElementAspectProps,
+  ElementLoadProps, ElementProps, EntityMetaData, EntityProps, EntityQueryParams, FilePropertyProps, FontMap, FontMapProps, FontProps,
+  IModel, IModelError, IModelNotFoundResponse, IModelProps, IModelStatus, IModelToken, IModelVersion, ModelProps, ModelSelectorProps,
+  PropertyCallback, SheetProps, SnapRequestProps, SnapResponseProps, ThumbnailProps, TileTreeProps, ViewDefinitionProps, ViewQueryParams,
+  ViewStateProps, IModelCoordinatesResponseProps, GeoCoordinatesResponseProps, QueryResponseStatus, QueryResponse, QueryPriority, QueryLimit, QueryQuota, RpcPendingResponse,
+} from "@bentley/imodeljs-common";
+import * as path from "path";
+import * as os from "os";
+import { BriefcaseEntry, BriefcaseId, BriefcaseManager, KeepBriefcase } from "./BriefcaseManager";
+import { ClassRegistry, MetaDataRegistry } from "./ClassRegistry";
+import { CodeSpecs } from "./CodeSpecs";
+import { ConcurrencyControl } from "./ConcurrencyControl";
+import { ECSqlStatement, ECSqlStatementCache } from "./ECSqlStatement";
+import { Element, Subject } from "./Element";
+import { ElementAspect } from "./ElementAspect";
+import { Entity } from "./Entity";
+import { ExportGraphicsProps } from "./ExportGraphics";
+import { IModelJsFs } from "./IModelJsFs";
+import { IModelJsNative } from "./IModelJsNative";
+import { BackendLoggerCategory } from "./BackendLoggerCategory";
+import { Model } from "./Model";
+import { Relationship, RelationshipProps, Relationships } from "./Relationship";
+import { CachedSqliteStatement, SqliteStatement, SqliteStatementCache } from "./SqliteStatement";
+import { SheetViewDefinition, ViewDefinition } from "./ViewDefinition";
+import { IModelHost } from "./IModelHost";
+import { PollStatus, PostStatus } from "./ConcurrentQueryManager";
+
+const loggerCategory: string = BackendLoggerCategory.IModelDb;
+
+/** A string that identifies a Txn.
+ * @public
+ */
+export type TxnIdString = string;
+
+/** The signature of a function that can supply a description of local Txns in the specified briefcase up to and including the specified endTxnId.
+ * @public
+ */
+export type ChangeSetDescriber = (endTxnId: TxnIdString) => string;
+
+/** Operations allowed when synchronizing changes between the IModelDb and the iModel Hub
+ * @public
+ */
+export enum SyncMode { FixedVersion = 1, PullAndPush = 2 }
+
+/** Parameters to open an IModelDb
+ * @public
+ */
+export class OpenParams {
+  // Constructor
+  public constructor(
+    /** Mode to Open the IModelDb */
+    public readonly openMode: OpenMode,
+
+    /** Operations allowed when synchronizing changes between the IModelDb and IModelHub */
+    public readonly syncMode?: SyncMode,
+
+    /** Timeout (in milliseconds) before the open operations throws a RpcPendingResponse exception
+     * after queuing up the open. If undefined, waits for the open to complete.
+     */
+    public timeout?: number,
+  ) {
+    this.validate();
+  }
+
+  /** Returns true if the open params open a snapshot Db */
+  public get isStandalone(): boolean { return this.syncMode === undefined; }
+
+  private validate() {
+    if (this.isStandalone && this.syncMode !== undefined)
+      throw new IModelError(BentleyStatus.ERROR, "Invalid parameters - only openMode can be defined if opening a standalone Db");
+
+    if (this.openMode === OpenMode.Readonly && this.syncMode === SyncMode.PullAndPush) {
+      throw new IModelError(BentleyStatus.ERROR, "Cannot pull or push changes into/from a ReadOnly IModel");
+    }
+  }
+
+  /** Create parameters to open the Db as of a fixed version in a readonly mode */
+  public static fixedVersion(): OpenParams { return new OpenParams(OpenMode.Readonly, SyncMode.FixedVersion); }
+
+  /** Create parameters to open the Db to make edits and push changes to the Hub */
+  public static pullAndPush(): OpenParams { return new OpenParams(OpenMode.ReadWrite, SyncMode.PullAndPush); }
+
+  /** Create parameters to open a standalone Db
+   * @deprecated The confusing concept of *standalone* is being replaced by the more strict concept of a read-only iModel *snapshot*.
+   */
+  public static standalone(openMode: OpenMode) { return new OpenParams(openMode); }
+  /** Returns true if equal and false otherwise */
+  public equals(other: OpenParams) {
+    return other.openMode === this.openMode && other.syncMode === this.syncMode;
+  }
+}
+
+/** An iModel database file. The database file is either a local copy (briefcase) of an iModel managed by iModelHub or a read-only *snapshot* used for archival and data transfer purposes.
+ *
+ * IModelDb raises a set of events to allow apps and subsystems to track IModelDb object life cycle, including [[onOpen]] and [[onOpened]].
+ * @see [learning about IModelDb]($docs/learning/backend/IModelDb.md)
+ * @public
+ */
+export class IModelDb extends IModel {
+  public static readonly defaultLimit = 1000; // default limit for batching queries
+  public static readonly maxLimit = 10000; // maximum limit for batching queries
+  /** Event called after a changeset is applied to this IModelDb. */
+  public readonly onChangesetApplied = new BeEvent<() => void>();
+  public readonly models = new IModelDb.Models(this);
+  public readonly elements = new IModelDb.Elements(this);
+  public readonly views = new IModelDb.Views(this);
+  public readonly tiles = new IModelDb.Tiles(this);
+  /** @beta */
+  public readonly txns = new TxnManager(this);
+  private _relationships?: Relationships;
+  private readonly _statementCache = new ECSqlStatementCache();
+  private readonly _sqliteStatementCache = new SqliteStatementCache();
+  private _codeSpecs?: CodeSpecs;
+  private _classMetaDataRegistry?: MetaDataRegistry;
+  private _concurrency?: ConcurrencyControl;
+  protected _fontMap?: FontMap;
+  private readonly _snaps = new Map<string, IModelJsNative.SnapRequest>();
+
+  public readFontJson(): string { return this.nativeDb.readFontMap(); }
+  public get fontMap(): FontMap { return this._fontMap || (this._fontMap = new FontMap(JSON.parse(this.readFontJson()) as FontMapProps)); }
+  public embedFont(prop: FontProps): FontProps { this._fontMap = undefined; return JSON.parse(this.nativeDb.embedFont(JSON.stringify(prop))) as FontProps; }
+
+  /** Get the parameters used to open this iModel */
+  public readonly openParams: OpenParams;
+
+  /** Event raised just before an IModelDb is opened.
+   *
+   * **Example:**
+   * ``` ts
+   * [[include:IModelDb.onOpen]]
+   * ```
+   */
+  public static readonly onOpen = new BeEvent<(_requestContext: AuthorizedClientRequestContext, _contextId: string, _iModelId: string, _openParams: OpenParams, _version: IModelVersion) => void>();
+
+  /** Event raised just after an IModelDb is opened.
+   * @note This event is *not* raised for snapshot IModelDbs.
+   *
+   * **Example:**
+   * ``` ts
+   * [[include:IModelDb.onOpened]]
+   * ```
+   */
+  public static readonly onOpened = new BeEvent<(_requestContext: AuthorizedClientRequestContext, _imodelDb: IModelDb) => void>();
+  /** Event raised just before an IModelDb is created in iModelHub. This event is raised only for iModel access initiated by this app only. This event is not raised for snapshot IModelDbs. */
+  public static readonly onCreate = new BeEvent<(_requestContext: AuthorizedClientRequestContext, _contextId: string, _args: CreateIModelProps) => void>();
+  /** Event raised just after an IModelDb is created in iModelHub. This event is raised only for iModel access initiated by this app only. This event is not raised for snapshot IModelDbs. */
+  public static readonly onCreated = new BeEvent<(_imodelDb: IModelDb) => void>();
+
+  private _briefcase?: BriefcaseEntry;
+
+  /** @internal */
+  public get briefcase(): BriefcaseEntry { return this._briefcase!; }
+
+  /** Check if this iModel has been opened read-only or not. */
+  public get isReadonly(): boolean { return this.openParams.openMode === OpenMode.Readonly; }
+
+  private constructor(briefcaseEntry: BriefcaseEntry, iModelToken: IModelToken, openParams: OpenParams) {
+    super(iModelToken);
+    this.openParams = openParams;
+    this.setupBriefcaseEntry(briefcaseEntry);
+    this.initializeIModelDb();
+  }
+
+  private initializeIModelDb() {
+    const props = JSON.parse(this.nativeDb.getIModelProps()) as IModelProps;
+    const name = props.rootSubject ? props.rootSubject.name : path.basename(this.briefcase.pathname);
+    super.initialize(name, props);
+  }
+
+  private static constructIModelDb(briefcaseEntry: BriefcaseEntry, openParams: OpenParams, contextId?: string): IModelDb {
+    if (briefcaseEntry.iModelDb)
+      return briefcaseEntry.iModelDb; // If there's an IModelDb already associated with the briefcase, that should be reused.
+    const iModelToken = new IModelToken(briefcaseEntry.getKey(), contextId, briefcaseEntry.iModelId, briefcaseEntry.currentChangeSetId, openParams.openMode);
+    return new IModelDb(briefcaseEntry, iModelToken, openParams);
+  }
+
+  /** Create an *empty* local iModel *snapshot* file. Snapshots are disconnected from iModelHub so do not have a change timeline. Snapshots are typically used for archival or data transfer purposes.
+   * > Note: A *snapshot* cannot be modified after [[closeSnapshot]] is called.
+   * @param snapshotFile The file that will contain the new iModel *snapshot*
+   * @param args The parameters that define the new iModel *snapshot*
+   * @beta
+   */
+  public static createSnapshot(snapshotFile: string, args: CreateIModelProps): IModelDb {
+    const briefcaseEntry: BriefcaseEntry = BriefcaseManager.createStandalone(snapshotFile, args);
+    return IModelDb.constructIModelDb(briefcaseEntry, OpenParams.standalone(briefcaseEntry.openParams.openMode));
+  }
+
+  /** Create a local iModel *snapshot* file using this iModel as a *seed* or starting point.
+   * Snapshots are disconnected from iModelHub so do not have a change timeline. Snapshots are typically used for archival or data transfer purposes.
+   * > Note: A *snapshot* cannot be modified after [[closeSnapshot]] is called.
+   * @param snapshotFile The file that will contain the new iModel *snapshot*
+   * @returns A writeable IModelDb
+   * @beta
+   */
+  public createSnapshot(snapshotFile: string): IModelDb {
+    IModelJsFs.copySync(this.briefcase.pathname, snapshotFile);
+    const briefcaseEntry: BriefcaseEntry = BriefcaseManager.openStandalone(snapshotFile, OpenMode.ReadWrite, false);
+    const isSeedFileMaster: boolean = BriefcaseId.Master === briefcaseEntry.briefcaseId;
+    const isSeedFileSnapshot: boolean = BriefcaseId.Snapshot === briefcaseEntry.briefcaseId;
+    // Replace iModelId if seedFile is a master or snapshot, preserve iModelId if seedFile is an iModelHub-managed briefcase
+    if ((isSeedFileMaster) || (isSeedFileSnapshot)) {
+      briefcaseEntry.iModelId = Guid.createValue();
+    }
+    briefcaseEntry.briefcaseId = BriefcaseId.Snapshot;
+    const snapshotDb: IModelDb = IModelDb.constructIModelDb(briefcaseEntry, OpenParams.standalone(OpenMode.ReadWrite)); // WIP: clean up copied file on error?
+    if (isSeedFileMaster) {
+      snapshotDb.setGuid(briefcaseEntry.iModelId);
+    } else {
+      snapshotDb.setAsMaster(briefcaseEntry.iModelId);
+    }
+    snapshotDb.nativeDb.setBriefcaseId(briefcaseEntry.briefcaseId);
+    return snapshotDb;
+  }
+
+  /** Create an iModel on iModelHub */
+  public static async create(requestContext: AuthorizedClientRequestContext, contextId: string, iModelName: string, args: CreateIModelProps): Promise<IModelDb> {
+    requestContext.enter();
+    IModelDb.onCreate.raiseEvent(requestContext, contextId, args);
+    const iModelId: string = await BriefcaseManager.create(requestContext, contextId, iModelName, args);
+    requestContext.enter();
+    return IModelDb.open(requestContext, contextId, iModelId);
+  }
+
+  /** Open an iModel from a local file.
+   * @param pathname The pathname of the iModel
+   * @param openMode Open mode for database
+   * @param enableTransactions Enable tracking of transactions in this standalone iModel
+   * @throws [[IModelError]]
+   * @see [[open]], [[openSnapshot]]
+   * @deprecated iModelHub manages the change history of an iModel, so writing changes to a local/unmanaged file doesn't make sense. Callers should migrate to [[openSnapshot]] or [[open]] instead.
+   * @internal
+   */
+  public static openStandalone(pathname: string, openMode: OpenMode = OpenMode.ReadWrite, enableTransactions: boolean = false): IModelDb {
+    const briefcaseEntry: BriefcaseEntry = BriefcaseManager.openStandalone(pathname, openMode, enableTransactions);
+    return IModelDb.constructIModelDb(briefcaseEntry, OpenParams.standalone(openMode));
+  }
+
+  /** Open a local iModel *snapshot*. Once created, *snapshots* are read-only and are typically used for archival or data transfer purposes.
+   * @see [[open]]
+   * @throws [IModelError]($common) If the file is not found or is not a valid *snapshot*.
+   * @beta
+   */
+  public static openSnapshot(filePath: string): IModelDb {
+    const iModelDb: IModelDb = this.openStandalone(filePath, OpenMode.Readonly, false);
+    const briefcaseId: number = iModelDb.getBriefcaseId().value;
+    if ((BriefcaseId.Snapshot === briefcaseId) || (BriefcaseId.Master === briefcaseId)) {
+      return iModelDb;
+    }
+    throw new IModelError(IModelStatus.BadRequest, "IModelDb.openSnapshot cannot be used to open a briefcase", Logger.logError, loggerCategory);
+  }
+
+  /** Open an iModel from iModelHub. IModelDb files are cached locally. The requested version may be downloaded from iModelHub to the
+   * cache, or a previously downloaded version re-used from the cache - this behavior can optionally be configured through OpenParams.
+   * Every open call must be matched with a call to close the IModelDb.
+   * @param requestContext The client request context.
+   * @param contextId Id of the Connect Project or Asset containing the iModel
+   * @param iModelId Id of the iModel
+   * @param version Version of the iModel to open
+   * @param openParams Parameters to open the iModel
+   */
+  public static async open(requestContext: AuthorizedClientRequestContext, contextId: string, iModelId: string, openParams: OpenParams = OpenParams.pullAndPush(), version: IModelVersion = IModelVersion.latest()): Promise<IModelDb> {
+    requestContext.enter();
+    const perfLogger = new PerfLogger("Opening iModel", () => ({ contextId, iModelId, ...openParams }));
+
+    IModelDb.onOpen.raiseEvent(requestContext, contextId, iModelId, openParams, version);
+
+    let briefcaseEntry: BriefcaseEntry;
+    let timedOut = false;
+    try {
+      briefcaseEntry = await BriefcaseManager.open(requestContext, contextId, iModelId, openParams, version);
+      requestContext.enter();
+
+      if (briefcaseEntry.isPending) {
+        if (typeof openParams.timeout === "undefined")
+          await briefcaseEntry.isPending;
+        else {
+          const waitPromise = BeDuration.wait(openParams.timeout).then(() => {
+            timedOut = true;
+          });
+          await Promise.race([briefcaseEntry.isPending, waitPromise]);
+        }
+      }
+    } catch (error) {
+      requestContext.enter();
+      Logger.logError(loggerCategory, "Failed IModelDb.open", () => ({ token: requestContext.accessToken.toTokenString(), contextId, iModelId, ...openParams }));
+      throw error;
+    }
+
+    if (timedOut) {
+      Logger.logTrace(loggerCategory, "Issuing pending status in IModelDb.open", () => ({ contextId, iModelId, ...openParams }));
+      throw new RpcPendingResponse();
+    }
+
+    const imodelDb = IModelDb.constructIModelDb(briefcaseEntry, openParams, contextId);
+    try {
+      const client = new UlasClient();
+      const ulasEntry = new UsageLogEntry(os.hostname(), UsageType.Trial);
+      await client.logUsage(requestContext, ulasEntry);
+      requestContext.enter();
+    } catch (error) {
+      requestContext.enter();
+      Logger.logError(loggerCategory, "Could not log usage information", () => imodelDb.iModelToken);
+    }
+    IModelDb.onOpened.raiseEvent(requestContext, imodelDb);
+
+    perfLogger.dispose();
+    return imodelDb;
+  }
+
+  /**
+   * Returns true if this is a standalone iModel
+   * @deprecated The confusing concept of *standalone* is being replaced by the more strict concept of a read-only iModel *snapshot*.
+   */
+  public get isStandalone(): boolean {
+    return this.briefcase.openParams.isStandalone;
+  }
+
+  /** Close this standalone iModel, if it is currently open
+   * @throws IModelError if the iModel is not open, or is not standalone
+   * @see [[closeSnapshot]]
+   * @deprecated The confusing concept of *standalone* is being replaced by the more strict concept of a read-only iModel *snapshot*. Callers should migrate to [[closeSnapshot]].
+   * @internal
+   */
+  public closeStandalone(): void {
+    if (!this.briefcase)
+      throw this.newNotOpenError();
+    if (!this.isStandalone)
+      throw new IModelError(BentleyStatus.ERROR, "Cannot use to close a managed iModel. Use IModelDb.close() instead");
+    BriefcaseManager.closeStandalone(this.briefcase);
+    this.clearBriefcaseEntry();
+  }
+
+  /** Close this local read-only iModel *snapshot*, if it is currently open.
+   * > Note: A *snapshot* cannot be modified after this function is called.
+   * @throws IModelError if the iModel is not open, or is not a *snapshot*.
+   * @beta
+   */
+  public closeSnapshot(): void {
+    this.closeStandalone();
+  }
+
+  /** Close this iModel, if it is currently open.
+   * @param requestContext The client request context.
+   * @param keepBriefcase Hint to discard or keep the briefcase for potential future use.
+   * @throws IModelError if the iModel is not open, or is really a snapshot iModel
+   */
+  public async close(requestContext: AuthorizedClientRequestContext, keepBriefcase: KeepBriefcase = KeepBriefcase.Yes): Promise<void> {
+    requestContext.enter();
+    if (!this.briefcase)
+      throw this.newNotOpenError();
+    if (this.isStandalone)
+      throw new IModelError(BentleyStatus.ERROR, "Cannot use IModelDb.close() to close a snapshot iModel. Use IModelDb.closeSnapshot() instead");
+
+    try {
+      await BriefcaseManager.close(requestContext, this.briefcase, keepBriefcase);
+    } catch (error) {
+      throw error;
+    } finally {
+      requestContext.enter();
+      this.clearBriefcaseEntry();
+    }
+  }
+
+  private forwardChangesetApplied() { this.onChangesetApplied.raiseEvent(); }
+
+  private setupBriefcaseEntry(briefcaseEntry: BriefcaseEntry) {
+    briefcaseEntry.iModelDb = this;
+    briefcaseEntry.onBeforeClose.addListener(this.onBriefcaseCloseHandler, this);
+    briefcaseEntry.onBeforeVersionUpdate.addListener(this.onBriefcaseVersionUpdatedHandler, this);
+    briefcaseEntry.onChangesetApplied.addListener(this.forwardChangesetApplied, this);
+    this._briefcase = briefcaseEntry;
+  }
+
+  private clearBriefcaseEntry(): void {
+    const briefcaseEntry = this.briefcase;
+    briefcaseEntry.onBeforeClose.removeListener(this.onBriefcaseCloseHandler, this);
+    briefcaseEntry.onBeforeVersionUpdate.removeListener(this.onBriefcaseVersionUpdatedHandler, this);
+    briefcaseEntry.onChangesetApplied.removeListener(this.forwardChangesetApplied, this);
+    briefcaseEntry.iModelDb = undefined;
+    this._briefcase = undefined;
+  }
+
+  private onBriefcaseCloseHandler() {
+    this.onBeforeClose.raiseEvent();
+    this.clearStatementCache();
+    this.clearSqliteStatementCache();
+  }
+
+  private onBriefcaseVersionUpdatedHandler() { this.iModelToken.changeSetId = this.briefcase.currentChangeSetId; }
+
+  /** Event called when the iModel is about to be closed */
+  public readonly onBeforeClose = new BeEvent<() => void>();
+
+  /** Get the in-memory handle of the native Db
+   * @internal
+   */
+  public get nativeDb(): IModelJsNative.DgnDb { return this.briefcase.nativeDb; }
+
+  /** Get the briefcase Id of this iModel */
+  public getBriefcaseId(): BriefcaseId { return new BriefcaseId(this.briefcase === undefined ? BriefcaseId.Illegal : this.briefcase.briefcaseId); }
+
+  /** Returns a new IModelError with errorNumber, message, and meta-data set properly for a *not open* error.
+   * @internal
+   */
+  public newNotOpenError() {
+    return new IModelError(IModelStatus.NotOpen, "IModelDb not open", Logger.logError, loggerCategory, () => ({ name: this.name, ...this.iModelToken }));
+  }
+
+  /** Get a prepared ECSQL statement - may require preparing the statement, if not found in the cache.
+   * @param ecsql The ECSQL statement to prepare
+   * @returns the prepared statement
+   * @throws IModelError if the statement cannot be prepared. Normally, prepare fails due to ECSQL syntax errors or references to tables or properties that do not exist. The error.message property will describe the property.
+   */
+  private getPreparedStatement(ecsql: string): ECSqlStatement {
+    const cachedStatement = this._statementCache.find(ecsql);
+    if (cachedStatement !== undefined && cachedStatement.useCount === 0) {  // we can only recycle a previously cached statement if nobody is currently using it.
+      cachedStatement.useCount++;
+      return cachedStatement.statement;
+    }
+
+    this._statementCache.removeUnusedStatementsIfNecessary();
+    const stmt = this.prepareStatement(ecsql);
+    if (cachedStatement)
+      this._statementCache.replace(ecsql, stmt);
+    else
+      this._statementCache.add(ecsql, stmt);
+
+    return stmt;
+  }
+
+  /** Use a prepared ECSQL statement. This function takes care of preparing the statement and then releasing it.
+   *
+   * As preparing statements can be costly, they get cached. When calling this method again with the same ECSQL,
+   * the already prepared statement from the cache will be reused.
+   *
+   * See also:
+   * - [ECSQL Overview]($docs/learning/backend/ExecutingECSQL)
+   * - [Code Examples]($docs/learning/backend/ECSQLCodeExamples)
+   *
+   * @param ecsql The ECSQL statement to execute
+   * @param callback the callback to invoke on the prepared statement
+   * @returns the value returned by cb
+   */
+  public withPreparedStatement<T>(ecsql: string, callback: (stmt: ECSqlStatement) => T): T {
+    const stmt = this.getPreparedStatement(ecsql);
+    const release = () => {
+      if (stmt.isShared)
+        this._statementCache.release(stmt);
+      else
+        stmt.dispose();
+    };
+
+    try {
+      const val: T = callback(stmt);
+      if (val instanceof Promise) {
+        val.then(release, release);
+      } else {
+        release();
+      }
+      return val;
+    } catch (err) {
+      release();
+      Logger.logError(loggerCategory, err.toString());
+      throw err;
+    }
+  }
+  /** Compute number of rows that would be returned by the ECSQL.
+   *
+   * See also:
+   * - [ECSQL Overview]($docs/learning/backend/ExecutingECSQL)
+   * - [Code Examples]($docs/learning/backend/ECSQLCodeExamples)
+   *
+   * @param ecsql The ECSQL statement to execute
+   * @param bindings The values to bind to the parameters (if the ECSQL has any).
+   * Pass an *array* of values if the parameters are *positional*.
+   * Pass an *object of the values keyed on the parameter name* for *named parameters*.
+   * The values in either the array or object must match the respective types of the parameters.
+   * See "[iModel.js Types used in ECSQL Parameter Bindings]($docs/learning/ECSQLParameterTypes)" for details.
+   * @returns Return row count.
+   * @throws [IModelError]($common) If the statement is invalid
+   */
+
+  public async queryRowCount(ecsql: string, bindings?: any[] | object): Promise<number> {
+    for await (const row of this.query(`select count(*) nRows from (${ecsql})`, bindings)) {
+      return row.nRows;
+    }
+    throw new IModelError(QueryResponseStatus.Error, "Fail to compute row count");
+  }
+  /** Execute a query agaisnt this ECDb
+   * The result of the query is returned as an array of JavaScript objects where every array element represents an
+   * [ECSQL row]($docs/learning/ECSQLRowFormat).
+   *
+   * See also:
+   * - [ECSQL Overview]($docs/learning/backend/ExecutingECSQL)
+   * - [Code Examples]($docs/learning/backend/ECSQLCodeExamples)
+   *
+   * @param ecsql The ECSQL statement to execute
+   * @param bindings The values to bind to the parameters (if the ECSQL has any).
+   * Pass an *array* of values if the parameters are *positional*.
+   * Pass an *object of the values keyed on the parameter name* for *named parameters*.
+   * The values in either the array or object must match the respective types of the parameters.
+   * See "[iModel.js Types used in ECSQL Parameter Bindings]($docs/learning/ECSQLParameterTypes)" for details.
+   * @param limit Specify row count and offset from which to start.
+   * @param quota Specify constraint for the query.
+   * @param priority Specify priority for this query.
+   * @returns Returns structure containing rows and status.
+   * See [ECSQL row format]($docs/learning/ECSQLRowFormat) for details about the format of the returned rows.
+   * @throws [IModelError]($common) If the statement is invalid
+   */
+  public async queryRows(ecsql: string, bindings?: any[] | object, limit?: QueryLimit, quota?: QueryQuota, priority?: QueryPriority): Promise<QueryResponse> {
+    if (!this.nativeDb.cqmIsInitialized()) {
+      if (!this.nativeDb.cqmInitialize(IModelHost.configuration!.concurrentQueryManagerConfig))
+        throw new IModelError(QueryResponseStatus.Error, "Failed to initalize ConncurrentQueryManager");
+    }
+
+    if (!bindings) bindings = [];
+    if (!limit) limit = {};
+    if (!quota) quota = {};
+    if (!priority) priority = QueryPriority.Normal;
+
+    return new Promise<QueryResponse>((resolve) => {
+      const postrc = this.nativeDb.cqmPostQuery(ecsql, JSON.stringify(bindings), limit!, quota!, priority!);
+      if (postrc.status !== PostStatus.Done)
+        resolve({ status: QueryResponseStatus.PostError, rows: [] });
+
+      const poll = () => {
+        const pollrc = this.nativeDb.cqmPollQuery(postrc.taskId);
+        if (pollrc.status === PollStatus.Done)
+          resolve({ status: QueryResponseStatus.Done, rows: JSON.parse(pollrc.result) });
+        else if (pollrc.status === PollStatus.Partial)
+          resolve({ status: QueryResponseStatus.Partial, rows: JSON.parse(pollrc.result) });
+        else if (pollrc.status === PollStatus.Timeout)
+          resolve({ status: QueryResponseStatus.Timeout, rows: [] });
+        else if (pollrc.status === PollStatus.Pending)
+          setTimeout(() => { poll(); }, 500);
+        else
+          resolve({ status: QueryResponseStatus.Error, rows: [pollrc.result] });
+      };
+      setTimeout(() => { poll(); });
+    });
+  }
+  /** Execute a pageable query.
+   * The result of the query is async iterator over the rows. The iterator will get next page automatically once rows in current page has been read.
+   * [ECSQL row]($docs/learning/ECSQLRowFormat).
+   *
+   * See also:
+   * - [ECSQL Overview]($docs/learning/backend/ExecutingECSQL)
+   * - [Code Examples]($docs/learning/backend/ECSQLCodeExamples)
+   *
+   * @param ecsql The ECSQL statement to execute
+   * @param bindings The values to bind to the parameters (if the ECSQL has any).
+   * Pass an *array* of values if the parameters are *positional*.
+   * Pass an *object of the values keyed on the parameter name* for *named parameters*.
+   * The values in either the array or object must match the respective types of the parameters.
+   * See "[iModel.js Types used in ECSQL Parameter Bindings]($docs/learning/ECSQLParameterTypes)" for details.
+   * @returns Returns the query result as an array of the resulting rows or an empty array if the query has returned no rows.
+   * See [ECSQL row format]($docs/learning/ECSQLRowFormat) for details about the format of the returned rows.
+   * @throws [IModelError]($common) If the statement is invalid
+   */
+  public async * query(ecsql: string, bindings?: any[] | object, limitRows?: number, quota?: QueryQuota, priority?: QueryPriority): AsyncIterableIterator<any> {
+    let result: QueryResponse;
+    let offset: number = 0;
+    let rowsToGet = limitRows ? limitRows : -1;
+    do {
+      result = await this.queryRows(ecsql, bindings, { maxRowAllowed: rowsToGet, startRowOffset: offset }, quota, priority);
+      while (result.status === QueryResponseStatus.Timeout) {
+        result = await this.queryRows(ecsql, bindings, { maxRowAllowed: rowsToGet, startRowOffset: offset }, quota, priority);
+      }
+
+      if (result.status === QueryResponseStatus.Error)
+        throw new IModelError(QueryResponseStatus.Error, "Fail to execute ECSQL");
+
+      if (rowsToGet > 0) {
+        rowsToGet -= result.rows.length;
+      }
+      offset += result.rows.length;
+
+      for (const row of result.rows)
+        yield row;
+
+    } while (result.status !== QueryResponseStatus.Done);
+  }
+  /** Execute a query against this IModelDb.
+   * The result of the query is returned as an array of JavaScript objects where every array element represents an
+   * [ECSQL row]($docs/learning/ECSQLRowFormat).
+   *
+   * See also:
+   * - [ECSQL Overview]($docs/learning/backend/ExecutingECSQL)
+   * - [Code Examples]($docs/learning/backend/ECSQLCodeExamples)
+   *
+   * @param ecsql The ECSQL SELECT statement to execute
+   * @param bindings The values to bind to the parameters (if the ECSQL has any).
+   * Pass an *array* of values if the parameters are *positional*.
+   * Pass an *object of the values keyed on the parameter name* for *named parameters*.
+   * The values in either the array or object must match the respective types of the parameters.
+   * See "[iModel.js Types used in ECSQL Parameter Bindings]($docs/learning/ECSQLParameterTypes)" for details.
+   * @returns Returns the query result as an array of the resulting rows or an empty array if the query has returned no rows.
+   * See [ECSQL row format]($docs/learning/ECSQLRowFormat) for details about the format of the returned rows.
+   * @throws [IModelError]($common) If the statement is invalid or [IModelDb.maxLimit]($backend) exceeded when collecting ids.
+   * @deprecated use withPreparedStatement or query or queryPage instead
+   */
+  public executeQuery(ecsql: string, bindings?: any[] | object): any[] {
+    return this.withPreparedStatement(ecsql, (stmt: ECSqlStatement) => {
+      if (bindings)
+        stmt.bindValues(bindings);
+      const rows: any[] = [];
+      while (DbResult.BE_SQLITE_ROW === stmt.step()) {
+        rows.push(stmt.getRow());
+        if (rows.length > IModelDb.maxLimit) {
+          throw new IModelError(IModelStatus.BadRequest, "Max LIMIT exceeded in SELECT statement", Logger.logError, loggerCategory);
+        }
+      }
+      return rows;
+    });
+  }
+
+  /** Use a prepared SQLite SQL statement. This function takes care of preparing the statement and then releasing it.
+   * As preparing statements can be costly, they get cached. When calling this method again with the same ECSQL,
+   * the already prepared statement from the cache will be reused.
+   * @param sql The SQLite SQL statement to execute
+   * @param callback the callback to invoke on the prepared statement
+   * @returns the value returned by cb
+   * @internal
+   */
+  public withPreparedSqliteStatement<T>(sql: string, callback: (stmt: SqliteStatement) => T): T {
+    const stmt = this.getPreparedSqlStatement(sql);
+    const release = () => {
+      if (stmt.isShared)
+        this._sqliteStatementCache.release(stmt);
+      else
+        stmt.dispose();
+    };
+    try {
+      const val: T = callback(stmt);
+      if (val instanceof Promise) {
+        val.then(release, release);
+      } else {
+        release();
+      }
+      return val;
+    } catch (err) {
+      release();
+      Logger.logError(loggerCategory, err.toString());
+      throw err;
+    }
+  }
+
+  /** Prepare an SQLite SQL statement.
+   * @param sql The SQLite SQL statement to prepare
+   * @throws [[IModelError]] if there is a problem preparing the statement.
+   * @internal
+   */
+  public prepareSqliteStatement(sql: string): SqliteStatement {
+    const stmt = new SqliteStatement();
+    stmt.prepare(this.briefcase.nativeDb, sql);
+    return stmt;
+  }
+
+  /** Get a prepared SQLite SQL statement - may require preparing the statement, if not found in the cache.
+   * @param sql The SQLite SQL statement to prepare
+   * @returns the prepared statement
+   * @throws IModelError if the statement cannot be prepared. Normally, prepare fails due to SQL syntax errors or references to tables or properties that do not exist. The error.message property will describe the property.
+   */
+  private getPreparedSqlStatement(sql: string): SqliteStatement {
+    const cachedStatement: CachedSqliteStatement | undefined = this._sqliteStatementCache.find(sql);
+    if (cachedStatement !== undefined && cachedStatement.useCount === 0) {  // we can only recycle a previously cached statement if nobody is currently using it.
+      cachedStatement.useCount++;
+      return cachedStatement.statement;
+    }
+
+    this._sqliteStatementCache.removeUnusedStatementsIfNecessary();
+    const stmt: SqliteStatement = this.prepareSqliteStatement(sql);
+    if (cachedStatement)
+      this._sqliteStatementCache.replace(sql, stmt);
+    else
+      this._sqliteStatementCache.add(sql, stmt);
+    return stmt;
+  }
+
+  /** Query for a set of entity ids, given an EntityQueryParams
+   * @param params The query parameters. The `limit` and `offset` members should be used to page results.
+   * @returns an Id64Set with results of query
+   * @throws [IModelError]($common) if the generated statement is invalid or [IModelDb.maxLimit]($backend) exceeded when collecting ids.
+   *
+   * *Example:*
+   * ``` ts
+   * [[include:ECSQL-backend-queries.select-element-by-code-value-using-queryEntityIds]]
+   * ```
+   */
+  public queryEntityIds(params: EntityQueryParams): Id64Set {
+    let sql = "SELECT ECInstanceId FROM ";
+    if (params.only)
+      sql += "ONLY ";
+    sql += params.from;
+    if (params.where) sql += " WHERE " + params.where;
+    if (typeof params.limit === "number" && params.limit > 0) sql += " LIMIT " + params.limit;
+    if (typeof params.offset === "number" && params.offset > 0) sql += " OFFSET " + params.offset;
+    if (params.orderBy) sql += " ORDER BY " + params.orderBy;
+
+    const ids = new Set<string>();
+    this.withPreparedStatement(sql, (stmt) => {
+      for (const row of stmt) {
+        if (row.id !== undefined) {
+          ids.add(row.id);
+          if (ids.size > IModelDb.maxLimit) {
+            throw new IModelError(IModelStatus.BadRequest, "Max LIMIT exceeded in SELECT statement", Logger.logError, loggerCategory);
+          }
+        }
+      }
+    });
+    return ids;
+  }
+
+  /** Empty the [ECSqlStatementCache]($backend) for this iModel. */
+  public clearStatementCache(): void { this._statementCache.clear(); }
+
+  /** Empty the [SqliteStatementCache]($backend) for this iModel. */
+  public clearSqliteStatementCache(): void { this._sqliteStatementCache.clear(); }
+
+  /** Get the GUID of this iModel.  */
+  public getGuid(): GuidString { return this.nativeDb.getDbGuid(); }
+
+  /** Set the GUID of this iModel. */
+  public setGuid(guid: GuidString): DbResult { return this.nativeDb.setDbGuid(guid); }
+
+  /** Update the project extents for this iModel.
+   * <p><em>Example:</em>
+   * ``` ts
+   * [[include:IModelDb.updateProjectExtents]]
+   * ```
+   */
+  public updateProjectExtents(newExtents: AxisAlignedBox3d) {
+    this.projectExtents = newExtents;
+    this.updateIModelProps();
+  }
+
+  /** Update the [EcefLocation]($docs/learning/glossary#eceflocation) of this iModel.  */
+  public updateEcefLocation(ecef: EcefLocation) {
+    this.setEcefLocation(ecef);
+    this.updateIModelProps();
+  }
+
+  /** Update the IModelProps of this iModel in the database. */
+  public updateIModelProps() { this.nativeDb.updateIModelProps(JSON.stringify(this.toJSON())); }
+
+  /**
+   * Commit pending changes to this iModel.
+   * @note If this IModelDb is connected to an iModel, then you must call [[ConcurrencyControl.request]] before attempting to save changes.
+   * @param _description Optional description of the changes
+   * @throws [[IModelError]] if there is a problem saving changes or if there are pending, un-processed lock or code requests.
+   */
+  public saveChanges(description?: string) {
+    if (this.openParams.openMode === OpenMode.Readonly)
+      throw new IModelError(IModelStatus.ReadOnly, "IModelDb was opened read-only", Logger.logError, loggerCategory);
+
+    // TODO: this.Txns.onSaveChanges => validation, rules, indirect changes, etc.
+    this.concurrencyControl.onSaveChanges();
+
+    const stat = this.nativeDb.saveChanges(description);
+    if (DbResult.BE_SQLITE_OK !== stat)
+      throw new IModelError(stat, "Problem saving changes", Logger.logError, loggerCategory);
+
+    this.concurrencyControl.onSavedChanges();
+  }
+
+  /** Abandon pending changes in this iModel */
+  public abandonChanges() {
+    this.concurrencyControl.abandonRequest();
+    this.nativeDb.abandonChanges();
+  }
+
+  /** Pull and Merge changes from iModelHub
+   * @param requestContext The client request context.
+   * @param version Version to pull and merge to.
+   * @throws [[IModelError]] If the pull and merge fails.
+   * @beta
+   */
+  public async pullAndMergeChanges(requestContext: AuthorizedClientRequestContext, version: IModelVersion = IModelVersion.latest()): Promise<void> {
+    requestContext.enter();
+    this.concurrencyControl.onMergeChanges();
+    await BriefcaseManager.pullAndMergeChanges(requestContext, this.briefcase, version);
+    requestContext.enter();
+    this.concurrencyControl.onMergedChanges();
+    this._token.changeSetId = this.briefcase.currentChangeSetId;
+    this.initializeIModelDb();
+  }
+
+  /** Push changes to iModelHub
+   * @param requestContext The client request context.
+   * @param describer A function that returns a description of the changeset. Defaults to the combination of the descriptions of all local Txns.
+   * @throws [[IModelError]] If the pull and merge fails.
+   * @beta
+   */
+  public async pushChanges(requestContext: AuthorizedClientRequestContext, describer?: ChangeSetDescriber): Promise<void> {
+    requestContext.enter();
+    const description = describer ? describer(this.txns.getCurrentTxnId()) : this.txns.describeChangeSet();
+    await BriefcaseManager.pushChanges(requestContext, this.briefcase, description);
+    requestContext.enter();
+    this._token.changeSetId = this.briefcase.currentChangeSetId;
+    this.initializeIModelDb();
+  }
+
+  /** Reverse a previously merged set of changes
+   * @param requestContext The client request context.
+   * @param version Version to reverse changes to.
+   * @throws [[IModelError]] If the reversal fails.
+   * @beta
+   */
+  public async reverseChanges(requestContext: AuthorizedClientRequestContext, version: IModelVersion = IModelVersion.latest()): Promise<void> {
+    requestContext.enter();
+    await BriefcaseManager.reverseChanges(requestContext, this.briefcase, version);
+    requestContext.enter();
+    this.initializeIModelDb();
+  }
+
+  /** Reinstate a previously reversed set of changes
+   * @param requestContext The client request context.
+   * @param version Version to reinstate changes to.
+   * @throws [[IModelError]] If the reinstate fails.
+   * @beta
+   */
+  public async reinstateChanges(requestContext: AuthorizedClientRequestContext, version: IModelVersion = IModelVersion.latest()): Promise<void> {
+    requestContext.enter();
+    await BriefcaseManager.reinstateChanges(requestContext, this.briefcase, version);
+    requestContext.enter();
+    this.initializeIModelDb();
+  }
+
+  /** Set iModel as Master copy.
+   * @param guid Optionally provide db guid. If its not provided the method would generate one.
+   */
+  public setAsMaster(guid?: GuidString): void {
+    if (guid === undefined) {
+      if (DbResult.BE_SQLITE_OK !== this.nativeDb.setAsMaster())
+        throw new IModelError(IModelStatus.SQLiteError, "", Logger.logWarning, loggerCategory);
+    } else {
+      if (DbResult.BE_SQLITE_OK !== this.nativeDb.setAsMaster(guid!))
+        throw new IModelError(IModelStatus.SQLiteError, "", Logger.logWarning, loggerCategory);
+    }
+  }
+
+  /** Import an ECSchema. On success, the schema definition is stored in the iModel.
+   * This method is asynchronous (must be awaited) because, in the case where this IModelId is a briefcase,
+   * this method must first obtain the schema lock from the IModel server.
+   * You must import a schema into an iModel before you can insert instances of the classes in that schema. See [[Element]]
+   * @param requestContext The client request context
+   * @param schemaFileName  Full path to an ECSchema.xml file that is to be imported.
+   * @throws IModelError if the schema lock cannot be obtained.
+   * @see containsClass
+   */
+  public async importSchema(requestContext: ClientRequestContext | AuthorizedClientRequestContext, schemaFileName: string): Promise<void> {
+    requestContext.enter();
+    if (!this.briefcase)
+      throw this.newNotOpenError();
+
+    if (this.isStandalone) {
+      const status = this.briefcase.nativeDb.importSchema(schemaFileName);
+      if (DbResult.BE_SQLITE_OK !== status)
+        throw new IModelError(status, "Error importing schema", Logger.logError, loggerCategory, () => ({ schemaFileName }));
+      return;
+    }
+
+    if (!(requestContext instanceof AuthorizedClientRequestContext))
+      throw new IModelError(AuthStatus.Error, "Importing the schema requires an AuthorizedClientRequestContext");
+    await this.concurrencyControl.lockSchema(requestContext);
+    requestContext.enter();
+
+    const stat = this.briefcase.nativeDb.importSchema(schemaFileName);
+    if (DbResult.BE_SQLITE_OK !== stat) {
+      throw new IModelError(stat, "Error importing schema", Logger.logError, loggerCategory, () => ({ schemaFileName }));
+    }
+
+    try {
+      // The schema import logic and/or imported Domains may have created new elements and models.
+      // Make sure we have the supporting locks and codes.
+      if (!(requestContext instanceof AuthorizedClientRequestContext))
+        throw new IModelError(AuthStatus.Error, "Importing the schema requires an AuthorizedClientRequestContext");
+      await this.concurrencyControl.request(requestContext);
+      requestContext.enter();
+    } catch (err) {
+      requestContext.enter();
+      this.abandonChanges();
+      throw err;
+    }
+  }
+
+  /** Find an already open IModelDb. Used by the remoting logic.
+   * @throws [[IModelError]] if an open IModelDb matching the token is not found.
+   */
+  public static find(iModelToken: IModelToken): IModelDb {
+    const briefcaseEntry = BriefcaseManager.findBriefcaseByToken(iModelToken);
+    if (!briefcaseEntry || !briefcaseEntry.iModelDb) {
+      Logger.logError(loggerCategory, "IModelDb not found in briefcase cache", () => iModelToken);
+      throw new IModelNotFoundResponse();
+    }
+    Logger.logTrace(loggerCategory, "IModelDb found in briefcase cache", () => iModelToken);
+    return briefcaseEntry.iModelDb;
+  }
+
+  /** Get the ClassMetaDataRegistry for this iModel.
+   * @internal
+   */
+  public get classMetaDataRegistry(): MetaDataRegistry {
+    if (this._classMetaDataRegistry === undefined) this._classMetaDataRegistry = new MetaDataRegistry();
+    return this._classMetaDataRegistry;
+  }
+
+  /** Get the linkTableRelationships for this IModel */
+  public get relationships(): Relationships { return this._relationships || (this._relationships = new Relationships(this)); }
+
+  /** Get the ConcurrencyControl for this IModel.
+   * @beta
+   */
+  public get concurrencyControl(): ConcurrencyControl { return (this._concurrency !== undefined) ? this._concurrency : (this._concurrency = new ConcurrencyControl(this)); }
+
+  /** Get the CodeSpecs in this IModel. */
+  public get codeSpecs(): CodeSpecs { return (this._codeSpecs !== undefined) ? this._codeSpecs : (this._codeSpecs = new CodeSpecs(this)); }
+
+  /** @internal */
+  public insertCodeSpec(codeSpec: CodeSpec): Id64String {
+    if (!this.briefcase) throw this.newNotOpenError();
+    const { error, result } = this.nativeDb.insertCodeSpec(codeSpec.name, codeSpec.specScopeType, codeSpec.scopeReq);
+    if (error) throw new IModelError(error.status, "inserting CodeSpec" + codeSpec, Logger.logWarning, loggerCategory);
+    return Id64.fromJSON(result);
+  }
+
+  /** Prepare an ECSQL statement.
+   * @param sql The ECSQL statement to prepare
+   * @throws [[IModelError]] if there is a problem preparing the statement.
+   */
+  public prepareStatement(sql: string): ECSqlStatement {
+    if (!this.briefcase)
+      throw this.newNotOpenError();
+    const stmt = new ECSqlStatement();
+    stmt.prepare(this.nativeDb, sql);
+    return stmt;
+  }
+
+  /** Construct an entity (Element or Model) from an iModel.
+   * @throws [[IModelError]] if the entity cannot be constructed.
+   */
+  public constructEntity<T extends Entity>(props: EntityProps): T {
+    const jsClass = this.getJsClass(props.classFullName);
+    return new jsClass(props, this) as T;
+  }
+
+  /** Get the JavaScript class that handles a given entity class.  */
+  public getJsClass<T extends typeof Entity>(classFullName: string): T {
+    try {
+      return ClassRegistry.getClass(classFullName, this) as T;
+    } catch (err) {
+      if (!ClassRegistry.isNotFoundError(err)) {
+        Logger.logError(loggerCategory, err.toString());
+        throw err;
+      }
+
+      this.loadMetaData(classFullName);
+      return ClassRegistry.getClass(classFullName, this) as T;
+    }
+  }
+
+  /** Get metadata for a class. This method will load the metadata from the iModel into the cache as a side-effect, if necessary.
+   * @throws [IModelError]($common) if the metadata cannot be found nor loaded.
+   */
+  public getMetaData(classFullName: string): EntityMetaData {
+    let metadata = this.classMetaDataRegistry.find(classFullName);
+    if (metadata === undefined) {
+      this.loadMetaData(classFullName);
+      metadata = this.classMetaDataRegistry.find(classFullName);
+      if (metadata === undefined)
+        throw ClassRegistry.makeMetaDataNotFoundError(classFullName); // do not log
+    }
+    return metadata;
+  }
+
+  /**
+   * Invoke a callback on each property of the specified class, optionally including superclass properties.
+   * @param iModel  The IModel that contains the schema
+   * @param classFullName The full class name to load the metadata, if necessary
+   * @param wantSuper If true, superclass properties will also be processed
+   * @param func The callback to be invoked on each property
+   * @param includeCustom If true, include custom-handled properties in the iteration. Otherwise, skip custom-handled properties.
+   */
+  public static forEachMetaData(iModel: IModelDb, classFullName: string, wantSuper: boolean, func: PropertyCallback, includeCustom: boolean) {
+    const meta = iModel.getMetaData(classFullName); // will load if necessary
+    for (const propName in meta.properties) {
+      if (propName) {
+        const propMeta = meta.properties[propName];
+        if (includeCustom || !propMeta.isCustomHandled || propMeta.isCustomHandledOrphan)
+          func(propName, propMeta);
+      }
+    }
+
+    if (wantSuper && meta.baseClasses && meta.baseClasses.length > 0)
+      meta.baseClasses.forEach((baseClass) => this.forEachMetaData(iModel, baseClass, true, func, includeCustom));
+  }
+
+  /*** @internal */
+  private loadMetaData(classFullName: string) {
+    if (this.classMetaDataRegistry.find(classFullName))
+      return;
+
+    const className = classFullName.split(":");
+    if (className.length !== 2)
+      throw new IModelError(IModelStatus.BadArg, "Invalid classFullName", Logger.logError, loggerCategory, () => ({ ...this._token, classFullName }));
+
+    const val = this.nativeDb.getECClassMetaData(className[0], className[1]);
+    if (val.error)
+      throw new IModelError(val.error.status, "Error getting class meta data for: " + classFullName, Logger.logError, loggerCategory, () => ({ ...this._token, classFullName }));
+
+    const metaData = new EntityMetaData(JSON.parse(val.result!));
+    this.classMetaDataRegistry.add(classFullName, metaData);
+
+    // Recursive, to make sure that base classes are cached.
+    if (metaData.baseClasses !== undefined && metaData.baseClasses.length > 0)
+      metaData.baseClasses.forEach((baseClassName: string) => this.loadMetaData(baseClassName));
+  }
+
+  /** Query if this iModel contains the definition of the specified class.
+   * @param classFullName The full name of the class, for example, SomeSchema:SomeClass
+   * @returns true if the iModel contains the class definition or false if not.
+   * @see importSchema
+   */
+  public containsClass(classFullName: string): boolean {
+    const className = classFullName.split(":");
+    return className.length === 2 && this.nativeDb.getECClassMetaData(className[0], className[1]).error === undefined;
+  }
+
+  /** Query a "file property" from this iModel, as a string.
+   * @returns the property string or undefined if the property is not present.
+   */
+  public queryFilePropertyString(prop: FilePropertyProps): string | undefined { return this.nativeDb.queryFileProperty(JSON.stringify(prop), true) as string | undefined; }
+
+  /** Query a "file property" from this iModel, as a blob.
+   * @returns the property blob or undefined if the property is not present.
+   */
+  public queryFilePropertyBlob(prop: FilePropertyProps): Uint8Array | undefined { return this.nativeDb.queryFileProperty(JSON.stringify(prop), false) as Uint8Array | undefined; }
+
+  /** Save a "file property" to this iModel
+   * @param prop the FilePropertyProps that describes the new property
+   * @param value either a string or a blob to save as the file property
+   * @returns 0 if successful, status otherwise
+   */
+  public saveFileProperty(prop: FilePropertyProps, strValue: string | undefined, blobVal?: Uint8Array): DbResult { return this.nativeDb.saveFileProperty(JSON.stringify(prop), strValue, blobVal); }
+
+  /** delete a "file property" from this iModel
+   * @param prop the FilePropertyProps that describes the property
+   * @returns 0 if successful, status otherwise
+   */
+  public deleteFileProperty(prop: FilePropertyProps): DbResult { return this.nativeDb.saveFileProperty(JSON.stringify(prop), undefined, undefined); }
+
+  /** Query for the next available major id for a "file property" from this iModel.
+   * @param prop the FilePropertyProps that describes the property
+   * @returns the next available (that is, an unused) id for prop. If none are present, will return 0.
+   */
+  public queryNextAvailableFileProperty(prop: FilePropertyProps) { return this.nativeDb.queryNextAvailableFileProperty(JSON.stringify(prop)); }
+
+  public async requestSnap(requestContext: ClientRequestContext, sessionId: string, props: SnapRequestProps): Promise<SnapResponseProps> {
+    requestContext.enter();
+    let request = this._snaps.get(sessionId);
+    if (undefined === request) {
+      request = new IModelHost.platform.SnapRequest();
+      this._snaps.set(sessionId, request);
+    } else
+      request.cancelSnap();
+
+    return new Promise<SnapResponseProps>((resolve, reject) => {
+      request!.doSnap(this.nativeDb, JsonUtils.toObject(props), (ret: IModelJsNative.ErrorStatusOrResult<IModelStatus, SnapResponseProps>) => {
+        this._snaps.delete(sessionId);
+        if (ret.error !== undefined)
+          reject(new Error(ret.error.message));
+        else
+          resolve(ret.result);
+      });
+    });
+  }
+
+  /** Cancel a previously requested snap. */
+  public cancelSnap(sessionId: string): void {
+    const request = this._snaps.get(sessionId);
+    if (undefined !== request) {
+      request.cancelSnap();
+      this._snaps.delete(sessionId);
+    }
+  }
+
+  /** Get the IModel coordinate corresponding to each GeoCoordinate point in the input */
+  public async getIModelCoordinatesFromGeoCoordinates(requestContext: ClientRequestContext, props: string): Promise<IModelCoordinatesResponseProps> {
+    requestContext.enter();
+    const resultString: string = this.nativeDb.getIModelCoordinatesFromGeoCoordinates(props);
+    return JSON.parse(resultString) as IModelCoordinatesResponseProps;
+  }
+
+  /** Get the GeoCoordinate (longitude, latitude, elevation) corresponding to each IModel Coordinate point in the input */
+  public async getGeoCoordinatesFromIModelCoordinates(requestContext: ClientRequestContext, props: string): Promise<GeoCoordinatesResponseProps> {
+    requestContext.enter();
+    const resultString: string = this.nativeDb.getGeoCoordinatesFromIModelCoordinates(props);
+    return JSON.parse(resultString) as GeoCoordinatesResponseProps;
+  }
+
+  /** Export meshes suitable for graphics APIs from arbitrary geometry in elements in this IModelDb.
+   *  * Requests can be slow when processing many elements so it is expected that this function be used on a dedicated backend.
+   *  * Vertices are exported in the IModelDb's world coordinate system, which is right-handed with Z pointing up.
+   *  * The results of changing [ExportGraphicsProps]($imodeljs-backend) during the [ExportGraphicsProps.onGraphics]($imodeljs-backend) callback are not defined.
+   *
+   * Example that prints the mesh for element 1 to stdout in [OBJ format](https://en.wikipedia.org/wiki/Wavefront_.obj_file)
+   * ```
+   * const onGraphics: ExportGraphicsFunction = (info: ExportGraphicsInfo) => {
+   *   const mesh: ExportGraphicsMesh = info.mesh;
+   *   for (let i = 0; i < mesh.points.length; i += 3) {
+   *     process.stdout.write(`v ${mesh.points[i]} ${mesh.points[i + 1]} ${mesh.points[i + 2]}\n`);
+   *     process.stdout.write(`vn ${mesh.normals[i]} ${mesh.normals[i + 1]} ${mesh.normals[i + 2]}\n`);
+   *   }
+   *
+   *   for (let i = 0; i < mesh.params.length; i += 2) {
+   *     process.stdout.write(`vt ${mesh.params[i]} ${mesh.params[i + 1]}\n`);
+   *   }
+   *
+   *   for (let i = 0; i < mesh.indices.length; i += 3) {
+   *     const p1 = mesh.indices[i];
+   *     const p2 = mesh.indices[i + 1];
+   *     const p3 = mesh.indices[i + 2];
+   *     process.stdout.write(`f ${p1}/${p1}/${p1} ${p2}/${p2}/${p2} ${p3}/${p3}/${p3}\n`);
+   *   }
+   * };
+   *
+   * iModel.exportGraphics(({ onGraphics, elementIdArray: ["0x1"] }));
+   * ```
+   * @returns 0 if successful, status otherwise
+   * @beta Waiting for feedback from community before finalizing.
+   */
+  public exportGraphics(exportProps: ExportGraphicsProps): DbResult {
+    return this.nativeDb.exportGraphics(exportProps);
+  }
+}
+
+/** @public */
+export namespace IModelDb {
+
+  /** The collection of models in an [[IModelDb]].
+   * @public
+   */
+  export class Models {
+    /** @internal */
+    public constructor(private _iModel: IModelDb) { }
+
+    /** Get the Model with the specified identifier.
+     * @param modelId The Model identifier.
+     * @throws [[IModelError]]
+     */
+    public getModelProps<T extends ModelProps>(modelId: Id64String): T {
+      const json = this.getModelJson(JSON.stringify({ id: modelId.toString() }));
+      return JSON.parse(json) as T;
+    }
+
+    /** Get the Model with the specified identifier.
+     * @param modelId The Model identifier.
+     * @throws [[IModelError]]
+     */
+    public getModel<T extends Model>(modelId: Id64String): T { return this._iModel.constructEntity<T>(this.getModelProps(modelId)); }
+
+    /**
+     * Read the properties for a Model as a json string.
+     * @param modelIdArg a json string with the identity of the model to load. Must have either "id" or "code".
+     * @return a json string with the properties of the model.
+     */
+    public getModelJson(modelIdArg: string): string {
+      if (!this._iModel.briefcase) throw this._iModel.newNotOpenError();
+      const val = this._iModel.nativeDb.getModel(modelIdArg);
+      if (val.error)
+        throw new IModelError(val.error.status, "Model=" + modelIdArg);
+      return val.result!;
+    }
+
+    /** Get the sub-model of the specified Element.
+     * See [[IModelDb.Elements.queryElementIdByCode]] for more on how to find an element by Code.
+     * @param modeledElementId Identifies the modeled element.
+     * @throws [[IModelError]]
+     */
+    public getSubModel<T extends Model>(modeledElementId: Id64String | GuidString | Code): T {
+      const modeledElement = this._iModel.elements.getElement(modeledElementId);
+      if (modeledElement.id === IModel.rootSubjectId)
+        throw new IModelError(IModelStatus.NotFound, "Root subject does not have a sub-model", Logger.logWarning, loggerCategory);
+
+      return this.getModel<T>(modeledElement.id);
+    }
+
+    /** Create a new model in memory.
+     * See the example in [[InformationPartitionElement]].
+     * @param modelProps The properties to use when creating the model.
+     * @throws [[IModelError]] if there is a problem creating the model.
+     */
+    public createModel<T extends Model>(modelProps: ModelProps): T { return this._iModel.constructEntity<T>(modelProps); }
+
+    /** Insert a new model.
+     * @param props The data for the new model.
+     * @returns The newly inserted model's Id.
+     * @throws [[IModelError]] if unable to insert the model.
+     */
+    public insertModel(props: ModelProps): Id64String {
+      if (props.isPrivate === undefined) // temporarily work around bug in addon
+        props.isPrivate = false;
+
+      const jsClass = this._iModel.getJsClass<typeof Model>(props.classFullName);
+      if (IModelStatus.Success !== jsClass.onInsert(props))
+        return Id64.invalid;
+
+      const val = this._iModel.nativeDb.insertModel(JSON.stringify(props));
+      if (val.error)
+        throw new IModelError(val.error.status, "inserting model", Logger.logWarning, loggerCategory);
+
+      props.id = Id64.fromJSON(JSON.parse(val.result!).id);
+      jsClass.onInserted(props.id);
+      return props.id;
+    }
+
+    /** Update an existing model.
+     * @param props the properties of the model to change
+     * @throws [[IModelError]] if unable to update the model.
+     */
+    public updateModel(props: ModelProps): void {
+      const jsClass = this._iModel.getJsClass<typeof Model>(props.classFullName);
+      if (IModelStatus.Success !== jsClass.onUpdate(props))
+        return;
+
+      const error = this._iModel.nativeDb.updateModel(JSON.stringify(props));
+      if (error !== IModelStatus.Success)
+        throw new IModelError(error, "updating model id=" + props.id, Logger.logWarning, loggerCategory);
+
+      jsClass.onUpdated(props);
+    }
+
+    /** Delete one or more existing models.
+     * @param ids The Ids of the models to be deleted
+     * @throws [[IModelError]]
+     */
+    public deleteModel(ids: Id64Arg): void {
+      Id64.toIdSet(ids).forEach((id) => {
+        const props = this.getModelProps(id);
+        const jsClass = this._iModel.getJsClass<typeof Model>(props.classFullName);
+        if (IModelStatus.Success !== jsClass.onDelete(props))
+          return;
+
+        const error = this._iModel.nativeDb.deleteModel(id);
+        if (error !== IModelStatus.Success)
+          throw new IModelError(error, "", Logger.logWarning, loggerCategory);
+
+        jsClass.onDeleted(props);
+      });
+    }
+  }
+
+  /** The collection of elements in an [[IModelDb]].
+   * @public
+   */
+  export class Elements {
+    /** @internal */
+    public constructor(private _iModel: IModelDb) { }
+
+    /**
+     * Read element data from iModel as a json string
+     * @param elementIdArg a json string with the identity of the element to load. Must have one of "id", "federationGuid", or "code".
+     * @return a json string with the properties of the element.
+     */
+    public getElementJson<T extends ElementProps>(elementIdArg: string): T {
+      const val = this._iModel.nativeDb.getElement(elementIdArg);
+      if (val.error)
+        throw new IModelError(val.error.status, "reading element=" + elementIdArg, Logger.logWarning, loggerCategory);
+      return val.result! as T;
+    }
+
+    /**
+     * Get properties of an Element by Id, FederationGuid, or Code
+     * @throws [[IModelError]] if the element is not found.
+     */
+    public getElementProps<T extends ElementProps>(elementId: Id64String | GuidString | Code | ElementLoadProps): T {
+      if (typeof elementId === "string")
+        elementId = Id64.isId64(elementId) ? { id: elementId } : { federationGuid: elementId };
+      else if (elementId instanceof Code)
+        elementId = { code: elementId };
+
+      return this.getElementJson<T>(JSON.stringify(elementId));
+    }
+
+    /**
+     * Get an element by Id, FederationGuid, or Code
+     * @param elementId either the element's Id, Code, or FederationGuid, or an ElementLoadProps
+     * @throws [[IModelError]] if the element is not found.
+     */
+    public getElement<T extends Element>(elementId: Id64String | GuidString | Code | ElementLoadProps): T {
+      if (typeof elementId === "string")
+        elementId = Id64.isId64(elementId) ? { id: elementId } : { federationGuid: elementId };
+      else if (elementId instanceof Code)
+        elementId = { code: elementId };
+
+      return this._iModel.constructEntity<T>(this.getElementJson(JSON.stringify(elementId)));
+    }
+
+    /**
+     * Query for the Id of the element that has a specified code.
+     * This method is for the case where you know the element's Code.
+     * If you only know the code *value*, then in the simplest case, you can query on that
+     * and filter the results.
+     * In the simple case, call [[IModelDb.queryEntityIds]], specifying the code value in the where clause of the query params.
+     * Or, you can execute an ECSQL select statement. See
+     * [frequently used ECSQL queries]($docs/learning/backend/ECSQL-queries.md) for an example.
+     * @param code The code to look for
+     * @returns The element that uses the code or undefined if the code is not used.
+     * @throws IModelError if the code is invalid
+     */
+    public queryElementIdByCode(code: Code): Id64String | undefined {
+      if (Id64.isInvalid(code.spec))
+        throw new IModelError(IModelStatus.InvalidCodeSpec, "Invalid CodeSpec", Logger.logWarning, loggerCategory);
+
+      if (code.value === undefined)
+        throw new IModelError(IModelStatus.InvalidCode, "Invalid Code", Logger.logWarning, loggerCategory);
+
+      return this._iModel.withPreparedStatement(`SELECT ECInstanceId FROM ${Element.classFullName} WHERE CodeSpec.Id=? AND CodeScope.Id=? AND CodeValue=?`, (stmt: ECSqlStatement) => {
+        stmt.bindId(1, code.spec);
+        stmt.bindId(2, Id64.fromString(code.scope));
+        stmt.bindString(3, code.value!);
+        if (DbResult.BE_SQLITE_ROW !== stmt.step())
+          return undefined;
+
+        return Id64.fromJSON(stmt.getRow().id);
+      });
+    }
+
+    /**
+     * Create a new instance of an element.
+     * @param elProps The properties of the new element.
+     * @throws [[IModelError]] if there is a problem creating the element.
+     */
+    public createElement<T extends Element>(elProps: ElementProps): T { return this._iModel.constructEntity<T>(elProps); }
+
+    /**
+     * Insert a new element into the iModel.
+     * @param elProps The properties of the new element.
+     * @returns The newly inserted element's Id.
+     * @throws [[IModelError]] if unable to insert the element.
+     */
+    public insertElement(elProps: ElementProps): Id64String {
+      const iModel = this._iModel;
+      const jsClass = iModel.getJsClass(elProps.classFullName) as unknown as typeof Element;
+      if (IModelStatus.Success !== jsClass.onInsert(elProps, iModel))
+        return Id64.invalid;
+
+      const val = iModel.nativeDb.insertElement(JSON.stringify(elProps));
+      if (val.error)
+        throw new IModelError(val.error.status, "Problem inserting element", Logger.logWarning, loggerCategory);
+
+      elProps.id = Id64.fromJSON(JSON.parse(val.result!).id);
+      jsClass.onInserted(elProps, iModel);
+      return elProps.id;
+    }
+
+    /** Update some properties of an existing element.
+     * @param el the properties of the element to update.
+     * @throws [[IModelError]] if unable to update the element.
+     */
+    public updateElement(elProps: ElementProps): void {
+      const iModel = this._iModel;
+      const jsClass = iModel.getJsClass<typeof Element>(elProps.classFullName);
+      if (IModelStatus.Success !== jsClass.onUpdate(elProps, iModel))
+        return;
+
+      const error = iModel.nativeDb.updateElement(JSON.stringify(elProps));
+      if (error !== IModelStatus.Success)
+        throw new IModelError(error, "", Logger.logWarning, loggerCategory);
+
+      jsClass.onUpdated(elProps, iModel);
+    }
+
+    /**
+     * Delete one or more elements from this iModel.
+     * @param ids The set of Ids of the element(s) to be deleted
+     * @throws [[IModelError]]
+     */
+    public deleteElement(ids: Id64Arg): void {
+      const iModel = this._iModel;
+      Id64.toIdSet(ids).forEach((id) => {
+        const props = this.getElementProps(id);
+        const jsClass = iModel.getJsClass<typeof Element>(props.classFullName);
+        if (IModelStatus.Success !== jsClass.onDelete(props, iModel))
+          return;
+
+        const error = iModel.nativeDb.deleteElement(id);
+        if (error !== IModelStatus.Success)
+          throw new IModelError(error, "", Logger.logWarning, loggerCategory);
+
+        jsClass.onDeleted(props, iModel);
+      });
+    }
+
+    /** Query for the child elements of the specified element.
+     * @returns Returns an array of child element identifiers.
+     * @throws [[IModelError]]
+     */
+    public queryChildren(elementId: Id64String): Id64String[] {
+      const rows: any[] = this._iModel.executeQuery(`SELECT ECInstanceId FROM ${Element.classFullName} WHERE Parent.Id=?`, [elementId]);
+      const childIds: Id64String[] = [];
+      for (const row of rows)
+        childIds.push(Id64.fromJSON(row.id));
+      return childIds;
+    }
+
+    /** Get the root subject element. */
+    public getRootSubject(): Subject { return this.getElement(IModel.rootSubjectId); }
+
+    /** Query for aspects of a particular class (polymorphically) associated with this element.
+     * @throws [[IModelError]]
+     */
+    private _queryAspects(elementId: Id64String, aspectClassName: string): ElementAspect[] {
+      const rows = this._iModel.executeQuery(`SELECT * FROM ${aspectClassName} WHERE Element.Id=?`, [elementId]);
+      if (rows.length === 0) {
+        return [];
+      }
+      const aspects: ElementAspect[] = [];
+      for (const row of rows) {
+        aspects.push(this._queryAspect(row.id, row.className.replace(".", ":")));
+      }
+      return aspects;
+    }
+
+    /** Query for aspect by ECInstanceId
+     * @throws [[IModelError]]
+     */
+    private _queryAspect(aspectInstanceId: Id64String, aspectClassName: string): ElementAspect {
+      const rows = this._iModel.executeQuery(`SELECT * FROM ${aspectClassName} WHERE ECInstanceId=?`, [aspectInstanceId]);
+      if (rows.length !== 1) {
+        throw new IModelError(IModelStatus.NotFound, "ElementAspect not found", Logger.logError, loggerCategory, () => ({ aspectInstanceId, aspectClassName }));
+      }
+      const aspectProps: ElementAspectProps = rows[0]; // start with everything that SELECT * returned
+      aspectProps.classFullName = aspectProps.className.replace(".", ":"); // add in property required by EntityProps
+      aspectProps.className = undefined; // clear property from SELECT * that we don't want in the final instance
+      return this._iModel.constructEntity<ElementAspect>(aspectProps);
+    }
+
+    /** Get the ElementAspect instances (by class name) that are related to the specified element.
+     * @throws [[IModelError]]
+     */
+    public getAspects(elementId: Id64String, aspectClassName: string): ElementAspect[] {
+      const aspects: ElementAspect[] = this._queryAspects(elementId, aspectClassName);
+      return aspects;
+    }
+
+    /** Insert a new ElementAspect into the iModel.
+     * @param aspectProps The properties of the new ElementAspect.
+     * @throws [[IModelError]] if unable to insert the ElementAspect.
+     */
+    public insertAspect(aspectProps: ElementAspectProps): void {
+      if (!this._iModel.briefcase)
+        throw this._iModel.newNotOpenError();
+
+      const status = this._iModel.nativeDb.insertElementAspect(JSON.stringify(aspectProps));
+      if (status !== IModelStatus.Success)
+        throw new IModelError(status, "Error inserting ElementAspect", Logger.logWarning, loggerCategory);
+    }
+
+    /** Update an exist ElementAspect within the iModel.
+     * @param aspectProps The properties to use to update the ElementAspect.
+     * @throws [[IModelError]] if unable to update the ElementAspect.
+     */
+    public updateAspect(aspectProps: ElementAspectProps): void {
+      if (!this._iModel.briefcase)
+        throw this._iModel.newNotOpenError();
+
+      const status = this._iModel.nativeDb.updateElementAspect(JSON.stringify(aspectProps));
+      if (status !== IModelStatus.Success)
+        throw new IModelError(status, "Error updating ElementAspect", Logger.logWarning, loggerCategory);
+    }
+
+    /** Delete one or more ElementAspects from this iModel.
+     * @param ids The set of Ids of the element(s) to be deleted
+     * @throws [[IModelError]]
+     */
+    public deleteAspect(ids: Id64Arg): void {
+      Id64.toIdSet(ids).forEach((id) => {
+        const status = this._iModel.nativeDb.deleteElementAspect(id);
+        if (status !== IModelStatus.Success)
+          throw new IModelError(status, "Error deleting ElementAspect", Logger.logWarning, loggerCategory);
+      });
+    }
+  }
+
+  /** The collection of views in an [[IModelDb]].
+   * @public
+   */
+  export class Views {
+    /** @internal */
+    public constructor(private _iModel: IModelDb) { }
+
+    /** Query for the array of ViewDefinitionProps of the specified class and matching the specified IsPrivate setting.
+     * @param className Query for view definitions of this class.
+     * @param wantPrivate If true, include private view definitions.
+     */
+    public queryViewDefinitionProps(className: string = "BisCore.ViewDefinition", limit = IModelDb.defaultLimit, offset = 0, wantPrivate: boolean = false): ViewDefinitionProps[] {
+      const where: string = (wantPrivate === false) ? "IsPrivate=FALSE" : "";
+      const ids = this._iModel.queryEntityIds({ from: className, limit, offset, where });
+
+      const props: ViewDefinitionProps[] = [];
+      const imodel = this._iModel;
+      ids.forEach((id) => {
+        try {
+          props.push(imodel.elements.getElementProps<ViewDefinitionProps>(id));
+        } catch (err) { }
+      });
+
+      return props;
+    }
+
+    /** Default parameters for iterating/querying ViewDefinitions. Includes all subclasses of ViewDefinition, excluding only those marked 'private'. */
+    public static readonly defaultQueryParams: ViewQueryParams = { from: "BisCore.ViewDefinition", where: "IsPrivate=FALSE" };
+
+    /** Iterate all ViewDefinitions matching the supplied query.
+     * @param params Specifies the query by which views are selected.
+     * @param callback Function invoked for each ViewDefinition matching the query. Return false to terminate iteration, true to continue.
+     * @return true if all views were iterated, false if iteration was terminated early due to callback returning false.
+     *
+     * **Example: Finding all views of a specific DrawingModel**
+     * ``` ts
+     * [[include:IModelDb.Views.iterateViews]]
+     * ```
+     */
+    public iterateViews(params: ViewQueryParams, callback: (view: ViewDefinition) => boolean): boolean {
+      const ids = this._iModel.queryEntityIds(params);
+      let finished = true;
+      for (const id of ids) {
+        try {
+          const view = this._iModel.elements.getElement(id);
+          if (undefined !== view && view instanceof ViewDefinition) {
+            finished = callback(view);
+            if (!finished)
+              break;
+          }
+        } catch (err) { }
+      }
+
+      return finished;
+    }
+
+    public getViewStateData(viewDefinitionId: string): ViewStateProps {
+      const viewStateData: ViewStateProps = {} as any;
+      const elements = this._iModel.elements;
+      const viewDefinitionElement = elements.getElement<ViewDefinition>(viewDefinitionId);
+      viewStateData.viewDefinitionProps = viewDefinitionElement.toJSON();
+      viewStateData.categorySelectorProps = elements.getElementProps<CategorySelectorProps>(viewStateData.viewDefinitionProps.categorySelectorId);
+      viewStateData.displayStyleProps = elements.getElementProps<DisplayStyleProps>(viewStateData.viewDefinitionProps.displayStyleId);
+      if (viewStateData.viewDefinitionProps.modelSelectorId !== undefined)
+        viewStateData.modelSelectorProps = elements.getElementProps<ModelSelectorProps>(viewStateData.viewDefinitionProps.modelSelectorId);
+      else if (viewDefinitionElement instanceof SheetViewDefinition) {
+        viewStateData.sheetProps = elements.getElementProps<SheetProps>(viewDefinitionElement.baseModelId);
+        viewStateData.sheetAttachments = Array.from(this._iModel.queryEntityIds({
+          from: "BisCore.ViewAttachment",
+          where: "Model.Id=" + viewDefinitionElement.baseModelId,
+        }));
+      }
+      return viewStateData;
+    }
+
+    private getViewThumbnailArg(viewDefinitionId: Id64String): string {
+      const viewProps: FilePropertyProps = { namespace: "dgn_View", name: "Thumbnail", id: viewDefinitionId };
+      return JSON.stringify(viewProps);
+    }
+
+    /** Get the thumbnail for a view.
+     * @param viewDefinitionId The Id of the view for thumbnail
+     * @return the ThumbnailProps, or undefined if no thumbnail exists.
+     */
+    public getThumbnail(viewDefinitionId: Id64String): ThumbnailProps | undefined {
+      const viewArg = this.getViewThumbnailArg(viewDefinitionId);
+      const sizeProps = this._iModel.nativeDb.queryFileProperty(viewArg, true) as string;
+      if (undefined === sizeProps)
+        return undefined;
+
+      const out = JSON.parse(sizeProps) as ThumbnailProps;
+      out.image = this._iModel.nativeDb.queryFileProperty(viewArg, false) as Uint8Array;
+      return out;
+    }
+
+    /** Save a thumbnail for a view.
+     * @param viewDefinitionId The Id of the view for thumbnail
+     * @param thumbnail The thumbnail data.
+     * @returns 0 if successful
+     */
+    public saveThumbnail(viewDefinitionId: Id64String, thumbnail: ThumbnailProps): number {
+      const viewArg = this.getViewThumbnailArg(viewDefinitionId);
+      const props = { format: thumbnail.format, height: thumbnail.height, width: thumbnail.width };
+      return this._iModel.nativeDb.saveFileProperty(viewArg, JSON.stringify(props), thumbnail.image);
+    }
+
+    /** Set the default view property the iModel
+     * @param viewId The Id of the ViewDefinition to use as the default
+     */
+    public setDefaultViewId(viewId: Id64String): void {
+      const spec = { namespace: "dgn_View", name: "DefaultView" };
+      const blob32 = new Uint32Array(2);
+      blob32[0] = Id64.getLowerUint32(viewId);
+      blob32[1] = Id64.getUpperUint32(viewId);
+      const blob8 = new Uint8Array(blob32.buffer);
+      this._iModel.saveFileProperty(spec, undefined, blob8);
+    }
+  }
+
+  /** Represents the current state of a pollable tile content request.
+   * Note: lack of a "completed" state because polling a completed request returns the content as a Uint8Array.
+   * @internal
+   */
+  export enum TileContentState {
+    New, // Request was just created and enqueued.
+    Pending, // Request is enqueued but not yet being processed.
+    Loading, // Request is being actively processed.
+  }
+
+  /** @internal */
+  export class Tiles {
+    /** @internal */
+    public constructor(private _iModel: IModelDb) { }
+
+    /** @internal */
+    public async requestTileTreeProps(requestContext: ClientRequestContext, id: string): Promise<TileTreeProps> {
+      requestContext.enter();
+      if (!this._iModel.briefcase)
+        throw this._iModel.newNotOpenError();
+
+      return new Promise<TileTreeProps>((resolve, reject) => {
+        requestContext.enter();
+        this._iModel.nativeDb.getTileTree(id, (ret: IModelJsNative.ErrorStatusOrResult<IModelStatus, any>) => {
+          if (undefined !== ret.error)
+            reject(new IModelError(ret.error.status, "TreeId=" + id));
+          else
+            resolve(ret.result! as TileTreeProps);
+        });
+      });
+    }
+
+    private pollTileContent(resolve: (arg0: Uint8Array) => void, reject: (err: Error) => void, treeId: string, tileId: string, requestContext: ClientRequestContext) {
+      requestContext.enter();
+      if (!this._iModel.briefcase) {
+        reject(this._iModel.newNotOpenError());
+        return;
+      }
+
+      const ret = this._iModel.nativeDb.pollTileContent(treeId, tileId);
+      if (undefined !== ret.error) {
+        reject(new IModelError(ret.error.status, "TreeId=" + treeId + " TileId=" + tileId));
+      } else if (typeof ret.result !== "number") { // if type is not a number, it's the TileContent interface
+        const res = ret.result as IModelJsNative.TileContent;
+        const iModelGuid = this._iModel.getGuid();
+
+        const tileSizeThreshold = IModelHost.logTileSizeThreshold;
+        const tileSize = res.content.length;
+        if (tileSize > tileSizeThreshold) {
+          Logger.logWarning(loggerCategory, "Tile size (in bytes) larger than specified threshold", () => ({ tileSize, tileSizeThreshold, treeId, tileId, iModelGuid }));
+        }
+
+        const loadTimeThreshold = IModelHost.logTileLoadTimeThreshold;
+        const loadTime = res.elapsedSeconds;
+        if (loadTime > loadTimeThreshold) {
+          Logger.logWarning(loggerCategory, "Tile load time (in seconds) greater than specified threshold", () => ({ loadTime, loadTimeThreshold, treeId, tileId, iModelGuid }));
+        }
+
+        resolve(res.content);
+      } else { // if the type is a number, it's the TileContentState enum
+        // ###TODO: Decide appropriate timeout interval. May want to switch on state (new vs loading vs pending)
+        setTimeout(() => this.pollTileContent(resolve, reject, treeId, tileId, requestContext), 10);
+      }
+    }
+
+    /** @internal */
+    public async requestTileContent(requestContext: ClientRequestContext, treeId: string, tileId: string): Promise<Uint8Array> {
+      requestContext.enter();
+      if (!this._iModel.briefcase)
+        throw this._iModel.newNotOpenError();
+
+      if (IModelHost.useTileContentThreadPool) {
+        return new Promise<Uint8Array>((resolve, reject) => {
+          this.pollTileContent(resolve, reject, treeId, tileId, requestContext);
+        });
+      } else {
+        return new Promise<Uint8Array>((resolve, reject) => {
+          requestContext.enter();
+          this._iModel.nativeDb.getTileContent(treeId, tileId, (ret: IModelJsNative.ErrorStatusOrResult<IModelStatus, Uint8Array>) => {
+            if (undefined !== ret.error)
+              reject(new IModelError(ret.error.status, "TreeId=" + treeId + " TileId=" + tileId));
+            else
+              resolve(ret.result!);
+          });
+        });
+      }
+    }
+  }
+}
+
+/** @public */
+export enum TxnAction { None = 0, Commit = 1, Abandon = 2, Reverse = 3, Reinstate = 4, Merge = 5 }
+
+/** An error generated during dependency validation.
+ * @beta
+ */
+export interface ValidationError {
+  /** If true, txn is aborted. */
+  fatal: boolean;
+  /** The type of error. */
+  errorType: string;
+  /** Optional description of what went wrong. */
+  message?: string;
+}
+
+/** Local Txns in an IModelDb. Local Txns persist only until [[IModelDb.pushChanges]] is called.
+ * @beta
+ */
+export class TxnManager {
+  constructor(private _iModel: IModelDb) { }
+  /** Array of errors from dependency propagation */
+  public readonly validationErrors: ValidationError[] = [];
+
+  private get _nativeDb() { return this._iModel.nativeDb!; }
+  private _getElementClass(elClassName: string): typeof Element { return this._iModel.getJsClass(elClassName) as unknown as typeof Element; }
+  private _getRelationshipClass(relClassName: string): typeof Relationship { return this._iModel.getJsClass<typeof Relationship>(relClassName); }
+
+  /** @internal */
+  protected _onBeforeOutputsHandled(elClassName: string, elId: Id64String): void { this._getElementClass(elClassName).onBeforeOutputsHandled(elId, this._iModel); }
+  /** @internal */
+  protected _onAllInputsHandled(elClassName: string, elId: Id64String): void { this._getElementClass(elClassName).onAllInputsHandled(elId, this._iModel); }
+
+  /** @internal */
+  protected _onRootChanged(props: RelationshipProps): void { this._getRelationshipClass(props.classFullName).onRootChanged(props, this._iModel); }
+  /** @internal */
+  protected _onValidateOutput(props: RelationshipProps): void { this._getRelationshipClass(props.classFullName).onValidateOutput(props, this._iModel); }
+  /** @internal */
+  protected _onDeletedDependency(props: RelationshipProps): void { this._getRelationshipClass(props.classFullName).onDeletedDependency(props, this._iModel); }
+
+  /** @internal */
+  protected _onBeginValidate() { this.validationErrors.length = 0; }
+  /** @internal */
+  protected _onEndValidate() { }
+
+  /** Dependency handlers may call method this to report a validation error.
+   * @param error The error. If error.fatal === true, the transaction will cancel rather than commit.
+   */
+  public reportError(error: ValidationError) { this.validationErrors.push(error); this._nativeDb.logTxnError(error.fatal); }
+
+  /** Determine whether any fatal validation errors have occurred during dependency propagation.  */
+  public get hasFatalError(): boolean { return this._nativeDb.hasFatalTxnError(); }
+
+  /** Event raised before a commit operation is performed. Initiated by a call to [[IModelDb.saveChanges]] */
+  public readonly onCommit = new BeEvent<() => void>();
+  /** Event raised after a commit operation has been performed. Initiated by a call to [[IModelDb.saveChanges]] */
+  public readonly onCommitted = new BeEvent<() => void>();
+  /** Event raised after a ChangeSet has been applied to this briefcase */
+  public readonly onChangesApplied = new BeEvent<() => void>();
+  /** Event raised before an undo/redo operation is performed. */
+  public readonly onBeforeUndoRedo = new BeEvent<() => void>();
+  /** Event raised after an undo/redo operation has been performed.
+   * @param _action The action that was performed.
+   */
+  public readonly onAfterUndoRedo = new BeEvent<(_action: TxnAction) => void>();
+
+  /** Determine if there are currently any reversible (undoable) changes to this IModelDb. */
+  public get isUndoPossible(): boolean { return this._nativeDb.isUndoPossible(); }
+
+  /** Determine if there are currently any reinstatable (redoable) changes to this IModelDb */
+  public get isRedoPossible(): boolean { return this._nativeDb.isRedoPossible(); }
+
+  /** Get the description of the operation that would be reversed by calling reverseTxns(1).
+   * This is useful for showing the operation that would be undone, for example in a menu.
+   */
+  public getUndoString(): string { return this._nativeDb.getUndoString(); }
+
+  /** Get a description of the operation that would be reinstated by calling reinstateTxn.
+   * This is useful for showing the operation that would be redone, in a pull-down menu for example.
+   */
+  public getRedoString(): string { return this._nativeDb.getRedoString(); }
+
+  /** Begin a new multi-Txn operation. This can be used to cause a series of Txns, that would normally
+   * be considered separate actions for undo, to be grouped into a single undoable operation. This means that when reverseTxns(1) is called,
+   * the entire group of changes are undone together. Multi-Txn operations can be nested, and until the outermost operation is closed,
+   * all changes constitute a single operation.
+   * @note This method must always be paired with a call to endMultiTxnAction.
+   */
+  public beginMultiTxnOperation(): DbResult { return this._nativeDb.beginMultiTxnOperation(); }
+
+  /** End a multi-Txn operation */
+  public endMultiTxnOperation(): DbResult { return this._nativeDb.endMultiTxnOperation(); }
+
+  /** Return the depth of the multi-Txn stack. Generally for diagnostic use only. */
+  public getMultiTxnOperationDepth(): number { return this._nativeDb.getMultiTxnOperationDepth(); }
+
+  /** Reverse (undo) the most recent operation(s) to this IModelDb.
+   * @param numOperations the number of operations to reverse. If this is greater than 1, the entire set of operations will
+   *  be reinstated together when/if ReinstateTxn is called.
+   * @note If there are any outstanding uncommitted changes, they are reversed.
+   * @note The term "operation" is used rather than Txn, since multiple Txns can be grouped together via [[beginMultiTxnOperation]]. So,
+   * even if numOperations is 1, multiple Txns may be reversed if they were grouped together when they were made.
+   * @note If numOperations is too large only the operations are reversible are reversed.
+   */
+  public reverseTxns(numOperations: number): IModelStatus { return this._nativeDb.reverseTxns(numOperations); }
+
+  /** Reverse the most recent operation. */
+  public reverseSingleTxn(): IModelStatus { return this.reverseTxns(1); }
+
+  /** Reverse all changes back to the beginning of the session. */
+  public reverseAll(): IModelStatus { return this._nativeDb.reverseAll(); }
+
+  /** Reverse all changes back to a previously saved TxnId.
+   * @param txnId a TxnId obtained from a previous call to GetCurrentTxnId.
+   * @returns Success if the transactions were reversed, error status otherwise.
+   * @see  [[getCurrentTxnId]] [[cancelTo]]
+   */
+  public reverseTo(txnId: TxnIdString) { return this._nativeDb.reverseTo(txnId); }
+
+  /** Reverse and then cancel (make non-reinstatable) all changes back to a previous TxnId.
+   * @param txnId a TxnId obtained from a previous call to [[getCurrentTxnId]]
+   * @returns Success if the transactions were reversed and cleared, error status otherwise.
+   */
+  public cancelTo(txnId: TxnIdString) { return this._nativeDb.cancelTo(txnId); }
+
+  /** Reinstate the most recently reversed transaction. Since at any time multiple transactions can be reversed, it
+   * may take multiple calls to this method to reinstate all reversed operations.
+   * @returns Success if a reversed transaction was reinstated, error status otherwise.
+   * @note If there are any outstanding uncommitted changes, they are reversed before the Txn is reinstated.
+   */
+  public reinstateTxn(): IModelStatus { return this._nativeDb.reinstateTxn(); }
+
+  /** Get the Id of the first transaction, if any. */
+  public queryFirstTxnId(): TxnIdString { return this._nativeDb.queryFirstTxnId(); }
+
+  /** Get the successor of the specified TxnId */
+  public queryNextTxnId(txnId: TxnIdString): TxnIdString { return this._nativeDb.queryNextTxnId(txnId); }
+
+  /** Get the predecessor of the specified TxnId */
+  public queryPreviousTxnId(txnId: TxnIdString): TxnIdString { return this._nativeDb.queryPreviousTxnId(txnId); }
+
+  /** Get the Id of the current (tip) transaction.  */
+  public getCurrentTxnId(): TxnIdString { return this._nativeDb.getCurrentTxnId(); }
+
+  /** Get the description that was supplied when the specified transaction was saved. */
+  public getTxnDescription(txnId: TxnIdString): string { return this._nativeDb.getTxnDescription(txnId); }
+
+  /** Test if a TxnId is valid */
+  public isTxnIdValid(txnId: TxnIdString): boolean { return this._nativeDb.isTxnIdValid(txnId); }
+
+  /** Query if there are any pending Txns in this IModelDb that are waiting to be pushed.  */
+  public get hasPendingTxns(): boolean { return this.isTxnIdValid(this.queryFirstTxnId()); }
+
+  /** Query if there are any changes in memory that have yet to be saved to the IModelDb. */
+  public get hasUnsavedChanges(): boolean { return this._nativeDb.hasUnsavedChanges(); }
+
+  /** Query if there are un-saved or un-pushed local changes. */
+  public get hasLocalChanges(): boolean { return this.hasUnsavedChanges || this.hasPendingTxns; }
+
+  /** Make a description of the changeset by combining all local txn comments. */
+  public describeChangeSet(endTxnId?: TxnIdString): string {
+    if (endTxnId === undefined)
+      endTxnId = this.getCurrentTxnId();
+
+    const changes = [];
+    const seen = new Set<string>();
+    let txnId = this.queryFirstTxnId();
+
+    while (this.isTxnIdValid(txnId)) {
+      const txnDesc = this.getTxnDescription(txnId);
+      if ((txnDesc.length === 0) || seen.has(txnDesc)) {
+        txnId = this.queryNextTxnId(txnId);
+        continue;
+      }
+
+      changes.push(txnDesc);
+      seen.add(txnDesc);
+      txnId = this.queryNextTxnId(txnId);
+    }
+    return JSON.stringify(changes);
+  }
+}