--- conflicted
+++ resolved
@@ -24,11 +24,7 @@
     "test": "betools test --offline=\"mock\" --grep=\"#integration|#WebGLPerformance\" --invert",
     "azurite:setup": "mkdir -p ./lib/test/azuriteStorage && azurite --silent --location ./lib/test/azuriteStorage",
     "test:integration": "run-s pretest test:integration:azurite",
-<<<<<<< HEAD
-    "test:integration:azurite": "run-p azurite:setup test:integration:core",
-=======
     "test:integration:azurite": "run-p -r azurite:setup test:integration:core",
->>>>>>> 02a921c6
     "test:integration:core": "betools test --testDir=\"./lib/test/integration\"",
     "perftest:pre": "npm run pretest && cpx \"./src/perftest/*.json\" ./lib/perftest",
     "perftest": "npm run perftest:crud && npm run perftest:cs && npm run perftest:elAspect && npm run perftest:schema",
