/*---------------------------------------------------------------------------------------------
* Copyright (c) Bentley Systems, Incorporated. All rights reserved.
* See LICENSE.md in the project root for license terms and full copyright notice.
*--------------------------------------------------------------------------------------------*/

/** @packageDocumentation
 * @module Polyface
 */

// import { Point2d } from "./Geometry2d";
/* eslint-disable @typescript-eslint/naming-convention, no-empty */
import { BagOfCurves, CurveCollection } from "../curve/CurveCollection";
import { CurveLocationDetail } from "../curve/CurveLocationDetail";
import { LineSegment3d } from "../curve/LineSegment3d";
import { LineString3d } from "../curve/LineString3d";
import { Loop } from "../curve/Loop";
import { StrokeOptions } from "../curve/StrokeOptions";
import { Angle } from "../geometry3d/Angle";
import { GrowableXYZArray } from "../geometry3d/GrowableXYZArray";
import { Plane3dByOriginAndUnitNormal } from "../geometry3d/Plane3dByOriginAndUnitNormal";
import { Point3d, Vector3d } from "../geometry3d/Point3dVector3d";
import { PolygonOps } from "../geometry3d/PolygonOps";
import { Range3d } from "../geometry3d/Range";
import { Matrix4d } from "../geometry4d/Matrix4d";
import { MomentData } from "../geometry4d/MomentData";
import { UnionFindContext } from "../numerics/UnionFind";
import { ChainMergeContext } from "../topology/ChainMerge";
import { FacetOrientationFixup } from "./FacetOrientation";
import { IndexedEdgeMatcher, SortableEdge, SortableEdgeCluster } from "./IndexedEdgeMatcher";
import { IndexedPolyfaceSubsetVisitor } from "./IndexedPolyfaceVisitor";
import { BuildAverageNormalsContext } from "./multiclip/BuildAverageNormalsContext";
import { SweepLineStringToFacetContext } from "./multiclip/SweepLineStringToFacetContext";
import { XYPointBuckets } from "./multiclip/XYPointBuckets";
import { IndexedPolyface, Polyface, PolyfaceVisitor } from "./Polyface";
import { PolyfaceBuilder } from "./PolyfaceBuilder";
import { RangeLengthData } from "./RangeLengthData";
<<<<<<< HEAD
=======
/* eslint-disable-NotNow no-console */
>>>>>>> ca048280
/**
 * Structure to return multiple results from volume between facets and plane
 * @public
 */
export interface FacetProjectedVolumeSums {
  /** Summed (signed) volume */
  volume: number;
  /** summed area moments for positive contributions */
  positiveProjectedFacetAreaMoments?: MomentData;
  /** summed area moments for negative contributions */
  negativeProjectedFacetAreaMoments?: MomentData;
}
/**
 * Enumeration of cases for retaining facets among duplicates
 * @public
 */
export enum DuplicateFacetClusterSelector {
  /** retain none of the duplicates */
  SelectNone = 0,
  /** retain any one member among duplicates */
  SelectAny = 1,
  /** retain all members among duplicates */
  SelectAll = 2,
  /** retain one from any cluster with an odd number of faces */
  SelectOneByParity = 3,
}
/** PolyfaceQuery is a static class whose methods implement queries on a polyface or polyface visitor provided as a parameter to each method.
 * @public
 */
export class PolyfaceQuery {
  /** copy the points from a visitor into a Linestring3d in a Loop object */
  public static visitorToLoop(visitor: PolyfaceVisitor) {
    const ls = LineString3d.createPoints(visitor.point.getPoint3dArray());
    return Loop.create(ls);
  }
  /** Create a linestring loop for each facet of the polyface. */
  public static indexedPolyfaceToLoops(polyface: Polyface): BagOfCurves {
    const result = BagOfCurves.create();
    const visitor = polyface.createVisitor(1);
    while (visitor.moveToNextFacet()) {
      const loop = PolyfaceQuery.visitorToLoop(visitor);
      result.tryAddChild(loop);
    }
    return result;
  }
  /** Return the sum of all facets areas. */
  public static sumFacetAreas(source: Polyface | PolyfaceVisitor | undefined): number {
    let s = 0;
    if (source !== undefined) {
      if (source instanceof Polyface)
        return PolyfaceQuery.sumFacetAreas(source.createVisitor(1));

      source.reset();
      while (source.moveToNextFacet()) {
        s += PolygonOps.sumTriangleAreas(source.point.getPoint3dArray());
      }
    }
    return s;
  }
  /** sum volumes of tetrahedra from origin to all facets.
   * * if origin is omitted, the first point encountered (by the visitor) is used as origin.
   * * If the mesh is closed, this sum is the volume.
   * * If the mesh is not closed, this sum is the volume of a mesh with various additional facets
   * from the origin to facets.
  */
  public static sumTetrahedralVolumes(source: Polyface | PolyfaceVisitor, origin?: Point3d): number {
    let s = 0;
    if (source instanceof Polyface)
      return PolyfaceQuery.sumTetrahedralVolumes(source.createVisitor(0), origin);
    let myOrigin = origin;
    const facetOrigin = Point3d.create();
    const targetA = Point3d.create();
    const targetB = Point3d.create();
    source.reset();
    while (source.moveToNextFacet()) {
      if (myOrigin === undefined)
        myOrigin = source.point.getPoint3dAtUncheckedPointIndex(0);
      source.point.getPoint3dAtUncheckedPointIndex(0, facetOrigin);
      for (let i = 1; i + 1 < source.point.length; i++) {
        source.point.getPoint3dAtUncheckedPointIndex(i, targetA);
        source.point.getPoint3dAtUncheckedPointIndex(i + 1, targetB);
        s += myOrigin.tripleProductToPoints(facetOrigin, targetA, targetB);
      }
    }
    return s / 6.0;
  }
  /** sum (signed) volumes between facets and a plane.
   * Return a structure with multiple sums:
   * * volume = the sum of (signed) volumes between facets and the plane.
   * * positiveAreaMomentData, negativeProjectedFacetAreaMoments = moment data with centroid, area, and second moments with respect to the centroid.
   *
  */
  public static sumVolumeBetweenFacetsAndPlane(source: Polyface | PolyfaceVisitor, plane: Plane3dByOriginAndUnitNormal): FacetProjectedVolumeSums {
    if (source instanceof Polyface)
      return PolyfaceQuery.sumVolumeBetweenFacetsAndPlane(source.createVisitor(0), plane);
    const facetOrigin = Point3d.create();
    const targetA = Point3d.create();
    const targetB = Point3d.create();
    const triangleNormal = Vector3d.create();
    const planeNormal = plane.getNormalRef();
    let h0, hA, hB;
    let signedVolumeSum = 0.0;
    let signedTriangleArea;
    let singleFacetArea;
    const positiveAreaMomentSums = MomentData.create(undefined, true);
    const negativeAreaMomentSums = MomentData.create(undefined, true);
    const singleFacetProducts = Matrix4d.createZero();
    const projectToPlane = plane.getProjectionToPlane();

    source.reset();
    // For each facet ..
    //   Form triangles from facet origin to each far edge.
    //   Sum signed area and volume contributions
    // each "projectedArea" contribution is twice the area of a triangle.
    // each volume contribution is  3 times the actual volume -- (1/3) of the altitude sums was the centroid altitude.
    while (source.moveToNextFacet()) {
      source.point.getPoint3dAtUncheckedPointIndex(0, facetOrigin);
      h0 = plane.altitude(facetOrigin);
      singleFacetArea = 0;
      // within a single facets, the singleFacetArea sum is accumulated with signs of individual triangles.
      // For a non-convex facet, this can be a mixture of positive and negative areas.
      // The absoluteProjectedAreaSum contribution is forced positive after the sum for the facet.
      for (let i = 1; i + 1 < source.point.length; i++) {
        source.point.getPoint3dAtUncheckedPointIndex(i, targetA);
        source.point.getPoint3dAtUncheckedPointIndex(i + 1, targetB);
        facetOrigin.crossProductToPoints(targetA, targetB, triangleNormal);
        hA = plane.altitude(targetA);
        hB = plane.altitude(targetB);
        signedTriangleArea = planeNormal.dotProduct(triangleNormal);
        singleFacetArea += signedTriangleArea;
        signedVolumeSum += signedTriangleArea * (h0 + hA + hB);
      }

      singleFacetProducts.setZero();
      source.point.multiplyTransformInPlace(projectToPlane);
      PolygonOps.addSecondMomentAreaProducts(source.point, facetOrigin, singleFacetProducts);

      if (singleFacetArea > 0) {
        positiveAreaMomentSums.accumulateProductsFromOrigin(facetOrigin, singleFacetProducts, 1.0);
      } else {
        negativeAreaMomentSums.accumulateProductsFromOrigin(facetOrigin, singleFacetProducts, 1.0);

      }
    }
    positiveAreaMomentSums.shiftOriginAndSumsToCentroidOfSums();
    negativeAreaMomentSums.shiftOriginAndSumsToCentroidOfSums();
    const positiveAreaMoments = MomentData.inertiaProductsToPrincipalAxes(positiveAreaMomentSums.origin, positiveAreaMomentSums.sums);
    const negativeAreaMoments = MomentData.inertiaProductsToPrincipalAxes(negativeAreaMomentSums.origin, negativeAreaMomentSums.sums);

    return {
      volume: signedVolumeSum / 6.0,
      positiveProjectedFacetAreaMoments: positiveAreaMoments,
      negativeProjectedFacetAreaMoments: negativeAreaMoments,
    };
  }

  /** Return the inertia products [xx,xy,xz,xw, yw, etc] integrated over all all facets, as viewed from origin. */
  public static sumFacetSecondAreaMomentProducts(source: Polyface | PolyfaceVisitor, origin: Point3d): Matrix4d {
    if (source instanceof Polyface)
      return PolyfaceQuery.sumFacetSecondAreaMomentProducts(source.createVisitor(0), origin);
    const products = Matrix4d.createZero();
    source.reset();
    while (source.moveToNextFacet()) {
      PolygonOps.addSecondMomentAreaProducts(source.point, origin, products);
    }
    return products;
  }
  /** Return the inertia products [xx,xy,xz,xw, yw, etc] integrated over all tetrahedral volumes from origin */
  public static sumFacetSecondVolumeMomentProducts(source: Polyface | PolyfaceVisitor, origin: Point3d): Matrix4d {
    if (source instanceof Polyface)
      return PolyfaceQuery.sumFacetSecondVolumeMomentProducts(source.createVisitor(0), origin);
    const products = Matrix4d.createZero();
    source.reset();
    while (source.moveToNextFacet()) {
      PolygonOps.addSecondMomentVolumeProducts(source.point, origin, products);
    }
    return products;
  }

  /** Compute area moments for the mesh. In the returned MomentData:
   * * origin is the centroid.
   * * localToWorldMap has the origin and principal directions
   * * radiiOfGyration radii for rotation around the x,y,z axes.
   */
  public static computePrincipalAreaMoments(source: Polyface): MomentData | undefined {
    const origin = source.data.getPoint(0);
    if (!origin) return undefined;
    const inertiaProducts = PolyfaceQuery.sumFacetSecondAreaMomentProducts(source, origin);
    return MomentData.inertiaProductsToPrincipalAxes(origin, inertiaProducts);
  }
  /** Compute area moments for the mesh. In the returned MomentData:
   * * origin is the centroid.
   * * localToWorldMap has the origin and principal directions
   * * radiiOfGyration radii for rotation around the x,y,z axes.
   * * The result is only valid if the mesh is closed.
   * * There is no test for closure.  Use `PolyfaceQuery.isPolyfaceClosedByEdgePairing(polyface)` to test for closure.
   */
  public static computePrincipalVolumeMoments(source: Polyface): MomentData | undefined {
    const origin = source.data.getPoint(0);
    if (!origin) return undefined;
    const inertiaProducts = PolyfaceQuery.sumFacetSecondVolumeMomentProducts(source, origin);
    return MomentData.inertiaProductsToPrincipalAxes(origin, inertiaProducts);
  }

  /**
   * Test if the facets in `source` occur in perfectly mated pairs, as is required for a closed manifold volume.
   */
  public static isPolyfaceClosedByEdgePairing(source: Polyface): boolean {
    return this.isPolyfaceManifold(source, false);
  }
  /** Test edges pairing in `source` mesh.
   * * for `allowSimpleBoundaries === false` true return means this is a closed 2-manifold surface
   * * for `allowSimpleBoundaries === true` true means this is a 2-manifold surface which may have boundary, but is still properly matched internally.
   * * Any edge with 3 ore more incident facets triggers `false` return.
   * * Any edge with 2 incident facets in the same direction triggers a `false` return.
  */
  public static isPolyfaceManifold(source: Polyface, allowSimpleBoundaries: boolean = false): boolean {
    const edges = new IndexedEdgeMatcher();
    const visitor = source.createVisitor(1);
    visitor.reset();
    while (visitor.moveToNextFacet()) {
      const numEdges = visitor.pointCount - 1;
      for (let i = 0; i < numEdges; i++) {
        edges.addEdge(visitor.clientPointIndex(i), visitor.clientPointIndex(i + 1), visitor.currentReadIndex());
      }
    }
    const badClusters: SortableEdgeCluster[] = [];
    edges.sortAndCollectClusters(undefined, allowSimpleBoundaries ? undefined : badClusters, undefined, badClusters);
    return badClusters.length === 0;
  }

  /**
  * Test if the facets in `source` occur in perfectly mated pairs, as is required for a closed manifold volume.
  * If not, extract the boundary edges as lines.
  * @param source
  */
  public static boundaryEdges(source: Polyface | PolyfaceVisitor | undefined, includeDanglers: boolean = true, includeMismatch: boolean = true, includeNull: boolean = true): CurveCollection | undefined {
    if (source === undefined)
      return undefined;
    const edges = new IndexedEdgeMatcher();
    const visitor = source instanceof Polyface ? source.createVisitor(1) : source;
    visitor.reset();
    while (visitor.moveToNextFacet()) {
      const numEdges = visitor.pointCount - 1;
      for (let i = 0; i < numEdges; i++) {
        edges.addEdge(visitor.clientPointIndex(i), visitor.clientPointIndex(i + 1), visitor.currentReadIndex());
      }
    }
    const bad1: SortableEdgeCluster[] = [];
    const bad2: SortableEdgeCluster[] = [];
    const bad0: SortableEdgeCluster[] = [];
    edges.sortAndCollectClusters(undefined, bad1, bad0, bad2);
    const badList = [];
    if (includeDanglers && bad1.length > 0)
      badList.push(bad1);
    if (includeMismatch && bad2.length > 0)
      badList.push(bad2);
    if (includeNull && bad0.length > 0)
      badList.push(bad0);
    if (badList.length === 0)
      return undefined;
    const sourcePolyface = visitor.clientPolyface()!;
    const result = new BagOfCurves();
    for (const list of badList) {
      for (const e of list) {
        const e1 = e instanceof SortableEdge ? e : e[0];
        const indexA = e1.vertexIndexA;
        const indexB = e1.vertexIndexB;
        const pointA = sourcePolyface.data.getPoint(indexA);
        const pointB = sourcePolyface.data.getPoint(indexB);
        if (pointA && pointB)
          result.tryAddChild(LineSegment3d.create(pointA, pointB));
      }
    }
    return result;
  }

  /** Find segments (within the linestring) which project to facets.
   * * Announce each pair of linestring segment and on-facet segment through a callback.
   * * Facets are ASSUMED to be convex and planar.
   */
  public static announceSweepLinestringToConvexPolyfaceXY(linestringPoints: GrowableXYZArray, polyface: Polyface,
    announce: AnnounceDrapePanel): any {
<<<<<<< HEAD
    const context = SweepLineStringToFacetContext.create(linestringPoints);
    if (context) {
      const visitor = polyface.createVisitor(0);
      for (visitor.reset(); visitor.moveToNextFacet();) {
        context.projectToPolygon(visitor.point, announce, polyface, visitor.currentReadIndex());
=======
    const visitor = polyface.createVisitor(0);
    const numLinestringPoints = linestringPoints.length;
    const segmentPoint0 = Point3d.create();
    const segmentPoint1 = Point3d.create();
    const localSegmentPoint0 = Point3d.create();
    const localSegmentPoint1 = Point3d.create();
    const clipFractions = Segment1d.create(0, 1);
    const localFrame = Transform.createIdentity();
    let frame;
    const linestringRange = linestringPoints.getRange();
    const facetRange = Range3d.create();
    // let numTest = 0;
    // let numFacet = 0;
    for (visitor.reset(); visitor.moveToNextFacet();) {
      // numFacet++;
      visitor.point.setRange(facetRange);
      if (!facetRange.intersectsRangeXY(linestringRange))
        continue;
      // numTest++;
      // For each triangle within the facet ...
      for (let k1 = 1; k1 + 1 < visitor.point.length; k1++) {
        frame = visitor.point.fillLocalXYTriangleFrame(0, k1, k1 + 1, localFrame);
        if (frame) {
          // For each stroke of the linestring ...
          for (let i1 = 1; i1 < numLinestringPoints; i1++) {
            linestringPoints.getPoint3dAtCheckedPointIndex(i1 - 1, segmentPoint0);
            linestringPoints.getPoint3dAtCheckedPointIndex(i1, segmentPoint1);
            frame.multiplyInversePoint3d(segmentPoint0, localSegmentPoint0);
            frame.multiplyInversePoint3d(segmentPoint1, localSegmentPoint1);
            clipFractions.set(0, 1);
            /** (x,y,1-x-y) are barycentric coordinates in the triangle !!! */
            if (clipFractions.clipBy01FunctionValuesPositive(localSegmentPoint0.x, localSegmentPoint1.x)
              && clipFractions.clipBy01FunctionValuesPositive(localSegmentPoint0.y, localSegmentPoint1.y)
              && clipFractions.clipBy01FunctionValuesPositive(
                1 - localSegmentPoint0.x - localSegmentPoint0.y,
                1 - localSegmentPoint1.x - localSegmentPoint1.y)) {
              /* project the local segment point to the plane. */
              const localClippedPointA = localSegmentPoint0.interpolate(clipFractions.x0, localSegmentPoint1);
              const localClippedPointB = localSegmentPoint0.interpolate(clipFractions.x1, localSegmentPoint1);
              const worldClippedPointA = localFrame.multiplyPoint3d(localClippedPointA)!;
              const worldClippedPointB = localFrame.multiplyPoint3d(localClippedPointB)!;
              const planePointA = localFrame.multiplyXYZ(localClippedPointA.x, localClippedPointA.y, 0.0)!;
              const planePointB = localFrame.multiplyXYZ(localClippedPointB.x, localClippedPointB.y, 0.0)!;
              const splitParameter = Geometry.inverseInterpolate01(localSegmentPoint0.z, localSegmentPoint1.z);
              // emit 1 or 2 panels, oriented so panel normal is always to the left of the line.
              if (splitParameter !== undefined && splitParameter > clipFractions.x0 && splitParameter < clipFractions.x1) {
                const piercePointX = segmentPoint0.interpolate(splitParameter, segmentPoint1);
                const piercePointY = piercePointX.clone();   // so points are distinct for the two triangle announcements.
                announce(linestringPoints, i1 - 1, polyface, visitor.currentReadIndex(), [worldClippedPointA, piercePointX, planePointA], 2, 1);
                announce(linestringPoints, i1 - 1, polyface, visitor.currentReadIndex(), [worldClippedPointB, piercePointY, planePointB], 1, 2);
              } else if (localSegmentPoint0.z > 0) {  // segment is entirely above
                announce(linestringPoints, i1 - 1, polyface, visitor.currentReadIndex(), [worldClippedPointA, worldClippedPointB, planePointB, planePointA], 3, 2);
              } else // segment is entirely under
                announce(linestringPoints, i1 - 1, polyface, visitor.currentReadIndex(), [worldClippedPointB, worldClippedPointA, planePointA, planePointB], 2, 3);
            }
          }
        }
>>>>>>> ca048280
      }
    }
    // console.log(`numFacet ${numFacet}  numTest    ${numTest}    ratio  ${numTest / numFacet}`);
  }


  /** Search the facets for facet subsets that are connected with at least vertex contact.
   * * Return array of arrays of facet indices.
   */
  public static partitionFacetIndicesByVertexConnectedComponent(polyface: Polyface | PolyfaceVisitor): number[][] {
    if (polyface instanceof Polyface) {
      return this.partitionFacetIndicesByVertexConnectedComponent(polyface.createVisitor(0));
    }
    // The polyface is really a visitor !!!
    const context = new UnionFindContext(this.visitorClientPointCount(polyface));
    for (polyface.reset(); polyface.moveToNextFacet();) {
      const firstVertexIndexOnThisFacet = polyface.pointIndex[0];
      for (const vertexIndex of polyface.pointIndex)
        context.mergeSubsets(firstVertexIndexOnThisFacet, vertexIndex);
    }
    const roots = context.collectRootIndices();
    const facetsInComponent: number[][] = [];
    const numRoots = roots.length;
    for (let i = 0; i < numRoots; i++) {
      facetsInComponent.push([]);
    }
    for (polyface.reset(); polyface.moveToNextFacet();) {
      const firstVertexIndexOnThisFacet = polyface.pointIndex[0];
      const rootVertexForThisFacet = context.findRoot(firstVertexIndexOnThisFacet);
      for (let rootIndex = 0; rootIndex < numRoots; rootIndex++) {
        if (roots[rootIndex] === rootVertexForThisFacet) {
          facetsInComponent[rootIndex].push(polyface.currentReadIndex());
          break;
        }
      }
    }
    return facetsInComponent;
  }
  /**
   * * Examine the normal orientation for each faces.
   * * Separate to 3 partitions:
   *    * facets with normal in the positive direction of the vectorToEye (partition 0)
   *    * facets with normal in the negative direction of the vectorToEye (partition 1)
   *    * facets nearly perpendicular to the view vector  (partition 2)
   * * Return array of arrays of facet indices.
   */
  public static partitionFacetIndicesByVisibilityVector(polyface: Polyface | PolyfaceVisitor, vectorToEye: Vector3d, sideAngleTolerance: Angle): number[][] {
    if (polyface instanceof Polyface) {
      return this.partitionFacetIndicesByVisibilityVector(polyface.createVisitor(0), vectorToEye, sideAngleTolerance);
    }
    const facetsInComponent: number[][] = [];
    for (let i = 0; i < 3; i++) {
      facetsInComponent.push([]);
    }
    const forwardComponent = facetsInComponent[0];
    const rearComponent = facetsInComponent[1];
    const sideComponent = facetsInComponent[2];
    const radiansTol = Math.max(sideAngleTolerance.radians, 1.0e-8);
    for (polyface.reset(); polyface.moveToNextFacet();) {
      const areaNormal = PolygonOps.areaNormalGo(polyface.point);
      const index = polyface.currentReadIndex();
      if (areaNormal) {
        const angle = areaNormal.angleFromPerpendicular(vectorToEye);
        if (Math.abs(angle.radians) < radiansTol) {
          sideComponent.push(index);
        } else if (areaNormal.dotProduct(vectorToEye) < 0) {
          rearComponent.push(index);
        } else {
          forwardComponent.push(index);
        }
      }
    }
    return facetsInComponent;
  }

  /**
   * Return the boundary of facets that are facing the eye.
   * @param polyface
   * @param visibilitySubset selector among the visible facet sets extracted by partitionFacetIndicesByVisibilityVector
   *   * 0 ==> forward facing
   *   * 1 ==> rear facing
   *   * 2 ==> side facing
   * @param vectorToEye
   * @param sideAngleTolerance
   */
  public static boundaryOfVisibleSubset(polyface: IndexedPolyface, visibilitySelect: 0 | 1 | 2, vectorToEye: Vector3d, sideAngleTolerance: Angle = Angle.createDegrees(1.0e-3)): CurveCollection | undefined {
    const partitionedIndices = this.partitionFacetIndicesByVisibilityVector(polyface, vectorToEye, sideAngleTolerance);
    if (partitionedIndices[visibilitySelect].length === 0)
      return undefined;
    const visitor = IndexedPolyfaceSubsetVisitor.createSubsetVisitor(polyface, partitionedIndices[visibilitySelect], 1);
    return this.boundaryEdges(visitor, true, false, false);
  }

  /** Clone the facets in each partition to a separate polyface.
   *
   */
  public static clonePartitions(polyface: Polyface | PolyfaceVisitor, partitions: number[][]): Polyface[] {
    if (polyface instanceof Polyface) {
      return this.clonePartitions(polyface.createVisitor(0), partitions);
    }
    polyface.setNumWrap(0);
    const polyfaces: Polyface[] = [];
    const options = StrokeOptions.createForFacets();
    options.needNormals = polyface.normal !== undefined;
    options.needParams = polyface.param !== undefined;
    options.needColors = polyface.color !== undefined;
    options.needTwoSided = polyface.twoSided;
    for (const partition of partitions) {
      const builder = PolyfaceBuilder.create(options);
      polyface.reset();
      for (const facetIndex of partition) {
        polyface.moveToReadIndex(facetIndex);
        builder.addFacetFromVisitor(polyface);
      }
      polyfaces.push(builder.claimPolyface(true));
    }
    return polyfaces;
  }

  /** If the visitor's client is a polyface, simply return its point array length.
   * If not a polyface, visit all facets to find the largest index.
   */
  private static visitorClientPointCount(visitor: PolyfaceVisitor): number {
    const polyface = visitor.clientPolyface();
    if (polyface !== undefined)
      return polyface.data.point.length;
    visitor.reset();
    let maxIndex = -1;
    while (visitor.moveToNextFacet()) {
      for (const pointIndex of visitor.pointIndex)
        if (pointIndex > maxIndex)
          maxIndex = pointIndex;
    }
    return maxIndex + 1;
  }

  /** Search the facets for facet subsets that are connected with at least edge contact.
   * * Return array of arrays of facet indices.
   */
  public static partitionFacetIndicesByEdgeConnectedComponent(polyface: Polyface | PolyfaceVisitor): number[][] {
    if (polyface instanceof Polyface) {
      return this.partitionFacetIndicesByEdgeConnectedComponent(polyface.createVisitor(0));
    }
    polyface.setNumWrap(1);
    const matcher = new IndexedEdgeMatcher();
    polyface.reset();
    let numFacets = 0;
    while (polyface.moveToNextFacet()) {
      const numEdges = polyface.pointCount - 1;
      numFacets++;
      for (let i = 0; i < numEdges; i++) {
        matcher.addEdge(polyface.clientPointIndex(i), polyface.clientPointIndex(i + 1), polyface.currentReadIndex());
      }
    }
    const allEdges: SortableEdgeCluster[] = [];
    matcher.sortAndCollectClusters(allEdges, allEdges, allEdges, allEdges);
    const context = new UnionFindContext(numFacets);
    for (const cluster of allEdges) {
      if (cluster instanceof SortableEdge) {
        // this edge does not connect anywhere.  Ignore it!!
      } else {
        const edge0 = cluster[0];
        for (let i = 1; i < cluster.length; i++)
          context.mergeSubsets(edge0.facetIndex, cluster[i].facetIndex);
      }
    }

    const roots = context.collectRootIndices();
    const facetsInComponent: number[][] = [];
    const numRoots = roots.length;
    for (let i = 0; i < numRoots; i++) {
      facetsInComponent.push([]);
    }

    for (let facetIndex = 0; facetIndex < numFacets; facetIndex++) {
      const rootOfFacet = context.findRoot(facetIndex);
      for (let rootIndex = 0; rootIndex < numRoots; rootIndex++) {
        if (roots[rootIndex] === rootOfFacet) {
          facetsInComponent[rootIndex].push(facetIndex);
          break;
        }
      }
    }
    return facetsInComponent;
  }
  /** Find segments (within the linestring) which project to facets.
   * * Assemble each segment pair as a facet in a new polyface
   * * Facets are ASSUMED to be convex and planar.
   */
  public static sweepLinestringToFacetsXYreturnSweptFacets(linestringPoints: GrowableXYZArray, polyface: Polyface): Polyface {
    const builder = PolyfaceBuilder.create();
    this.announceSweepLinestringToConvexPolyfaceXY(linestringPoints, polyface,
      (_linestring: GrowableXYZArray, _segmentIndex: number,
        _polyface: Polyface, _facetIndex: number, points: Point3d[]) => {
        if (points.length === 4)
          builder.addQuadFacet(points);
        else if (points.length === 3)
          builder.addTriangleFacet(points);

      });
    return builder.claimPolyface(true);
  }
  /** Find segments (within the linestring) which project to facets.
   * * Return collected line segments
   */
  public static sweepLinestringToFacetsXYReturnLines(linestringPoints: GrowableXYZArray, polyface: Polyface): LineSegment3d[] {
    const drapeGeometry: LineSegment3d[] = [];
    this.announceSweepLinestringToConvexPolyfaceXY(linestringPoints, polyface,
      (_linestring: GrowableXYZArray, _segmentIndex: number,
        _polyface: Polyface, _facetIndex: number, points: Point3d[], indexA: number, indexB: number) => {
        drapeGeometry.push(LineSegment3d.create(points[indexA], points[indexB]));
      });
    return drapeGeometry;
  }

  /** Find segments (within the linestring) which project to facets.
   * * Return chains.
   */
  public static sweepLinestringToFacetsXYReturnChains(linestringPoints: GrowableXYZArray, polyface: Polyface): LineString3d[] {
    const chainContext = ChainMergeContext.create();

    this.announceSweepLinestringToConvexPolyfaceXY(linestringPoints, polyface,
      (_linestring: GrowableXYZArray, _segmentIndex: number,
        _polyface: Polyface, _facetIndex: number, points: Point3d[], indexA: number, indexB: number) => {
        chainContext.addSegment(points[indexA], points[indexB]);
      });
    chainContext.clusterAndMergeVerticesXYZ();
    return chainContext.collectMaximalChains();
  }

  /**
   * * Examine ranges of facets.
   * * Return statistical summary of x,y,z ranges.
   */
  public static collectRangeLengthData(polyface: Polyface | PolyfaceVisitor): RangeLengthData {
    if (polyface instanceof Polyface) {
      return this.collectRangeLengthData(polyface.createVisitor(0));
    }
    const rangeData = new RangeLengthData();
    // polyface is a visitor ...
    for (polyface.reset(); polyface.moveToNextFacet();)
      rangeData.accumulateGrowableXYZArrayRange(polyface.point);
    return rangeData;
  }

  /** Clone the facets, inserting vertices (within edges) where points not part of each facet's vertex indices impinge within edges.
   *
   */
  public static cloneWithTVertexFixup(polyface: Polyface): IndexedPolyface {
    const oldFacetVisitor = polyface.createVisitor(1);  // This is to visit the existing facets.
    const newFacetVisitor = polyface.createVisitor(0); // This is to build the new facets.
    const rangeSearcher = XYPointBuckets.create(polyface.data.point, 30)!;
    const builder = PolyfaceBuilder.create();
    const edgeRange = Range3d.createNull();
    const point0 = Point3d.create();
    const point1 = Point3d.create();
    const spacePoint = Point3d.create();
    const segment = LineSegment3d.create(point0, point1);

    for (oldFacetVisitor.reset(); oldFacetVisitor.moveToNextFacet();) {
      newFacetVisitor.clearArrays();
      for (let i = 0; i + 1 < oldFacetVisitor.point.length; i++) {
        // each base vertex is part of the result ...
        oldFacetVisitor.point.getPoint3dAtUncheckedPointIndex(i, point0);
        oldFacetVisitor.point.getPoint3dAtUncheckedPointIndex(i + 1, point1);
        newFacetVisitor.pushDataFrom(oldFacetVisitor, i);
        edgeRange.setNull();
        LineSegment3d.create(point0, point1, segment);
        let detailArray: CurveLocationDetail[] | undefined;
        edgeRange.extend(point0);
        edgeRange.extend(point1);
        rangeSearcher.announcePointsInRange(edgeRange, (index: number, _x: number, _y: number, _z: number) => {
          // x,y,z has x,y within the range of the search ... test for exact on (in full 3d!)
          polyface.data.point.getPoint3dAtUncheckedPointIndex(index, spacePoint);
          const detail = segment.closestPoint(spacePoint, false);
          if (undefined !== detail) {
            if (detail.fraction >= 0.0 && detail.fraction < 1.0 && !detail.point.isAlmostEqual(point0) && !detail.point.isAlmostEqual(point1)
              && spacePoint.isAlmostEqual(detail.point)) {
              if (detailArray === undefined)
                detailArray = [];
              detail.a = index;
              detailArray.push(detail);
            }
          }
          return true;
        });
        if (detailArray !== undefined) {
          detailArray.sort((a: CurveLocationDetail, b: CurveLocationDetail) => (a.fraction - b.fraction));
          for (const d of detailArray) {
            newFacetVisitor.pushInterpolatedDataFrom(oldFacetVisitor, i, d.fraction, i + 1);
          }
        }
      }
      builder.addFacetFromGrowableArrays(newFacetVisitor.point, newFacetVisitor.normal, newFacetVisitor.param, newFacetVisitor.color);
    }

    return builder.claimPolyface();
  }
  /**
   * * Each array input structure is: [facetIndex, vertexIndex0, vertexIndex1, ....]
   * * Vertex indices assumed reversed so it
   *   * vertexIndex0 is the lowest index on the facet
   *   * vertexIndex1 is the lowest neighbor of vertex0
   *   * first different entry among vertex indices determines lexical result.
   *   * Hence facets with duplicate indices (whether forward or reversed) are considered equal.
   * @param arrayA
   * @param arrayB
   */
  private static compareFacetIndexAndVertexIndices(arrayA: number[], arrayB: number[]): number {
    if (arrayA.length !== arrayB.length)
      return arrayA.length - arrayB.length;
    for (let i = 1; i < arrayA.length; i++) {
      if (arrayA[i] !== arrayB[i]) {
        return arrayA[i] - arrayB[i];
      }
    }
    return 0;
  }
  /**
   * * Return an array of arrays describing facet duplication.
   * @param includeSingletons if true, non-duplicated facets are included in the output.
   * * Each array `entry` in the output contains read indices of a cluster of facets with the same vertex indices.
   */
  public static collectDuplicateFacetIndices(polyface: Polyface, includeSingletons: boolean = false): number[][] {
    const result: number[][] = [];
    this.announceDuplicateFacetIndices(polyface,
      (clusterFacetIndices: number[]) => {
        if (includeSingletons || clusterFacetIndices.length > 1)
          result.push(clusterFacetIndices.slice());
      });
    return result;
  }
  /**
   * * Return an array of arrays describing facet duplication.
   * @param includeSingletons if true, non-duplicated facets are included in the output.
   * * Each array `entry` in the output contains read indices of a cluster of facets with the same vertex indices.
   */
  public static announceDuplicateFacetIndices(polyface: Polyface, announceCluster: (clusterFacetIndices: number[]) => void) {
    const visitor = polyface.createVisitor(0);  // This is to visit the existing facets.
    const facetIndexAndVertexIndices: number[][] = [];
    for (visitor.reset(); visitor.moveToNextFacet();) {
      const facetIndex = visitor.currentReadIndex();
      const entry = [facetIndex];
      const pointIndex = visitor.pointIndex;
      const numPointsThisFacet = pointIndex.length;
      let lowIndex = 0;
      // find the lowest point index ...
      for (let i = 1; i < visitor.pointIndex.length; i++) {
        if (pointIndex[i] < pointIndex[lowIndex])
          lowIndex = i;
      }
      // find its lowest neighbor -- assemble sort array in that direction
      if (pointIndex[(lowIndex + 1) % numPointsThisFacet] < pointIndex[(lowIndex + numPointsThisFacet - 1) % numPointsThisFacet]) {
        for (let i = 0; i < numPointsThisFacet; i++) {
          entry.push(pointIndex[(lowIndex + i) % numPointsThisFacet]);
        }
      } else {
        for (let i = 0; i < numPointsThisFacet; i++) {
          entry.push(pointIndex[(lowIndex + numPointsThisFacet - i) % numPointsThisFacet]);
        }
      }
      facetIndexAndVertexIndices.push(entry);
    }
    facetIndexAndVertexIndices.sort(this.compareFacetIndexAndVertexIndices);
    let i0, i1;
    const n = facetIndexAndVertexIndices.length;
    const clusterArray = [];
    for (i0 = 0; i0 < n; i0 = i1) {
      i1 = i0 + 1;
      clusterArray.length = 0;
      clusterArray.push(facetIndexAndVertexIndices[i0][0]);
      while (i1 < n && 0 === this.compareFacetIndexAndVertexIndices(facetIndexAndVertexIndices[i0], facetIndexAndVertexIndices[i1])) {
        clusterArray.push(facetIndexAndVertexIndices[i1][0]);
        i1++;
      }
      announceCluster(clusterArray);
    }
  }
  /** Return a new facet set with a subset of facets in source
   * @param includeSingletons true to copy facets that only appear once
   * @param clusterSelector indicates whether duplicate clusters are to have 0, 1, or all facets included
   */
  public static cloneByFacetDuplication(source: Polyface, includeSingletons: boolean, clusterSelector: DuplicateFacetClusterSelector): Polyface {
    const builder = PolyfaceBuilder.create();
    const visitor = source.createVisitor(0);
    this.announceDuplicateFacetIndices(source,
      (clusterFacetIndices: number[]) => {
        let numToSelect = 0;
        if (clusterFacetIndices.length === 1) {
          if (includeSingletons)
            numToSelect = 1;
        } else if (clusterFacetIndices.length > 1) {
          if (clusterSelector === DuplicateFacetClusterSelector.SelectAny)
            numToSelect = 1;
          else if (clusterSelector === DuplicateFacetClusterSelector.SelectAll)
            numToSelect = clusterFacetIndices.length;
          else if (clusterSelector === DuplicateFacetClusterSelector.SelectOneByParity)
            numToSelect = (clusterFacetIndices.length & 0x01) === 0x01 ? 1 : 0;
        }
        for (let i = 0; i < numToSelect; i++) {
          visitor.moveToReadIndex(clusterFacetIndices[i]);
          builder.addFacetFromVisitor(visitor);
        }
      });
    return builder.claimPolyface();
  }
  /** Clone the facets, inserting removing points that are simply within colinear edges.
   *
   */
  public static cloneWithColinearEdgeFixup(polyface: Polyface): Polyface {
    const oldFacetVisitor = polyface.createVisitor(2);  // This is to visit the existing facets.
    const newFacetVisitor = polyface.createVisitor(0); // This is to build the new facets.
    const builder = PolyfaceBuilder.create();
    const vector01 = Vector3d.create();
    const vector12 = Vector3d.create();
    const numPoint = polyface.data.point.length;
    const pointState = new Int32Array(numPoint);
    // FIRST PASS -- in each sector of each facet, determine if the sector has colinear incoming and outgoing vectors.
    //   Mark each point as
    //  0 unvisited
    // -1 incident to a non-colinear sector
    //  n incident to n colinear sectors
    for (oldFacetVisitor.reset(); oldFacetVisitor.moveToNextFacet();) {
      for (let i = 0; i + 2 < oldFacetVisitor.point.length; i++) {
        // each base vertex is part of the result ...
        oldFacetVisitor.point.vectorIndexIndex(i, i + 1, vector01);
        oldFacetVisitor.point.vectorIndexIndex(i + 1, i + 2, vector12);
        const pointIndex = oldFacetVisitor.clientPointIndex(i + 1);
        if (pointState[pointIndex] >= 0) {
          const theta = vector01.angleTo(vector12);
          if (theta.isAlmostZero) {
            pointState[pointIndex]++;
          } else {
            pointState[pointIndex] = -1;
          }
        }
      }
    }
    // SECOND PASS -- make copies, omitting references to points at colinear sectors
    for (oldFacetVisitor.reset(); oldFacetVisitor.moveToNextFacet();) {
      newFacetVisitor.clearArrays();
      for (let i = 0; i + 2 < oldFacetVisitor.point.length; i++) {
        const pointIndex = oldFacetVisitor.clientPointIndex(i);
        if (pointState[pointIndex] < 0) {
          newFacetVisitor.pushDataFrom(oldFacetVisitor, i);
        }
      }
      if (newFacetVisitor.point.length > 2)
        builder.addFacetFromGrowableArrays(newFacetVisitor.point, newFacetVisitor.normal, newFacetVisitor.param, newFacetVisitor.color);
    }
    return builder.claimPolyface();
  }

  /**
   * Set the edge visibility for specified edges in the polyface.
   * @param polyface mesh to be edited
   * @param clusters array of edge references
   * @param value visibility value (true or false)
   */
  private static setEdgeVisibility(polyface: IndexedPolyface, clusters: SortableEdgeCluster[], value: boolean) {
    for (const cluster of clusters) {
      if (cluster instanceof SortableEdge) {
        this.setSingleEdgeVisibility(polyface, cluster.facetIndex, cluster.vertexIndexA, value);
      } else if (Array.isArray(cluster)) {
        for (const e1 of cluster)
          this.setSingleEdgeVisibility(polyface, e1.facetIndex, e1.vertexIndexA, value);
      }
    }
  }
  /**
   * Set the visibility of a particular edge of a particular facet.
   * @param polyface containing polyface
   * @param facetIndex facet index
   * @param vertexIndex vertex index (in vertex array)
   * @param value visibility value.
   */
  public static setSingleEdgeVisibility(polyface: IndexedPolyface, facetIndex: number, vertexIndex: number, value: boolean) {
    const data = polyface.data;
    const index0 = polyface.facetIndex0(facetIndex);
    const index1 = polyface.facetIndex1(facetIndex);
    for (let i = index0; i < index1; i++)
      if (data.pointIndex[i] === vertexIndex)
        data.edgeVisible[i] = value;
  }
  /** Load all half edges from a mesh to an IndexedEdgeMatcher */
  public static createIndexedEdges(visitor: PolyfaceVisitor): IndexedEdgeMatcher {
    const edges = new IndexedEdgeMatcher();
    visitor.reset();
    while (visitor.moveToNextFacet()) {
      const numEdges = visitor.pointCount - 1;
      for (let i = 0; i < numEdges; i++) {
        edges.addEdge(visitor.clientPointIndex(i), visitor.clientPointIndex(i + 1), visitor.currentReadIndex());
      }
    }
    return edges;
  }
  /**
  * * Find mated pairs among facet edges.
  * * Mated pairs have the same vertex indices appearing in opposite order.
  * * Mark all non-mated pairs invisible.
  * * At mated pairs
  *    * if angle across the edge is larger than `sharpEdgeAngle`, mark visible
  *    * otherwise mark invisible.
  * @param mesh mesh to be marked
  */
  public static markPairedEdgesInvisible(mesh: IndexedPolyface, sharpEdgeAngle?: Angle) {
    const visitor = mesh.createVisitor(1);
    const edges = this.createIndexedEdges(visitor);

    const pairedEdges: SortableEdgeCluster[] = [];
    const boundaryEdges: SortableEdgeCluster[] = [];
    edges.sortAndCollectClusters(pairedEdges, boundaryEdges, boundaryEdges, boundaryEdges);
    this.markAllEdgeVisibility(mesh, false);
    this.setEdgeVisibility(mesh, boundaryEdges, true);
    if (sharpEdgeAngle !== undefined) {
      const normal0 = Vector3d.create();
      const normal1 = Vector3d.create();
      for (const pair of pairedEdges) {
        if (Array.isArray(pair) && pair.length === 2) {
          const e0 = pair[0];
          const e1 = pair[1];
          if (undefined !== PolyfaceQuery.computeFacetUnitNormal(visitor, e0.facetIndex, normal0)
            && undefined !== PolyfaceQuery.computeFacetUnitNormal(visitor, e1.facetIndex, normal1)) {
            const edgeAngle = normal0.smallerUnorientedAngleTo(normal1);
            if (edgeAngle.radians > sharpEdgeAngle.radians) {
              this.setSingleEdgeVisibility(mesh, e0.facetIndex, e0.vertexIndexA, true);
              this.setSingleEdgeVisibility(mesh, e1.facetIndex, e1.vertexIndexA, true);
            }
          }
        }
      }
    }
  }
  /** Try to compute a unit normal for a facet accessible through a visitor.
   * * Unit normal is computed by `PolygonOps.unitNormal` with the points around the facet.
   */
  public static computeFacetUnitNormal(visitor: PolyfaceVisitor, facetIndex: number, result?: Vector3d): Vector3d | undefined {
    if (!result)
      result = Vector3d.create();
    if (visitor.moveToReadIndex(facetIndex)) {
      if (PolygonOps.unitNormal(visitor.point, result))
        return result;
    }
    return undefined;
  }
  /**
  * * Mark all edge visibilities in the IndexedPolyface
  * @param mesh mesh to be marked
  * @param value true for visible, false for hidden
  */

  public static markAllEdgeVisibility(mesh: IndexedPolyface, value: boolean) {
    const data = mesh.data;
    for (let i = 0; i < data.edgeVisible.length; i++)
      data.edgeVisible[i] = value;
  }
  /**
   * * Examine adjacent facet orientations throughout the mesh
   * * If possible, reverse a subset to achieve proper pairing.
   * @param mesh
   */
  public static reorientVertexOrderAroundFacetsForConsistentOrientation(mesh: IndexedPolyface): boolean {
    return FacetOrientationFixup.doFixup(mesh);
  }

  /**
   * Set up indexed normals with one normal in the plane of each facet of the mesh.
   * @param polyface
   */
  public static buildPerFaceNormals(polyface: IndexedPolyface) {
    BuildAverageNormalsContext.buildPerFaceNormals(polyface);
  }

  /**
  * * At each vertex of the mesh
  *   * Find clusters of almost parallel normals
  *   * Compute simple average of those normals
  *   * Index to the averages
  * * For typical meshes, this correctly clusters adjacent normals.
  * * One cam imagine a vertex with multiple "smooth cone-like" sets of incident facets such that averaging occurs among two nonadjacent cones.  But this does not seem to be a problem in practice.
  * @param polyface polyface to update.
  * @param toleranceAngle averaging is done between normals up to this angle.
  */
  public static buildAverageNormals(polyface: IndexedPolyface, toleranceAngle: Angle = Angle.createDegrees(31.0)) {
    BuildAverageNormalsContext.buildFastAverageNormals(polyface, toleranceAngle);
  }

}

/** Announce the points on a drape panel.
 * * The first two points in the array are always along the draped line segment.
 * * The last two are always on the facet.
 * * If there are 4 points, those two pairs are distinct, i.e. both segment points are to the same side of the facet.
 * * If there are 3 points, those two pairs share an on-facet point.
 * * The panel is ordered so the outward normal is to the right of the draped segment.
 * @param indexAOnFacet index (in points) of the point that is the first facet point for moving forward along the linestring
 * @param indexBOnFacet index (in points) of the point that is the second facet point for moving forward along the linestring
 * @public
 */
export type AnnounceDrapePanel = (linestring: GrowableXYZArray, segmentIndex: number,
  polyface: Polyface, facetIndex: number, points: Point3d[], indexAOnFacet: number, indexBOnFacet: number) => any;

<|MERGE_RESOLUTION|>--- conflicted
+++ resolved
@@ -1,990 +1,926 @@
-/*---------------------------------------------------------------------------------------------
-* Copyright (c) Bentley Systems, Incorporated. All rights reserved.
-* See LICENSE.md in the project root for license terms and full copyright notice.
-*--------------------------------------------------------------------------------------------*/
-
-/** @packageDocumentation
- * @module Polyface
- */
-
-// import { Point2d } from "./Geometry2d";
-/* eslint-disable @typescript-eslint/naming-convention, no-empty */
-import { BagOfCurves, CurveCollection } from "../curve/CurveCollection";
-import { CurveLocationDetail } from "../curve/CurveLocationDetail";
-import { LineSegment3d } from "../curve/LineSegment3d";
-import { LineString3d } from "../curve/LineString3d";
-import { Loop } from "../curve/Loop";
-import { StrokeOptions } from "../curve/StrokeOptions";
-import { Angle } from "../geometry3d/Angle";
-import { GrowableXYZArray } from "../geometry3d/GrowableXYZArray";
-import { Plane3dByOriginAndUnitNormal } from "../geometry3d/Plane3dByOriginAndUnitNormal";
-import { Point3d, Vector3d } from "../geometry3d/Point3dVector3d";
-import { PolygonOps } from "../geometry3d/PolygonOps";
-import { Range3d } from "../geometry3d/Range";
-import { Matrix4d } from "../geometry4d/Matrix4d";
-import { MomentData } from "../geometry4d/MomentData";
-import { UnionFindContext } from "../numerics/UnionFind";
-import { ChainMergeContext } from "../topology/ChainMerge";
-import { FacetOrientationFixup } from "./FacetOrientation";
-import { IndexedEdgeMatcher, SortableEdge, SortableEdgeCluster } from "./IndexedEdgeMatcher";
-import { IndexedPolyfaceSubsetVisitor } from "./IndexedPolyfaceVisitor";
-import { BuildAverageNormalsContext } from "./multiclip/BuildAverageNormalsContext";
-import { SweepLineStringToFacetContext } from "./multiclip/SweepLineStringToFacetContext";
-import { XYPointBuckets } from "./multiclip/XYPointBuckets";
-import { IndexedPolyface, Polyface, PolyfaceVisitor } from "./Polyface";
-import { PolyfaceBuilder } from "./PolyfaceBuilder";
-import { RangeLengthData } from "./RangeLengthData";
-<<<<<<< HEAD
-=======
-/* eslint-disable-NotNow no-console */
->>>>>>> ca048280
-/**
- * Structure to return multiple results from volume between facets and plane
- * @public
- */
-export interface FacetProjectedVolumeSums {
-  /** Summed (signed) volume */
-  volume: number;
-  /** summed area moments for positive contributions */
-  positiveProjectedFacetAreaMoments?: MomentData;
-  /** summed area moments for negative contributions */
-  negativeProjectedFacetAreaMoments?: MomentData;
-}
-/**
- * Enumeration of cases for retaining facets among duplicates
- * @public
- */
-export enum DuplicateFacetClusterSelector {
-  /** retain none of the duplicates */
-  SelectNone = 0,
-  /** retain any one member among duplicates */
-  SelectAny = 1,
-  /** retain all members among duplicates */
-  SelectAll = 2,
-  /** retain one from any cluster with an odd number of faces */
-  SelectOneByParity = 3,
-}
-/** PolyfaceQuery is a static class whose methods implement queries on a polyface or polyface visitor provided as a parameter to each method.
- * @public
- */
-export class PolyfaceQuery {
-  /** copy the points from a visitor into a Linestring3d in a Loop object */
-  public static visitorToLoop(visitor: PolyfaceVisitor) {
-    const ls = LineString3d.createPoints(visitor.point.getPoint3dArray());
-    return Loop.create(ls);
-  }
-  /** Create a linestring loop for each facet of the polyface. */
-  public static indexedPolyfaceToLoops(polyface: Polyface): BagOfCurves {
-    const result = BagOfCurves.create();
-    const visitor = polyface.createVisitor(1);
-    while (visitor.moveToNextFacet()) {
-      const loop = PolyfaceQuery.visitorToLoop(visitor);
-      result.tryAddChild(loop);
-    }
-    return result;
-  }
-  /** Return the sum of all facets areas. */
-  public static sumFacetAreas(source: Polyface | PolyfaceVisitor | undefined): number {
-    let s = 0;
-    if (source !== undefined) {
-      if (source instanceof Polyface)
-        return PolyfaceQuery.sumFacetAreas(source.createVisitor(1));
-
-      source.reset();
-      while (source.moveToNextFacet()) {
-        s += PolygonOps.sumTriangleAreas(source.point.getPoint3dArray());
-      }
-    }
-    return s;
-  }
-  /** sum volumes of tetrahedra from origin to all facets.
-   * * if origin is omitted, the first point encountered (by the visitor) is used as origin.
-   * * If the mesh is closed, this sum is the volume.
-   * * If the mesh is not closed, this sum is the volume of a mesh with various additional facets
-   * from the origin to facets.
-  */
-  public static sumTetrahedralVolumes(source: Polyface | PolyfaceVisitor, origin?: Point3d): number {
-    let s = 0;
-    if (source instanceof Polyface)
-      return PolyfaceQuery.sumTetrahedralVolumes(source.createVisitor(0), origin);
-    let myOrigin = origin;
-    const facetOrigin = Point3d.create();
-    const targetA = Point3d.create();
-    const targetB = Point3d.create();
-    source.reset();
-    while (source.moveToNextFacet()) {
-      if (myOrigin === undefined)
-        myOrigin = source.point.getPoint3dAtUncheckedPointIndex(0);
-      source.point.getPoint3dAtUncheckedPointIndex(0, facetOrigin);
-      for (let i = 1; i + 1 < source.point.length; i++) {
-        source.point.getPoint3dAtUncheckedPointIndex(i, targetA);
-        source.point.getPoint3dAtUncheckedPointIndex(i + 1, targetB);
-        s += myOrigin.tripleProductToPoints(facetOrigin, targetA, targetB);
-      }
-    }
-    return s / 6.0;
-  }
-  /** sum (signed) volumes between facets and a plane.
-   * Return a structure with multiple sums:
-   * * volume = the sum of (signed) volumes between facets and the plane.
-   * * positiveAreaMomentData, negativeProjectedFacetAreaMoments = moment data with centroid, area, and second moments with respect to the centroid.
-   *
-  */
-  public static sumVolumeBetweenFacetsAndPlane(source: Polyface | PolyfaceVisitor, plane: Plane3dByOriginAndUnitNormal): FacetProjectedVolumeSums {
-    if (source instanceof Polyface)
-      return PolyfaceQuery.sumVolumeBetweenFacetsAndPlane(source.createVisitor(0), plane);
-    const facetOrigin = Point3d.create();
-    const targetA = Point3d.create();
-    const targetB = Point3d.create();
-    const triangleNormal = Vector3d.create();
-    const planeNormal = plane.getNormalRef();
-    let h0, hA, hB;
-    let signedVolumeSum = 0.0;
-    let signedTriangleArea;
-    let singleFacetArea;
-    const positiveAreaMomentSums = MomentData.create(undefined, true);
-    const negativeAreaMomentSums = MomentData.create(undefined, true);
-    const singleFacetProducts = Matrix4d.createZero();
-    const projectToPlane = plane.getProjectionToPlane();
-
-    source.reset();
-    // For each facet ..
-    //   Form triangles from facet origin to each far edge.
-    //   Sum signed area and volume contributions
-    // each "projectedArea" contribution is twice the area of a triangle.
-    // each volume contribution is  3 times the actual volume -- (1/3) of the altitude sums was the centroid altitude.
-    while (source.moveToNextFacet()) {
-      source.point.getPoint3dAtUncheckedPointIndex(0, facetOrigin);
-      h0 = plane.altitude(facetOrigin);
-      singleFacetArea = 0;
-      // within a single facets, the singleFacetArea sum is accumulated with signs of individual triangles.
-      // For a non-convex facet, this can be a mixture of positive and negative areas.
-      // The absoluteProjectedAreaSum contribution is forced positive after the sum for the facet.
-      for (let i = 1; i + 1 < source.point.length; i++) {
-        source.point.getPoint3dAtUncheckedPointIndex(i, targetA);
-        source.point.getPoint3dAtUncheckedPointIndex(i + 1, targetB);
-        facetOrigin.crossProductToPoints(targetA, targetB, triangleNormal);
-        hA = plane.altitude(targetA);
-        hB = plane.altitude(targetB);
-        signedTriangleArea = planeNormal.dotProduct(triangleNormal);
-        singleFacetArea += signedTriangleArea;
-        signedVolumeSum += signedTriangleArea * (h0 + hA + hB);
-      }
-
-      singleFacetProducts.setZero();
-      source.point.multiplyTransformInPlace(projectToPlane);
-      PolygonOps.addSecondMomentAreaProducts(source.point, facetOrigin, singleFacetProducts);
-
-      if (singleFacetArea > 0) {
-        positiveAreaMomentSums.accumulateProductsFromOrigin(facetOrigin, singleFacetProducts, 1.0);
-      } else {
-        negativeAreaMomentSums.accumulateProductsFromOrigin(facetOrigin, singleFacetProducts, 1.0);
-
-      }
-    }
-    positiveAreaMomentSums.shiftOriginAndSumsToCentroidOfSums();
-    negativeAreaMomentSums.shiftOriginAndSumsToCentroidOfSums();
-    const positiveAreaMoments = MomentData.inertiaProductsToPrincipalAxes(positiveAreaMomentSums.origin, positiveAreaMomentSums.sums);
-    const negativeAreaMoments = MomentData.inertiaProductsToPrincipalAxes(negativeAreaMomentSums.origin, negativeAreaMomentSums.sums);
-
-    return {
-      volume: signedVolumeSum / 6.0,
-      positiveProjectedFacetAreaMoments: positiveAreaMoments,
-      negativeProjectedFacetAreaMoments: negativeAreaMoments,
-    };
-  }
-
-  /** Return the inertia products [xx,xy,xz,xw, yw, etc] integrated over all all facets, as viewed from origin. */
-  public static sumFacetSecondAreaMomentProducts(source: Polyface | PolyfaceVisitor, origin: Point3d): Matrix4d {
-    if (source instanceof Polyface)
-      return PolyfaceQuery.sumFacetSecondAreaMomentProducts(source.createVisitor(0), origin);
-    const products = Matrix4d.createZero();
-    source.reset();
-    while (source.moveToNextFacet()) {
-      PolygonOps.addSecondMomentAreaProducts(source.point, origin, products);
-    }
-    return products;
-  }
-  /** Return the inertia products [xx,xy,xz,xw, yw, etc] integrated over all tetrahedral volumes from origin */
-  public static sumFacetSecondVolumeMomentProducts(source: Polyface | PolyfaceVisitor, origin: Point3d): Matrix4d {
-    if (source instanceof Polyface)
-      return PolyfaceQuery.sumFacetSecondVolumeMomentProducts(source.createVisitor(0), origin);
-    const products = Matrix4d.createZero();
-    source.reset();
-    while (source.moveToNextFacet()) {
-      PolygonOps.addSecondMomentVolumeProducts(source.point, origin, products);
-    }
-    return products;
-  }
-
-  /** Compute area moments for the mesh. In the returned MomentData:
-   * * origin is the centroid.
-   * * localToWorldMap has the origin and principal directions
-   * * radiiOfGyration radii for rotation around the x,y,z axes.
-   */
-  public static computePrincipalAreaMoments(source: Polyface): MomentData | undefined {
-    const origin = source.data.getPoint(0);
-    if (!origin) return undefined;
-    const inertiaProducts = PolyfaceQuery.sumFacetSecondAreaMomentProducts(source, origin);
-    return MomentData.inertiaProductsToPrincipalAxes(origin, inertiaProducts);
-  }
-  /** Compute area moments for the mesh. In the returned MomentData:
-   * * origin is the centroid.
-   * * localToWorldMap has the origin and principal directions
-   * * radiiOfGyration radii for rotation around the x,y,z axes.
-   * * The result is only valid if the mesh is closed.
-   * * There is no test for closure.  Use `PolyfaceQuery.isPolyfaceClosedByEdgePairing(polyface)` to test for closure.
-   */
-  public static computePrincipalVolumeMoments(source: Polyface): MomentData | undefined {
-    const origin = source.data.getPoint(0);
-    if (!origin) return undefined;
-    const inertiaProducts = PolyfaceQuery.sumFacetSecondVolumeMomentProducts(source, origin);
-    return MomentData.inertiaProductsToPrincipalAxes(origin, inertiaProducts);
-  }
-
-  /**
-   * Test if the facets in `source` occur in perfectly mated pairs, as is required for a closed manifold volume.
-   */
-  public static isPolyfaceClosedByEdgePairing(source: Polyface): boolean {
-    return this.isPolyfaceManifold(source, false);
-  }
-  /** Test edges pairing in `source` mesh.
-   * * for `allowSimpleBoundaries === false` true return means this is a closed 2-manifold surface
-   * * for `allowSimpleBoundaries === true` true means this is a 2-manifold surface which may have boundary, but is still properly matched internally.
-   * * Any edge with 3 ore more incident facets triggers `false` return.
-   * * Any edge with 2 incident facets in the same direction triggers a `false` return.
-  */
-  public static isPolyfaceManifold(source: Polyface, allowSimpleBoundaries: boolean = false): boolean {
-    const edges = new IndexedEdgeMatcher();
-    const visitor = source.createVisitor(1);
-    visitor.reset();
-    while (visitor.moveToNextFacet()) {
-      const numEdges = visitor.pointCount - 1;
-      for (let i = 0; i < numEdges; i++) {
-        edges.addEdge(visitor.clientPointIndex(i), visitor.clientPointIndex(i + 1), visitor.currentReadIndex());
-      }
-    }
-    const badClusters: SortableEdgeCluster[] = [];
-    edges.sortAndCollectClusters(undefined, allowSimpleBoundaries ? undefined : badClusters, undefined, badClusters);
-    return badClusters.length === 0;
-  }
-
-  /**
-  * Test if the facets in `source` occur in perfectly mated pairs, as is required for a closed manifold volume.
-  * If not, extract the boundary edges as lines.
-  * @param source
-  */
-  public static boundaryEdges(source: Polyface | PolyfaceVisitor | undefined, includeDanglers: boolean = true, includeMismatch: boolean = true, includeNull: boolean = true): CurveCollection | undefined {
-    if (source === undefined)
-      return undefined;
-    const edges = new IndexedEdgeMatcher();
-    const visitor = source instanceof Polyface ? source.createVisitor(1) : source;
-    visitor.reset();
-    while (visitor.moveToNextFacet()) {
-      const numEdges = visitor.pointCount - 1;
-      for (let i = 0; i < numEdges; i++) {
-        edges.addEdge(visitor.clientPointIndex(i), visitor.clientPointIndex(i + 1), visitor.currentReadIndex());
-      }
-    }
-    const bad1: SortableEdgeCluster[] = [];
-    const bad2: SortableEdgeCluster[] = [];
-    const bad0: SortableEdgeCluster[] = [];
-    edges.sortAndCollectClusters(undefined, bad1, bad0, bad2);
-    const badList = [];
-    if (includeDanglers && bad1.length > 0)
-      badList.push(bad1);
-    if (includeMismatch && bad2.length > 0)
-      badList.push(bad2);
-    if (includeNull && bad0.length > 0)
-      badList.push(bad0);
-    if (badList.length === 0)
-      return undefined;
-    const sourcePolyface = visitor.clientPolyface()!;
-    const result = new BagOfCurves();
-    for (const list of badList) {
-      for (const e of list) {
-        const e1 = e instanceof SortableEdge ? e : e[0];
-        const indexA = e1.vertexIndexA;
-        const indexB = e1.vertexIndexB;
-        const pointA = sourcePolyface.data.getPoint(indexA);
-        const pointB = sourcePolyface.data.getPoint(indexB);
-        if (pointA && pointB)
-          result.tryAddChild(LineSegment3d.create(pointA, pointB));
-      }
-    }
-    return result;
-  }
-
-  /** Find segments (within the linestring) which project to facets.
-   * * Announce each pair of linestring segment and on-facet segment through a callback.
-   * * Facets are ASSUMED to be convex and planar.
-   */
-  public static announceSweepLinestringToConvexPolyfaceXY(linestringPoints: GrowableXYZArray, polyface: Polyface,
-    announce: AnnounceDrapePanel): any {
-<<<<<<< HEAD
-    const context = SweepLineStringToFacetContext.create(linestringPoints);
-    if (context) {
-      const visitor = polyface.createVisitor(0);
-      for (visitor.reset(); visitor.moveToNextFacet();) {
-        context.projectToPolygon(visitor.point, announce, polyface, visitor.currentReadIndex());
-=======
-    const visitor = polyface.createVisitor(0);
-    const numLinestringPoints = linestringPoints.length;
-    const segmentPoint0 = Point3d.create();
-    const segmentPoint1 = Point3d.create();
-    const localSegmentPoint0 = Point3d.create();
-    const localSegmentPoint1 = Point3d.create();
-    const clipFractions = Segment1d.create(0, 1);
-    const localFrame = Transform.createIdentity();
-    let frame;
-    const linestringRange = linestringPoints.getRange();
-    const facetRange = Range3d.create();
-    // let numTest = 0;
-    // let numFacet = 0;
-    for (visitor.reset(); visitor.moveToNextFacet();) {
-      // numFacet++;
-      visitor.point.setRange(facetRange);
-      if (!facetRange.intersectsRangeXY(linestringRange))
-        continue;
-      // numTest++;
-      // For each triangle within the facet ...
-      for (let k1 = 1; k1 + 1 < visitor.point.length; k1++) {
-        frame = visitor.point.fillLocalXYTriangleFrame(0, k1, k1 + 1, localFrame);
-        if (frame) {
-          // For each stroke of the linestring ...
-          for (let i1 = 1; i1 < numLinestringPoints; i1++) {
-            linestringPoints.getPoint3dAtCheckedPointIndex(i1 - 1, segmentPoint0);
-            linestringPoints.getPoint3dAtCheckedPointIndex(i1, segmentPoint1);
-            frame.multiplyInversePoint3d(segmentPoint0, localSegmentPoint0);
-            frame.multiplyInversePoint3d(segmentPoint1, localSegmentPoint1);
-            clipFractions.set(0, 1);
-            /** (x,y,1-x-y) are barycentric coordinates in the triangle !!! */
-            if (clipFractions.clipBy01FunctionValuesPositive(localSegmentPoint0.x, localSegmentPoint1.x)
-              && clipFractions.clipBy01FunctionValuesPositive(localSegmentPoint0.y, localSegmentPoint1.y)
-              && clipFractions.clipBy01FunctionValuesPositive(
-                1 - localSegmentPoint0.x - localSegmentPoint0.y,
-                1 - localSegmentPoint1.x - localSegmentPoint1.y)) {
-              /* project the local segment point to the plane. */
-              const localClippedPointA = localSegmentPoint0.interpolate(clipFractions.x0, localSegmentPoint1);
-              const localClippedPointB = localSegmentPoint0.interpolate(clipFractions.x1, localSegmentPoint1);
-              const worldClippedPointA = localFrame.multiplyPoint3d(localClippedPointA)!;
-              const worldClippedPointB = localFrame.multiplyPoint3d(localClippedPointB)!;
-              const planePointA = localFrame.multiplyXYZ(localClippedPointA.x, localClippedPointA.y, 0.0)!;
-              const planePointB = localFrame.multiplyXYZ(localClippedPointB.x, localClippedPointB.y, 0.0)!;
-              const splitParameter = Geometry.inverseInterpolate01(localSegmentPoint0.z, localSegmentPoint1.z);
-              // emit 1 or 2 panels, oriented so panel normal is always to the left of the line.
-              if (splitParameter !== undefined && splitParameter > clipFractions.x0 && splitParameter < clipFractions.x1) {
-                const piercePointX = segmentPoint0.interpolate(splitParameter, segmentPoint1);
-                const piercePointY = piercePointX.clone();   // so points are distinct for the two triangle announcements.
-                announce(linestringPoints, i1 - 1, polyface, visitor.currentReadIndex(), [worldClippedPointA, piercePointX, planePointA], 2, 1);
-                announce(linestringPoints, i1 - 1, polyface, visitor.currentReadIndex(), [worldClippedPointB, piercePointY, planePointB], 1, 2);
-              } else if (localSegmentPoint0.z > 0) {  // segment is entirely above
-                announce(linestringPoints, i1 - 1, polyface, visitor.currentReadIndex(), [worldClippedPointA, worldClippedPointB, planePointB, planePointA], 3, 2);
-              } else // segment is entirely under
-                announce(linestringPoints, i1 - 1, polyface, visitor.currentReadIndex(), [worldClippedPointB, worldClippedPointA, planePointA, planePointB], 2, 3);
-            }
-          }
-        }
->>>>>>> ca048280
-      }
-    }
-    // console.log(`numFacet ${numFacet}  numTest    ${numTest}    ratio  ${numTest / numFacet}`);
-  }
-
-
-  /** Search the facets for facet subsets that are connected with at least vertex contact.
-   * * Return array of arrays of facet indices.
-   */
-  public static partitionFacetIndicesByVertexConnectedComponent(polyface: Polyface | PolyfaceVisitor): number[][] {
-    if (polyface instanceof Polyface) {
-      return this.partitionFacetIndicesByVertexConnectedComponent(polyface.createVisitor(0));
-    }
-    // The polyface is really a visitor !!!
-    const context = new UnionFindContext(this.visitorClientPointCount(polyface));
-    for (polyface.reset(); polyface.moveToNextFacet();) {
-      const firstVertexIndexOnThisFacet = polyface.pointIndex[0];
-      for (const vertexIndex of polyface.pointIndex)
-        context.mergeSubsets(firstVertexIndexOnThisFacet, vertexIndex);
-    }
-    const roots = context.collectRootIndices();
-    const facetsInComponent: number[][] = [];
-    const numRoots = roots.length;
-    for (let i = 0; i < numRoots; i++) {
-      facetsInComponent.push([]);
-    }
-    for (polyface.reset(); polyface.moveToNextFacet();) {
-      const firstVertexIndexOnThisFacet = polyface.pointIndex[0];
-      const rootVertexForThisFacet = context.findRoot(firstVertexIndexOnThisFacet);
-      for (let rootIndex = 0; rootIndex < numRoots; rootIndex++) {
-        if (roots[rootIndex] === rootVertexForThisFacet) {
-          facetsInComponent[rootIndex].push(polyface.currentReadIndex());
-          break;
-        }
-      }
-    }
-    return facetsInComponent;
-  }
-  /**
-   * * Examine the normal orientation for each faces.
-   * * Separate to 3 partitions:
-   *    * facets with normal in the positive direction of the vectorToEye (partition 0)
-   *    * facets with normal in the negative direction of the vectorToEye (partition 1)
-   *    * facets nearly perpendicular to the view vector  (partition 2)
-   * * Return array of arrays of facet indices.
-   */
-  public static partitionFacetIndicesByVisibilityVector(polyface: Polyface | PolyfaceVisitor, vectorToEye: Vector3d, sideAngleTolerance: Angle): number[][] {
-    if (polyface instanceof Polyface) {
-      return this.partitionFacetIndicesByVisibilityVector(polyface.createVisitor(0), vectorToEye, sideAngleTolerance);
-    }
-    const facetsInComponent: number[][] = [];
-    for (let i = 0; i < 3; i++) {
-      facetsInComponent.push([]);
-    }
-    const forwardComponent = facetsInComponent[0];
-    const rearComponent = facetsInComponent[1];
-    const sideComponent = facetsInComponent[2];
-    const radiansTol = Math.max(sideAngleTolerance.radians, 1.0e-8);
-    for (polyface.reset(); polyface.moveToNextFacet();) {
-      const areaNormal = PolygonOps.areaNormalGo(polyface.point);
-      const index = polyface.currentReadIndex();
-      if (areaNormal) {
-        const angle = areaNormal.angleFromPerpendicular(vectorToEye);
-        if (Math.abs(angle.radians) < radiansTol) {
-          sideComponent.push(index);
-        } else if (areaNormal.dotProduct(vectorToEye) < 0) {
-          rearComponent.push(index);
-        } else {
-          forwardComponent.push(index);
-        }
-      }
-    }
-    return facetsInComponent;
-  }
-
-  /**
-   * Return the boundary of facets that are facing the eye.
-   * @param polyface
-   * @param visibilitySubset selector among the visible facet sets extracted by partitionFacetIndicesByVisibilityVector
-   *   * 0 ==> forward facing
-   *   * 1 ==> rear facing
-   *   * 2 ==> side facing
-   * @param vectorToEye
-   * @param sideAngleTolerance
-   */
-  public static boundaryOfVisibleSubset(polyface: IndexedPolyface, visibilitySelect: 0 | 1 | 2, vectorToEye: Vector3d, sideAngleTolerance: Angle = Angle.createDegrees(1.0e-3)): CurveCollection | undefined {
-    const partitionedIndices = this.partitionFacetIndicesByVisibilityVector(polyface, vectorToEye, sideAngleTolerance);
-    if (partitionedIndices[visibilitySelect].length === 0)
-      return undefined;
-    const visitor = IndexedPolyfaceSubsetVisitor.createSubsetVisitor(polyface, partitionedIndices[visibilitySelect], 1);
-    return this.boundaryEdges(visitor, true, false, false);
-  }
-
-  /** Clone the facets in each partition to a separate polyface.
-   *
-   */
-  public static clonePartitions(polyface: Polyface | PolyfaceVisitor, partitions: number[][]): Polyface[] {
-    if (polyface instanceof Polyface) {
-      return this.clonePartitions(polyface.createVisitor(0), partitions);
-    }
-    polyface.setNumWrap(0);
-    const polyfaces: Polyface[] = [];
-    const options = StrokeOptions.createForFacets();
-    options.needNormals = polyface.normal !== undefined;
-    options.needParams = polyface.param !== undefined;
-    options.needColors = polyface.color !== undefined;
-    options.needTwoSided = polyface.twoSided;
-    for (const partition of partitions) {
-      const builder = PolyfaceBuilder.create(options);
-      polyface.reset();
-      for (const facetIndex of partition) {
-        polyface.moveToReadIndex(facetIndex);
-        builder.addFacetFromVisitor(polyface);
-      }
-      polyfaces.push(builder.claimPolyface(true));
-    }
-    return polyfaces;
-  }
-
-  /** If the visitor's client is a polyface, simply return its point array length.
-   * If not a polyface, visit all facets to find the largest index.
-   */
-  private static visitorClientPointCount(visitor: PolyfaceVisitor): number {
-    const polyface = visitor.clientPolyface();
-    if (polyface !== undefined)
-      return polyface.data.point.length;
-    visitor.reset();
-    let maxIndex = -1;
-    while (visitor.moveToNextFacet()) {
-      for (const pointIndex of visitor.pointIndex)
-        if (pointIndex > maxIndex)
-          maxIndex = pointIndex;
-    }
-    return maxIndex + 1;
-  }
-
-  /** Search the facets for facet subsets that are connected with at least edge contact.
-   * * Return array of arrays of facet indices.
-   */
-  public static partitionFacetIndicesByEdgeConnectedComponent(polyface: Polyface | PolyfaceVisitor): number[][] {
-    if (polyface instanceof Polyface) {
-      return this.partitionFacetIndicesByEdgeConnectedComponent(polyface.createVisitor(0));
-    }
-    polyface.setNumWrap(1);
-    const matcher = new IndexedEdgeMatcher();
-    polyface.reset();
-    let numFacets = 0;
-    while (polyface.moveToNextFacet()) {
-      const numEdges = polyface.pointCount - 1;
-      numFacets++;
-      for (let i = 0; i < numEdges; i++) {
-        matcher.addEdge(polyface.clientPointIndex(i), polyface.clientPointIndex(i + 1), polyface.currentReadIndex());
-      }
-    }
-    const allEdges: SortableEdgeCluster[] = [];
-    matcher.sortAndCollectClusters(allEdges, allEdges, allEdges, allEdges);
-    const context = new UnionFindContext(numFacets);
-    for (const cluster of allEdges) {
-      if (cluster instanceof SortableEdge) {
-        // this edge does not connect anywhere.  Ignore it!!
-      } else {
-        const edge0 = cluster[0];
-        for (let i = 1; i < cluster.length; i++)
-          context.mergeSubsets(edge0.facetIndex, cluster[i].facetIndex);
-      }
-    }
-
-    const roots = context.collectRootIndices();
-    const facetsInComponent: number[][] = [];
-    const numRoots = roots.length;
-    for (let i = 0; i < numRoots; i++) {
-      facetsInComponent.push([]);
-    }
-
-    for (let facetIndex = 0; facetIndex < numFacets; facetIndex++) {
-      const rootOfFacet = context.findRoot(facetIndex);
-      for (let rootIndex = 0; rootIndex < numRoots; rootIndex++) {
-        if (roots[rootIndex] === rootOfFacet) {
-          facetsInComponent[rootIndex].push(facetIndex);
-          break;
-        }
-      }
-    }
-    return facetsInComponent;
-  }
-  /** Find segments (within the linestring) which project to facets.
-   * * Assemble each segment pair as a facet in a new polyface
-   * * Facets are ASSUMED to be convex and planar.
-   */
-  public static sweepLinestringToFacetsXYreturnSweptFacets(linestringPoints: GrowableXYZArray, polyface: Polyface): Polyface {
-    const builder = PolyfaceBuilder.create();
-    this.announceSweepLinestringToConvexPolyfaceXY(linestringPoints, polyface,
-      (_linestring: GrowableXYZArray, _segmentIndex: number,
-        _polyface: Polyface, _facetIndex: number, points: Point3d[]) => {
-        if (points.length === 4)
-          builder.addQuadFacet(points);
-        else if (points.length === 3)
-          builder.addTriangleFacet(points);
-
-      });
-    return builder.claimPolyface(true);
-  }
-  /** Find segments (within the linestring) which project to facets.
-   * * Return collected line segments
-   */
-  public static sweepLinestringToFacetsXYReturnLines(linestringPoints: GrowableXYZArray, polyface: Polyface): LineSegment3d[] {
-    const drapeGeometry: LineSegment3d[] = [];
-    this.announceSweepLinestringToConvexPolyfaceXY(linestringPoints, polyface,
-      (_linestring: GrowableXYZArray, _segmentIndex: number,
-        _polyface: Polyface, _facetIndex: number, points: Point3d[], indexA: number, indexB: number) => {
-        drapeGeometry.push(LineSegment3d.create(points[indexA], points[indexB]));
-      });
-    return drapeGeometry;
-  }
-
-  /** Find segments (within the linestring) which project to facets.
-   * * Return chains.
-   */
-  public static sweepLinestringToFacetsXYReturnChains(linestringPoints: GrowableXYZArray, polyface: Polyface): LineString3d[] {
-    const chainContext = ChainMergeContext.create();
-
-    this.announceSweepLinestringToConvexPolyfaceXY(linestringPoints, polyface,
-      (_linestring: GrowableXYZArray, _segmentIndex: number,
-        _polyface: Polyface, _facetIndex: number, points: Point3d[], indexA: number, indexB: number) => {
-        chainContext.addSegment(points[indexA], points[indexB]);
-      });
-    chainContext.clusterAndMergeVerticesXYZ();
-    return chainContext.collectMaximalChains();
-  }
-
-  /**
-   * * Examine ranges of facets.
-   * * Return statistical summary of x,y,z ranges.
-   */
-  public static collectRangeLengthData(polyface: Polyface | PolyfaceVisitor): RangeLengthData {
-    if (polyface instanceof Polyface) {
-      return this.collectRangeLengthData(polyface.createVisitor(0));
-    }
-    const rangeData = new RangeLengthData();
-    // polyface is a visitor ...
-    for (polyface.reset(); polyface.moveToNextFacet();)
-      rangeData.accumulateGrowableXYZArrayRange(polyface.point);
-    return rangeData;
-  }
-
-  /** Clone the facets, inserting vertices (within edges) where points not part of each facet's vertex indices impinge within edges.
-   *
-   */
-  public static cloneWithTVertexFixup(polyface: Polyface): IndexedPolyface {
-    const oldFacetVisitor = polyface.createVisitor(1);  // This is to visit the existing facets.
-    const newFacetVisitor = polyface.createVisitor(0); // This is to build the new facets.
-    const rangeSearcher = XYPointBuckets.create(polyface.data.point, 30)!;
-    const builder = PolyfaceBuilder.create();
-    const edgeRange = Range3d.createNull();
-    const point0 = Point3d.create();
-    const point1 = Point3d.create();
-    const spacePoint = Point3d.create();
-    const segment = LineSegment3d.create(point0, point1);
-
-    for (oldFacetVisitor.reset(); oldFacetVisitor.moveToNextFacet();) {
-      newFacetVisitor.clearArrays();
-      for (let i = 0; i + 1 < oldFacetVisitor.point.length; i++) {
-        // each base vertex is part of the result ...
-        oldFacetVisitor.point.getPoint3dAtUncheckedPointIndex(i, point0);
-        oldFacetVisitor.point.getPoint3dAtUncheckedPointIndex(i + 1, point1);
-        newFacetVisitor.pushDataFrom(oldFacetVisitor, i);
-        edgeRange.setNull();
-        LineSegment3d.create(point0, point1, segment);
-        let detailArray: CurveLocationDetail[] | undefined;
-        edgeRange.extend(point0);
-        edgeRange.extend(point1);
-        rangeSearcher.announcePointsInRange(edgeRange, (index: number, _x: number, _y: number, _z: number) => {
-          // x,y,z has x,y within the range of the search ... test for exact on (in full 3d!)
-          polyface.data.point.getPoint3dAtUncheckedPointIndex(index, spacePoint);
-          const detail = segment.closestPoint(spacePoint, false);
-          if (undefined !== detail) {
-            if (detail.fraction >= 0.0 && detail.fraction < 1.0 && !detail.point.isAlmostEqual(point0) && !detail.point.isAlmostEqual(point1)
-              && spacePoint.isAlmostEqual(detail.point)) {
-              if (detailArray === undefined)
-                detailArray = [];
-              detail.a = index;
-              detailArray.push(detail);
-            }
-          }
-          return true;
-        });
-        if (detailArray !== undefined) {
-          detailArray.sort((a: CurveLocationDetail, b: CurveLocationDetail) => (a.fraction - b.fraction));
-          for (const d of detailArray) {
-            newFacetVisitor.pushInterpolatedDataFrom(oldFacetVisitor, i, d.fraction, i + 1);
-          }
-        }
-      }
-      builder.addFacetFromGrowableArrays(newFacetVisitor.point, newFacetVisitor.normal, newFacetVisitor.param, newFacetVisitor.color);
-    }
-
-    return builder.claimPolyface();
-  }
-  /**
-   * * Each array input structure is: [facetIndex, vertexIndex0, vertexIndex1, ....]
-   * * Vertex indices assumed reversed so it
-   *   * vertexIndex0 is the lowest index on the facet
-   *   * vertexIndex1 is the lowest neighbor of vertex0
-   *   * first different entry among vertex indices determines lexical result.
-   *   * Hence facets with duplicate indices (whether forward or reversed) are considered equal.
-   * @param arrayA
-   * @param arrayB
-   */
-  private static compareFacetIndexAndVertexIndices(arrayA: number[], arrayB: number[]): number {
-    if (arrayA.length !== arrayB.length)
-      return arrayA.length - arrayB.length;
-    for (let i = 1; i < arrayA.length; i++) {
-      if (arrayA[i] !== arrayB[i]) {
-        return arrayA[i] - arrayB[i];
-      }
-    }
-    return 0;
-  }
-  /**
-   * * Return an array of arrays describing facet duplication.
-   * @param includeSingletons if true, non-duplicated facets are included in the output.
-   * * Each array `entry` in the output contains read indices of a cluster of facets with the same vertex indices.
-   */
-  public static collectDuplicateFacetIndices(polyface: Polyface, includeSingletons: boolean = false): number[][] {
-    const result: number[][] = [];
-    this.announceDuplicateFacetIndices(polyface,
-      (clusterFacetIndices: number[]) => {
-        if (includeSingletons || clusterFacetIndices.length > 1)
-          result.push(clusterFacetIndices.slice());
-      });
-    return result;
-  }
-  /**
-   * * Return an array of arrays describing facet duplication.
-   * @param includeSingletons if true, non-duplicated facets are included in the output.
-   * * Each array `entry` in the output contains read indices of a cluster of facets with the same vertex indices.
-   */
-  public static announceDuplicateFacetIndices(polyface: Polyface, announceCluster: (clusterFacetIndices: number[]) => void) {
-    const visitor = polyface.createVisitor(0);  // This is to visit the existing facets.
-    const facetIndexAndVertexIndices: number[][] = [];
-    for (visitor.reset(); visitor.moveToNextFacet();) {
-      const facetIndex = visitor.currentReadIndex();
-      const entry = [facetIndex];
-      const pointIndex = visitor.pointIndex;
-      const numPointsThisFacet = pointIndex.length;
-      let lowIndex = 0;
-      // find the lowest point index ...
-      for (let i = 1; i < visitor.pointIndex.length; i++) {
-        if (pointIndex[i] < pointIndex[lowIndex])
-          lowIndex = i;
-      }
-      // find its lowest neighbor -- assemble sort array in that direction
-      if (pointIndex[(lowIndex + 1) % numPointsThisFacet] < pointIndex[(lowIndex + numPointsThisFacet - 1) % numPointsThisFacet]) {
-        for (let i = 0; i < numPointsThisFacet; i++) {
-          entry.push(pointIndex[(lowIndex + i) % numPointsThisFacet]);
-        }
-      } else {
-        for (let i = 0; i < numPointsThisFacet; i++) {
-          entry.push(pointIndex[(lowIndex + numPointsThisFacet - i) % numPointsThisFacet]);
-        }
-      }
-      facetIndexAndVertexIndices.push(entry);
-    }
-    facetIndexAndVertexIndices.sort(this.compareFacetIndexAndVertexIndices);
-    let i0, i1;
-    const n = facetIndexAndVertexIndices.length;
-    const clusterArray = [];
-    for (i0 = 0; i0 < n; i0 = i1) {
-      i1 = i0 + 1;
-      clusterArray.length = 0;
-      clusterArray.push(facetIndexAndVertexIndices[i0][0]);
-      while (i1 < n && 0 === this.compareFacetIndexAndVertexIndices(facetIndexAndVertexIndices[i0], facetIndexAndVertexIndices[i1])) {
-        clusterArray.push(facetIndexAndVertexIndices[i1][0]);
-        i1++;
-      }
-      announceCluster(clusterArray);
-    }
-  }
-  /** Return a new facet set with a subset of facets in source
-   * @param includeSingletons true to copy facets that only appear once
-   * @param clusterSelector indicates whether duplicate clusters are to have 0, 1, or all facets included
-   */
-  public static cloneByFacetDuplication(source: Polyface, includeSingletons: boolean, clusterSelector: DuplicateFacetClusterSelector): Polyface {
-    const builder = PolyfaceBuilder.create();
-    const visitor = source.createVisitor(0);
-    this.announceDuplicateFacetIndices(source,
-      (clusterFacetIndices: number[]) => {
-        let numToSelect = 0;
-        if (clusterFacetIndices.length === 1) {
-          if (includeSingletons)
-            numToSelect = 1;
-        } else if (clusterFacetIndices.length > 1) {
-          if (clusterSelector === DuplicateFacetClusterSelector.SelectAny)
-            numToSelect = 1;
-          else if (clusterSelector === DuplicateFacetClusterSelector.SelectAll)
-            numToSelect = clusterFacetIndices.length;
-          else if (clusterSelector === DuplicateFacetClusterSelector.SelectOneByParity)
-            numToSelect = (clusterFacetIndices.length & 0x01) === 0x01 ? 1 : 0;
-        }
-        for (let i = 0; i < numToSelect; i++) {
-          visitor.moveToReadIndex(clusterFacetIndices[i]);
-          builder.addFacetFromVisitor(visitor);
-        }
-      });
-    return builder.claimPolyface();
-  }
-  /** Clone the facets, inserting removing points that are simply within colinear edges.
-   *
-   */
-  public static cloneWithColinearEdgeFixup(polyface: Polyface): Polyface {
-    const oldFacetVisitor = polyface.createVisitor(2);  // This is to visit the existing facets.
-    const newFacetVisitor = polyface.createVisitor(0); // This is to build the new facets.
-    const builder = PolyfaceBuilder.create();
-    const vector01 = Vector3d.create();
-    const vector12 = Vector3d.create();
-    const numPoint = polyface.data.point.length;
-    const pointState = new Int32Array(numPoint);
-    // FIRST PASS -- in each sector of each facet, determine if the sector has colinear incoming and outgoing vectors.
-    //   Mark each point as
-    //  0 unvisited
-    // -1 incident to a non-colinear sector
-    //  n incident to n colinear sectors
-    for (oldFacetVisitor.reset(); oldFacetVisitor.moveToNextFacet();) {
-      for (let i = 0; i + 2 < oldFacetVisitor.point.length; i++) {
-        // each base vertex is part of the result ...
-        oldFacetVisitor.point.vectorIndexIndex(i, i + 1, vector01);
-        oldFacetVisitor.point.vectorIndexIndex(i + 1, i + 2, vector12);
-        const pointIndex = oldFacetVisitor.clientPointIndex(i + 1);
-        if (pointState[pointIndex] >= 0) {
-          const theta = vector01.angleTo(vector12);
-          if (theta.isAlmostZero) {
-            pointState[pointIndex]++;
-          } else {
-            pointState[pointIndex] = -1;
-          }
-        }
-      }
-    }
-    // SECOND PASS -- make copies, omitting references to points at colinear sectors
-    for (oldFacetVisitor.reset(); oldFacetVisitor.moveToNextFacet();) {
-      newFacetVisitor.clearArrays();
-      for (let i = 0; i + 2 < oldFacetVisitor.point.length; i++) {
-        const pointIndex = oldFacetVisitor.clientPointIndex(i);
-        if (pointState[pointIndex] < 0) {
-          newFacetVisitor.pushDataFrom(oldFacetVisitor, i);
-        }
-      }
-      if (newFacetVisitor.point.length > 2)
-        builder.addFacetFromGrowableArrays(newFacetVisitor.point, newFacetVisitor.normal, newFacetVisitor.param, newFacetVisitor.color);
-    }
-    return builder.claimPolyface();
-  }
-
-  /**
-   * Set the edge visibility for specified edges in the polyface.
-   * @param polyface mesh to be edited
-   * @param clusters array of edge references
-   * @param value visibility value (true or false)
-   */
-  private static setEdgeVisibility(polyface: IndexedPolyface, clusters: SortableEdgeCluster[], value: boolean) {
-    for (const cluster of clusters) {
-      if (cluster instanceof SortableEdge) {
-        this.setSingleEdgeVisibility(polyface, cluster.facetIndex, cluster.vertexIndexA, value);
-      } else if (Array.isArray(cluster)) {
-        for (const e1 of cluster)
-          this.setSingleEdgeVisibility(polyface, e1.facetIndex, e1.vertexIndexA, value);
-      }
-    }
-  }
-  /**
-   * Set the visibility of a particular edge of a particular facet.
-   * @param polyface containing polyface
-   * @param facetIndex facet index
-   * @param vertexIndex vertex index (in vertex array)
-   * @param value visibility value.
-   */
-  public static setSingleEdgeVisibility(polyface: IndexedPolyface, facetIndex: number, vertexIndex: number, value: boolean) {
-    const data = polyface.data;
-    const index0 = polyface.facetIndex0(facetIndex);
-    const index1 = polyface.facetIndex1(facetIndex);
-    for (let i = index0; i < index1; i++)
-      if (data.pointIndex[i] === vertexIndex)
-        data.edgeVisible[i] = value;
-  }
-  /** Load all half edges from a mesh to an IndexedEdgeMatcher */
-  public static createIndexedEdges(visitor: PolyfaceVisitor): IndexedEdgeMatcher {
-    const edges = new IndexedEdgeMatcher();
-    visitor.reset();
-    while (visitor.moveToNextFacet()) {
-      const numEdges = visitor.pointCount - 1;
-      for (let i = 0; i < numEdges; i++) {
-        edges.addEdge(visitor.clientPointIndex(i), visitor.clientPointIndex(i + 1), visitor.currentReadIndex());
-      }
-    }
-    return edges;
-  }
-  /**
-  * * Find mated pairs among facet edges.
-  * * Mated pairs have the same vertex indices appearing in opposite order.
-  * * Mark all non-mated pairs invisible.
-  * * At mated pairs
-  *    * if angle across the edge is larger than `sharpEdgeAngle`, mark visible
-  *    * otherwise mark invisible.
-  * @param mesh mesh to be marked
-  */
-  public static markPairedEdgesInvisible(mesh: IndexedPolyface, sharpEdgeAngle?: Angle) {
-    const visitor = mesh.createVisitor(1);
-    const edges = this.createIndexedEdges(visitor);
-
-    const pairedEdges: SortableEdgeCluster[] = [];
-    const boundaryEdges: SortableEdgeCluster[] = [];
-    edges.sortAndCollectClusters(pairedEdges, boundaryEdges, boundaryEdges, boundaryEdges);
-    this.markAllEdgeVisibility(mesh, false);
-    this.setEdgeVisibility(mesh, boundaryEdges, true);
-    if (sharpEdgeAngle !== undefined) {
-      const normal0 = Vector3d.create();
-      const normal1 = Vector3d.create();
-      for (const pair of pairedEdges) {
-        if (Array.isArray(pair) && pair.length === 2) {
-          const e0 = pair[0];
-          const e1 = pair[1];
-          if (undefined !== PolyfaceQuery.computeFacetUnitNormal(visitor, e0.facetIndex, normal0)
-            && undefined !== PolyfaceQuery.computeFacetUnitNormal(visitor, e1.facetIndex, normal1)) {
-            const edgeAngle = normal0.smallerUnorientedAngleTo(normal1);
-            if (edgeAngle.radians > sharpEdgeAngle.radians) {
-              this.setSingleEdgeVisibility(mesh, e0.facetIndex, e0.vertexIndexA, true);
-              this.setSingleEdgeVisibility(mesh, e1.facetIndex, e1.vertexIndexA, true);
-            }
-          }
-        }
-      }
-    }
-  }
-  /** Try to compute a unit normal for a facet accessible through a visitor.
-   * * Unit normal is computed by `PolygonOps.unitNormal` with the points around the facet.
-   */
-  public static computeFacetUnitNormal(visitor: PolyfaceVisitor, facetIndex: number, result?: Vector3d): Vector3d | undefined {
-    if (!result)
-      result = Vector3d.create();
-    if (visitor.moveToReadIndex(facetIndex)) {
-      if (PolygonOps.unitNormal(visitor.point, result))
-        return result;
-    }
-    return undefined;
-  }
-  /**
-  * * Mark all edge visibilities in the IndexedPolyface
-  * @param mesh mesh to be marked
-  * @param value true for visible, false for hidden
-  */
-
-  public static markAllEdgeVisibility(mesh: IndexedPolyface, value: boolean) {
-    const data = mesh.data;
-    for (let i = 0; i < data.edgeVisible.length; i++)
-      data.edgeVisible[i] = value;
-  }
-  /**
-   * * Examine adjacent facet orientations throughout the mesh
-   * * If possible, reverse a subset to achieve proper pairing.
-   * @param mesh
-   */
-  public static reorientVertexOrderAroundFacetsForConsistentOrientation(mesh: IndexedPolyface): boolean {
-    return FacetOrientationFixup.doFixup(mesh);
-  }
-
-  /**
-   * Set up indexed normals with one normal in the plane of each facet of the mesh.
-   * @param polyface
-   */
-  public static buildPerFaceNormals(polyface: IndexedPolyface) {
-    BuildAverageNormalsContext.buildPerFaceNormals(polyface);
-  }
-
-  /**
-  * * At each vertex of the mesh
-  *   * Find clusters of almost parallel normals
-  *   * Compute simple average of those normals
-  *   * Index to the averages
-  * * For typical meshes, this correctly clusters adjacent normals.
-  * * One cam imagine a vertex with multiple "smooth cone-like" sets of incident facets such that averaging occurs among two nonadjacent cones.  But this does not seem to be a problem in practice.
-  * @param polyface polyface to update.
-  * @param toleranceAngle averaging is done between normals up to this angle.
-  */
-  public static buildAverageNormals(polyface: IndexedPolyface, toleranceAngle: Angle = Angle.createDegrees(31.0)) {
-    BuildAverageNormalsContext.buildFastAverageNormals(polyface, toleranceAngle);
-  }
-
-}
-
-/** Announce the points on a drape panel.
- * * The first two points in the array are always along the draped line segment.
- * * The last two are always on the facet.
- * * If there are 4 points, those two pairs are distinct, i.e. both segment points are to the same side of the facet.
- * * If there are 3 points, those two pairs share an on-facet point.
- * * The panel is ordered so the outward normal is to the right of the draped segment.
- * @param indexAOnFacet index (in points) of the point that is the first facet point for moving forward along the linestring
- * @param indexBOnFacet index (in points) of the point that is the second facet point for moving forward along the linestring
- * @public
- */
-export type AnnounceDrapePanel = (linestring: GrowableXYZArray, segmentIndex: number,
-  polyface: Polyface, facetIndex: number, points: Point3d[], indexAOnFacet: number, indexBOnFacet: number) => any;
-
+/*---------------------------------------------------------------------------------------------
+* Copyright (c) Bentley Systems, Incorporated. All rights reserved.
+* See LICENSE.md in the project root for license terms and full copyright notice.
+*--------------------------------------------------------------------------------------------*/
+
+/** @packageDocumentation
+ * @module Polyface
+ */
+
+// import { Point2d } from "./Geometry2d";
+/* eslint-disable @typescript-eslint/naming-convention, no-empty */
+import { BagOfCurves, CurveCollection } from "../curve/CurveCollection";
+import { CurveLocationDetail } from "../curve/CurveLocationDetail";
+import { LineSegment3d } from "../curve/LineSegment3d";
+import { LineString3d } from "../curve/LineString3d";
+import { Loop } from "../curve/Loop";
+import { StrokeOptions } from "../curve/StrokeOptions";
+import { Angle } from "../geometry3d/Angle";
+import { GrowableXYZArray } from "../geometry3d/GrowableXYZArray";
+import { Plane3dByOriginAndUnitNormal } from "../geometry3d/Plane3dByOriginAndUnitNormal";
+import { Point3d, Vector3d } from "../geometry3d/Point3dVector3d";
+import { PolygonOps } from "../geometry3d/PolygonOps";
+import { Range3d } from "../geometry3d/Range";
+import { Matrix4d } from "../geometry4d/Matrix4d";
+import { MomentData } from "../geometry4d/MomentData";
+import { UnionFindContext } from "../numerics/UnionFind";
+import { ChainMergeContext } from "../topology/ChainMerge";
+import { FacetOrientationFixup } from "./FacetOrientation";
+import { IndexedEdgeMatcher, SortableEdge, SortableEdgeCluster } from "./IndexedEdgeMatcher";
+import { IndexedPolyfaceSubsetVisitor } from "./IndexedPolyfaceVisitor";
+import { BuildAverageNormalsContext } from "./multiclip/BuildAverageNormalsContext";
+import { SweepLineStringToFacetContext } from "./multiclip/SweepLineStringToFacetContext";
+import { XYPointBuckets } from "./multiclip/XYPointBuckets";
+import { IndexedPolyface, Polyface, PolyfaceVisitor } from "./Polyface";
+import { PolyfaceBuilder } from "./PolyfaceBuilder";
+import { RangeLengthData } from "./RangeLengthData";
+/**
+ * Structure to return multiple results from volume between facets and plane
+ * @public
+ */
+export interface FacetProjectedVolumeSums {
+  /** Summed (signed) volume */
+  volume: number;
+  /** summed area moments for positive contributions */
+  positiveProjectedFacetAreaMoments?: MomentData;
+  /** summed area moments for negative contributions */
+  negativeProjectedFacetAreaMoments?: MomentData;
+}
+/**
+ * Enumeration of cases for retaining facets among duplicates
+ * @public
+ */
+export enum DuplicateFacetClusterSelector {
+  /** retain none of the duplicates */
+  SelectNone = 0,
+  /** retain any one member among duplicates */
+  SelectAny = 1,
+  /** retain all members among duplicates */
+  SelectAll = 2,
+  /** retain one from any cluster with an odd number of faces */
+  SelectOneByParity = 3,
+}
+/** PolyfaceQuery is a static class whose methods implement queries on a polyface or polyface visitor provided as a parameter to each method.
+ * @public
+ */
+export class PolyfaceQuery {
+  /** copy the points from a visitor into a Linestring3d in a Loop object */
+  public static visitorToLoop(visitor: PolyfaceVisitor) {
+    const ls = LineString3d.createPoints(visitor.point.getPoint3dArray());
+    return Loop.create(ls);
+  }
+  /** Create a linestring loop for each facet of the polyface. */
+  public static indexedPolyfaceToLoops(polyface: Polyface): BagOfCurves {
+    const result = BagOfCurves.create();
+    const visitor = polyface.createVisitor(1);
+    while (visitor.moveToNextFacet()) {
+      const loop = PolyfaceQuery.visitorToLoop(visitor);
+      result.tryAddChild(loop);
+    }
+    return result;
+  }
+  /** Return the sum of all facets areas. */
+  public static sumFacetAreas(source: Polyface | PolyfaceVisitor | undefined): number {
+    let s = 0;
+    if (source !== undefined) {
+      if (source instanceof Polyface)
+        return PolyfaceQuery.sumFacetAreas(source.createVisitor(1));
+
+      source.reset();
+      while (source.moveToNextFacet()) {
+        s += PolygonOps.sumTriangleAreas(source.point.getPoint3dArray());
+      }
+    }
+    return s;
+  }
+  /** sum volumes of tetrahedra from origin to all facets.
+   * * if origin is omitted, the first point encountered (by the visitor) is used as origin.
+   * * If the mesh is closed, this sum is the volume.
+   * * If the mesh is not closed, this sum is the volume of a mesh with various additional facets
+   * from the origin to facets.
+  */
+  public static sumTetrahedralVolumes(source: Polyface | PolyfaceVisitor, origin?: Point3d): number {
+    let s = 0;
+    if (source instanceof Polyface)
+      return PolyfaceQuery.sumTetrahedralVolumes(source.createVisitor(0), origin);
+    let myOrigin = origin;
+    const facetOrigin = Point3d.create();
+    const targetA = Point3d.create();
+    const targetB = Point3d.create();
+    source.reset();
+    while (source.moveToNextFacet()) {
+      if (myOrigin === undefined)
+        myOrigin = source.point.getPoint3dAtUncheckedPointIndex(0);
+      source.point.getPoint3dAtUncheckedPointIndex(0, facetOrigin);
+      for (let i = 1; i + 1 < source.point.length; i++) {
+        source.point.getPoint3dAtUncheckedPointIndex(i, targetA);
+        source.point.getPoint3dAtUncheckedPointIndex(i + 1, targetB);
+        s += myOrigin.tripleProductToPoints(facetOrigin, targetA, targetB);
+      }
+    }
+    return s / 6.0;
+  }
+  /** sum (signed) volumes between facets and a plane.
+   * Return a structure with multiple sums:
+   * * volume = the sum of (signed) volumes between facets and the plane.
+   * * positiveAreaMomentData, negativeProjectedFacetAreaMoments = moment data with centroid, area, and second moments with respect to the centroid.
+   *
+  */
+  public static sumVolumeBetweenFacetsAndPlane(source: Polyface | PolyfaceVisitor, plane: Plane3dByOriginAndUnitNormal): FacetProjectedVolumeSums {
+    if (source instanceof Polyface)
+      return PolyfaceQuery.sumVolumeBetweenFacetsAndPlane(source.createVisitor(0), plane);
+    const facetOrigin = Point3d.create();
+    const targetA = Point3d.create();
+    const targetB = Point3d.create();
+    const triangleNormal = Vector3d.create();
+    const planeNormal = plane.getNormalRef();
+    let h0, hA, hB;
+    let signedVolumeSum = 0.0;
+    let signedTriangleArea;
+    let singleFacetArea;
+    const positiveAreaMomentSums = MomentData.create(undefined, true);
+    const negativeAreaMomentSums = MomentData.create(undefined, true);
+    const singleFacetProducts = Matrix4d.createZero();
+    const projectToPlane = plane.getProjectionToPlane();
+
+    source.reset();
+    // For each facet ..
+    //   Form triangles from facet origin to each far edge.
+    //   Sum signed area and volume contributions
+    // each "projectedArea" contribution is twice the area of a triangle.
+    // each volume contribution is  3 times the actual volume -- (1/3) of the altitude sums was the centroid altitude.
+    while (source.moveToNextFacet()) {
+      source.point.getPoint3dAtUncheckedPointIndex(0, facetOrigin);
+      h0 = plane.altitude(facetOrigin);
+      singleFacetArea = 0;
+      // within a single facets, the singleFacetArea sum is accumulated with signs of individual triangles.
+      // For a non-convex facet, this can be a mixture of positive and negative areas.
+      // The absoluteProjectedAreaSum contribution is forced positive after the sum for the facet.
+      for (let i = 1; i + 1 < source.point.length; i++) {
+        source.point.getPoint3dAtUncheckedPointIndex(i, targetA);
+        source.point.getPoint3dAtUncheckedPointIndex(i + 1, targetB);
+        facetOrigin.crossProductToPoints(targetA, targetB, triangleNormal);
+        hA = plane.altitude(targetA);
+        hB = plane.altitude(targetB);
+        signedTriangleArea = planeNormal.dotProduct(triangleNormal);
+        singleFacetArea += signedTriangleArea;
+        signedVolumeSum += signedTriangleArea * (h0 + hA + hB);
+      }
+
+      singleFacetProducts.setZero();
+      source.point.multiplyTransformInPlace(projectToPlane);
+      PolygonOps.addSecondMomentAreaProducts(source.point, facetOrigin, singleFacetProducts);
+
+      if (singleFacetArea > 0) {
+        positiveAreaMomentSums.accumulateProductsFromOrigin(facetOrigin, singleFacetProducts, 1.0);
+      } else {
+        negativeAreaMomentSums.accumulateProductsFromOrigin(facetOrigin, singleFacetProducts, 1.0);
+
+      }
+    }
+    positiveAreaMomentSums.shiftOriginAndSumsToCentroidOfSums();
+    negativeAreaMomentSums.shiftOriginAndSumsToCentroidOfSums();
+    const positiveAreaMoments = MomentData.inertiaProductsToPrincipalAxes(positiveAreaMomentSums.origin, positiveAreaMomentSums.sums);
+    const negativeAreaMoments = MomentData.inertiaProductsToPrincipalAxes(negativeAreaMomentSums.origin, negativeAreaMomentSums.sums);
+
+    return {
+      volume: signedVolumeSum / 6.0,
+      positiveProjectedFacetAreaMoments: positiveAreaMoments,
+      negativeProjectedFacetAreaMoments: negativeAreaMoments,
+    };
+  }
+
+  /** Return the inertia products [xx,xy,xz,xw, yw, etc] integrated over all all facets, as viewed from origin. */
+  public static sumFacetSecondAreaMomentProducts(source: Polyface | PolyfaceVisitor, origin: Point3d): Matrix4d {
+    if (source instanceof Polyface)
+      return PolyfaceQuery.sumFacetSecondAreaMomentProducts(source.createVisitor(0), origin);
+    const products = Matrix4d.createZero();
+    source.reset();
+    while (source.moveToNextFacet()) {
+      PolygonOps.addSecondMomentAreaProducts(source.point, origin, products);
+    }
+    return products;
+  }
+  /** Return the inertia products [xx,xy,xz,xw, yw, etc] integrated over all tetrahedral volumes from origin */
+  public static sumFacetSecondVolumeMomentProducts(source: Polyface | PolyfaceVisitor, origin: Point3d): Matrix4d {
+    if (source instanceof Polyface)
+      return PolyfaceQuery.sumFacetSecondVolumeMomentProducts(source.createVisitor(0), origin);
+    const products = Matrix4d.createZero();
+    source.reset();
+    while (source.moveToNextFacet()) {
+      PolygonOps.addSecondMomentVolumeProducts(source.point, origin, products);
+    }
+    return products;
+  }
+
+  /** Compute area moments for the mesh. In the returned MomentData:
+   * * origin is the centroid.
+   * * localToWorldMap has the origin and principal directions
+   * * radiiOfGyration radii for rotation around the x,y,z axes.
+   */
+  public static computePrincipalAreaMoments(source: Polyface): MomentData | undefined {
+    const origin = source.data.getPoint(0);
+    if (!origin) return undefined;
+    const inertiaProducts = PolyfaceQuery.sumFacetSecondAreaMomentProducts(source, origin);
+    return MomentData.inertiaProductsToPrincipalAxes(origin, inertiaProducts);
+  }
+  /** Compute area moments for the mesh. In the returned MomentData:
+   * * origin is the centroid.
+   * * localToWorldMap has the origin and principal directions
+   * * radiiOfGyration radii for rotation around the x,y,z axes.
+   * * The result is only valid if the mesh is closed.
+   * * There is no test for closure.  Use `PolyfaceQuery.isPolyfaceClosedByEdgePairing(polyface)` to test for closure.
+   */
+  public static computePrincipalVolumeMoments(source: Polyface): MomentData | undefined {
+    const origin = source.data.getPoint(0);
+    if (!origin) return undefined;
+    const inertiaProducts = PolyfaceQuery.sumFacetSecondVolumeMomentProducts(source, origin);
+    return MomentData.inertiaProductsToPrincipalAxes(origin, inertiaProducts);
+  }
+
+  /**
+   * Test if the facets in `source` occur in perfectly mated pairs, as is required for a closed manifold volume.
+   */
+  public static isPolyfaceClosedByEdgePairing(source: Polyface): boolean {
+    return this.isPolyfaceManifold(source, false);
+  }
+  /** Test edges pairing in `source` mesh.
+   * * for `allowSimpleBoundaries === false` true return means this is a closed 2-manifold surface
+   * * for `allowSimpleBoundaries === true` true means this is a 2-manifold surface which may have boundary, but is still properly matched internally.
+   * * Any edge with 3 ore more incident facets triggers `false` return.
+   * * Any edge with 2 incident facets in the same direction triggers a `false` return.
+  */
+  public static isPolyfaceManifold(source: Polyface, allowSimpleBoundaries: boolean = false): boolean {
+    const edges = new IndexedEdgeMatcher();
+    const visitor = source.createVisitor(1);
+    visitor.reset();
+    while (visitor.moveToNextFacet()) {
+      const numEdges = visitor.pointCount - 1;
+      for (let i = 0; i < numEdges; i++) {
+        edges.addEdge(visitor.clientPointIndex(i), visitor.clientPointIndex(i + 1), visitor.currentReadIndex());
+      }
+    }
+    const badClusters: SortableEdgeCluster[] = [];
+    edges.sortAndCollectClusters(undefined, allowSimpleBoundaries ? undefined : badClusters, undefined, badClusters);
+    return badClusters.length === 0;
+  }
+
+  /**
+  * Test if the facets in `source` occur in perfectly mated pairs, as is required for a closed manifold volume.
+  * If not, extract the boundary edges as lines.
+  * @param source
+  */
+  public static boundaryEdges(source: Polyface | PolyfaceVisitor | undefined, includeDanglers: boolean = true, includeMismatch: boolean = true, includeNull: boolean = true): CurveCollection | undefined {
+    if (source === undefined)
+      return undefined;
+    const edges = new IndexedEdgeMatcher();
+    const visitor = source instanceof Polyface ? source.createVisitor(1) : source;
+    visitor.reset();
+    while (visitor.moveToNextFacet()) {
+      const numEdges = visitor.pointCount - 1;
+      for (let i = 0; i < numEdges; i++) {
+        edges.addEdge(visitor.clientPointIndex(i), visitor.clientPointIndex(i + 1), visitor.currentReadIndex());
+      }
+    }
+    const bad1: SortableEdgeCluster[] = [];
+    const bad2: SortableEdgeCluster[] = [];
+    const bad0: SortableEdgeCluster[] = [];
+    edges.sortAndCollectClusters(undefined, bad1, bad0, bad2);
+    const badList = [];
+    if (includeDanglers && bad1.length > 0)
+      badList.push(bad1);
+    if (includeMismatch && bad2.length > 0)
+      badList.push(bad2);
+    if (includeNull && bad0.length > 0)
+      badList.push(bad0);
+    if (badList.length === 0)
+      return undefined;
+    const sourcePolyface = visitor.clientPolyface()!;
+    const result = new BagOfCurves();
+    for (const list of badList) {
+      for (const e of list) {
+        const e1 = e instanceof SortableEdge ? e : e[0];
+        const indexA = e1.vertexIndexA;
+        const indexB = e1.vertexIndexB;
+        const pointA = sourcePolyface.data.getPoint(indexA);
+        const pointB = sourcePolyface.data.getPoint(indexB);
+        if (pointA && pointB)
+          result.tryAddChild(LineSegment3d.create(pointA, pointB));
+      }
+    }
+    return result;
+  }
+
+  /** Find segments (within the linestring) which project to facets.
+   * * Announce each pair of linestring segment and on-facet segment through a callback.
+   * * Facets are ASSUMED to be convex and planar.
+   */
+  public static announceSweepLinestringToConvexPolyfaceXY(linestringPoints: GrowableXYZArray, polyface: Polyface,
+    announce: AnnounceDrapePanel): any {
+    const context = SweepLineStringToFacetContext.create(linestringPoints);
+    if (context) {
+      const visitor = polyface.createVisitor(0);
+      for (visitor.reset(); visitor.moveToNextFacet();) {
+        context.projectToPolygon(visitor.point, announce, polyface, visitor.currentReadIndex());
+      }
+    }
+    // console.log(`numFacet ${numFacet}  numTest    ${numTest}    ratio  ${numTest / numFacet}`);
+  }
+
+
+  /** Search the facets for facet subsets that are connected with at least vertex contact.
+   * * Return array of arrays of facet indices.
+   */
+  public static partitionFacetIndicesByVertexConnectedComponent(polyface: Polyface | PolyfaceVisitor): number[][] {
+    if (polyface instanceof Polyface) {
+      return this.partitionFacetIndicesByVertexConnectedComponent(polyface.createVisitor(0));
+    }
+    // The polyface is really a visitor !!!
+    const context = new UnionFindContext(this.visitorClientPointCount(polyface));
+    for (polyface.reset(); polyface.moveToNextFacet();) {
+      const firstVertexIndexOnThisFacet = polyface.pointIndex[0];
+      for (const vertexIndex of polyface.pointIndex)
+        context.mergeSubsets(firstVertexIndexOnThisFacet, vertexIndex);
+    }
+    const roots = context.collectRootIndices();
+    const facetsInComponent: number[][] = [];
+    const numRoots = roots.length;
+    for (let i = 0; i < numRoots; i++) {
+      facetsInComponent.push([]);
+    }
+    for (polyface.reset(); polyface.moveToNextFacet();) {
+      const firstVertexIndexOnThisFacet = polyface.pointIndex[0];
+      const rootVertexForThisFacet = context.findRoot(firstVertexIndexOnThisFacet);
+      for (let rootIndex = 0; rootIndex < numRoots; rootIndex++) {
+        if (roots[rootIndex] === rootVertexForThisFacet) {
+          facetsInComponent[rootIndex].push(polyface.currentReadIndex());
+          break;
+        }
+      }
+    }
+    return facetsInComponent;
+  }
+  /**
+   * * Examine the normal orientation for each faces.
+   * * Separate to 3 partitions:
+   *    * facets with normal in the positive direction of the vectorToEye (partition 0)
+   *    * facets with normal in the negative direction of the vectorToEye (partition 1)
+   *    * facets nearly perpendicular to the view vector  (partition 2)
+   * * Return array of arrays of facet indices.
+   */
+  public static partitionFacetIndicesByVisibilityVector(polyface: Polyface | PolyfaceVisitor, vectorToEye: Vector3d, sideAngleTolerance: Angle): number[][] {
+    if (polyface instanceof Polyface) {
+      return this.partitionFacetIndicesByVisibilityVector(polyface.createVisitor(0), vectorToEye, sideAngleTolerance);
+    }
+    const facetsInComponent: number[][] = [];
+    for (let i = 0; i < 3; i++) {
+      facetsInComponent.push([]);
+    }
+    const forwardComponent = facetsInComponent[0];
+    const rearComponent = facetsInComponent[1];
+    const sideComponent = facetsInComponent[2];
+    const radiansTol = Math.max(sideAngleTolerance.radians, 1.0e-8);
+    for (polyface.reset(); polyface.moveToNextFacet();) {
+      const areaNormal = PolygonOps.areaNormalGo(polyface.point);
+      const index = polyface.currentReadIndex();
+      if (areaNormal) {
+        const angle = areaNormal.angleFromPerpendicular(vectorToEye);
+        if (Math.abs(angle.radians) < radiansTol) {
+          sideComponent.push(index);
+        } else if (areaNormal.dotProduct(vectorToEye) < 0) {
+          rearComponent.push(index);
+        } else {
+          forwardComponent.push(index);
+        }
+      }
+    }
+    return facetsInComponent;
+  }
+
+  /**
+   * Return the boundary of facets that are facing the eye.
+   * @param polyface
+   * @param visibilitySubset selector among the visible facet sets extracted by partitionFacetIndicesByVisibilityVector
+   *   * 0 ==> forward facing
+   *   * 1 ==> rear facing
+   *   * 2 ==> side facing
+   * @param vectorToEye
+   * @param sideAngleTolerance
+   */
+  public static boundaryOfVisibleSubset(polyface: IndexedPolyface, visibilitySelect: 0 | 1 | 2, vectorToEye: Vector3d, sideAngleTolerance: Angle = Angle.createDegrees(1.0e-3)): CurveCollection | undefined {
+    const partitionedIndices = this.partitionFacetIndicesByVisibilityVector(polyface, vectorToEye, sideAngleTolerance);
+    if (partitionedIndices[visibilitySelect].length === 0)
+      return undefined;
+    const visitor = IndexedPolyfaceSubsetVisitor.createSubsetVisitor(polyface, partitionedIndices[visibilitySelect], 1);
+    return this.boundaryEdges(visitor, true, false, false);
+  }
+
+  /** Clone the facets in each partition to a separate polyface.
+   *
+   */
+  public static clonePartitions(polyface: Polyface | PolyfaceVisitor, partitions: number[][]): Polyface[] {
+    if (polyface instanceof Polyface) {
+      return this.clonePartitions(polyface.createVisitor(0), partitions);
+    }
+    polyface.setNumWrap(0);
+    const polyfaces: Polyface[] = [];
+    const options = StrokeOptions.createForFacets();
+    options.needNormals = polyface.normal !== undefined;
+    options.needParams = polyface.param !== undefined;
+    options.needColors = polyface.color !== undefined;
+    options.needTwoSided = polyface.twoSided;
+    for (const partition of partitions) {
+      const builder = PolyfaceBuilder.create(options);
+      polyface.reset();
+      for (const facetIndex of partition) {
+        polyface.moveToReadIndex(facetIndex);
+        builder.addFacetFromVisitor(polyface);
+      }
+      polyfaces.push(builder.claimPolyface(true));
+    }
+    return polyfaces;
+  }
+
+  /** If the visitor's client is a polyface, simply return its point array length.
+   * If not a polyface, visit all facets to find the largest index.
+   */
+  private static visitorClientPointCount(visitor: PolyfaceVisitor): number {
+    const polyface = visitor.clientPolyface();
+    if (polyface !== undefined)
+      return polyface.data.point.length;
+    visitor.reset();
+    let maxIndex = -1;
+    while (visitor.moveToNextFacet()) {
+      for (const pointIndex of visitor.pointIndex)
+        if (pointIndex > maxIndex)
+          maxIndex = pointIndex;
+    }
+    return maxIndex + 1;
+  }
+
+  /** Search the facets for facet subsets that are connected with at least edge contact.
+   * * Return array of arrays of facet indices.
+   */
+  public static partitionFacetIndicesByEdgeConnectedComponent(polyface: Polyface | PolyfaceVisitor): number[][] {
+    if (polyface instanceof Polyface) {
+      return this.partitionFacetIndicesByEdgeConnectedComponent(polyface.createVisitor(0));
+    }
+    polyface.setNumWrap(1);
+    const matcher = new IndexedEdgeMatcher();
+    polyface.reset();
+    let numFacets = 0;
+    while (polyface.moveToNextFacet()) {
+      const numEdges = polyface.pointCount - 1;
+      numFacets++;
+      for (let i = 0; i < numEdges; i++) {
+        matcher.addEdge(polyface.clientPointIndex(i), polyface.clientPointIndex(i + 1), polyface.currentReadIndex());
+      }
+    }
+    const allEdges: SortableEdgeCluster[] = [];
+    matcher.sortAndCollectClusters(allEdges, allEdges, allEdges, allEdges);
+    const context = new UnionFindContext(numFacets);
+    for (const cluster of allEdges) {
+      if (cluster instanceof SortableEdge) {
+        // this edge does not connect anywhere.  Ignore it!!
+      } else {
+        const edge0 = cluster[0];
+        for (let i = 1; i < cluster.length; i++)
+          context.mergeSubsets(edge0.facetIndex, cluster[i].facetIndex);
+      }
+    }
+
+    const roots = context.collectRootIndices();
+    const facetsInComponent: number[][] = [];
+    const numRoots = roots.length;
+    for (let i = 0; i < numRoots; i++) {
+      facetsInComponent.push([]);
+    }
+
+    for (let facetIndex = 0; facetIndex < numFacets; facetIndex++) {
+      const rootOfFacet = context.findRoot(facetIndex);
+      for (let rootIndex = 0; rootIndex < numRoots; rootIndex++) {
+        if (roots[rootIndex] === rootOfFacet) {
+          facetsInComponent[rootIndex].push(facetIndex);
+          break;
+        }
+      }
+    }
+    return facetsInComponent;
+  }
+  /** Find segments (within the linestring) which project to facets.
+   * * Assemble each segment pair as a facet in a new polyface
+   * * Facets are ASSUMED to be convex and planar.
+   */
+  public static sweepLinestringToFacetsXYreturnSweptFacets(linestringPoints: GrowableXYZArray, polyface: Polyface): Polyface {
+    const builder = PolyfaceBuilder.create();
+    this.announceSweepLinestringToConvexPolyfaceXY(linestringPoints, polyface,
+      (_linestring: GrowableXYZArray, _segmentIndex: number,
+        _polyface: Polyface, _facetIndex: number, points: Point3d[]) => {
+        if (points.length === 4)
+          builder.addQuadFacet(points);
+        else if (points.length === 3)
+          builder.addTriangleFacet(points);
+
+      });
+    return builder.claimPolyface(true);
+  }
+  /** Find segments (within the linestring) which project to facets.
+   * * Return collected line segments
+   */
+  public static sweepLinestringToFacetsXYReturnLines(linestringPoints: GrowableXYZArray, polyface: Polyface): LineSegment3d[] {
+    const drapeGeometry: LineSegment3d[] = [];
+    this.announceSweepLinestringToConvexPolyfaceXY(linestringPoints, polyface,
+      (_linestring: GrowableXYZArray, _segmentIndex: number,
+        _polyface: Polyface, _facetIndex: number, points: Point3d[], indexA: number, indexB: number) => {
+        drapeGeometry.push(LineSegment3d.create(points[indexA], points[indexB]));
+      });
+    return drapeGeometry;
+  }
+
+  /** Find segments (within the linestring) which project to facets.
+   * * Return chains.
+   */
+  public static sweepLinestringToFacetsXYReturnChains(linestringPoints: GrowableXYZArray, polyface: Polyface): LineString3d[] {
+    const chainContext = ChainMergeContext.create();
+
+    this.announceSweepLinestringToConvexPolyfaceXY(linestringPoints, polyface,
+      (_linestring: GrowableXYZArray, _segmentIndex: number,
+        _polyface: Polyface, _facetIndex: number, points: Point3d[], indexA: number, indexB: number) => {
+        chainContext.addSegment(points[indexA], points[indexB]);
+      });
+    chainContext.clusterAndMergeVerticesXYZ();
+    return chainContext.collectMaximalChains();
+  }
+
+  /**
+   * * Examine ranges of facets.
+   * * Return statistical summary of x,y,z ranges.
+   */
+  public static collectRangeLengthData(polyface: Polyface | PolyfaceVisitor): RangeLengthData {
+    if (polyface instanceof Polyface) {
+      return this.collectRangeLengthData(polyface.createVisitor(0));
+    }
+    const rangeData = new RangeLengthData();
+    // polyface is a visitor ...
+    for (polyface.reset(); polyface.moveToNextFacet();)
+      rangeData.accumulateGrowableXYZArrayRange(polyface.point);
+    return rangeData;
+  }
+
+  /** Clone the facets, inserting vertices (within edges) where points not part of each facet's vertex indices impinge within edges.
+   *
+   */
+  public static cloneWithTVertexFixup(polyface: Polyface): IndexedPolyface {
+    const oldFacetVisitor = polyface.createVisitor(1);  // This is to visit the existing facets.
+    const newFacetVisitor = polyface.createVisitor(0); // This is to build the new facets.
+    const rangeSearcher = XYPointBuckets.create(polyface.data.point, 30)!;
+    const builder = PolyfaceBuilder.create();
+    const edgeRange = Range3d.createNull();
+    const point0 = Point3d.create();
+    const point1 = Point3d.create();
+    const spacePoint = Point3d.create();
+    const segment = LineSegment3d.create(point0, point1);
+
+    for (oldFacetVisitor.reset(); oldFacetVisitor.moveToNextFacet();) {
+      newFacetVisitor.clearArrays();
+      for (let i = 0; i + 1 < oldFacetVisitor.point.length; i++) {
+        // each base vertex is part of the result ...
+        oldFacetVisitor.point.getPoint3dAtUncheckedPointIndex(i, point0);
+        oldFacetVisitor.point.getPoint3dAtUncheckedPointIndex(i + 1, point1);
+        newFacetVisitor.pushDataFrom(oldFacetVisitor, i);
+        edgeRange.setNull();
+        LineSegment3d.create(point0, point1, segment);
+        let detailArray: CurveLocationDetail[] | undefined;
+        edgeRange.extend(point0);
+        edgeRange.extend(point1);
+        rangeSearcher.announcePointsInRange(edgeRange, (index: number, _x: number, _y: number, _z: number) => {
+          // x,y,z has x,y within the range of the search ... test for exact on (in full 3d!)
+          polyface.data.point.getPoint3dAtUncheckedPointIndex(index, spacePoint);
+          const detail = segment.closestPoint(spacePoint, false);
+          if (undefined !== detail) {
+            if (detail.fraction >= 0.0 && detail.fraction < 1.0 && !detail.point.isAlmostEqual(point0) && !detail.point.isAlmostEqual(point1)
+              && spacePoint.isAlmostEqual(detail.point)) {
+              if (detailArray === undefined)
+                detailArray = [];
+              detail.a = index;
+              detailArray.push(detail);
+            }
+          }
+          return true;
+        });
+        if (detailArray !== undefined) {
+          detailArray.sort((a: CurveLocationDetail, b: CurveLocationDetail) => (a.fraction - b.fraction));
+          for (const d of detailArray) {
+            newFacetVisitor.pushInterpolatedDataFrom(oldFacetVisitor, i, d.fraction, i + 1);
+          }
+        }
+      }
+      builder.addFacetFromGrowableArrays(newFacetVisitor.point, newFacetVisitor.normal, newFacetVisitor.param, newFacetVisitor.color);
+    }
+
+    return builder.claimPolyface();
+  }
+  /**
+   * * Each array input structure is: [facetIndex, vertexIndex0, vertexIndex1, ....]
+   * * Vertex indices assumed reversed so it
+   *   * vertexIndex0 is the lowest index on the facet
+   *   * vertexIndex1 is the lowest neighbor of vertex0
+   *   * first different entry among vertex indices determines lexical result.
+   *   * Hence facets with duplicate indices (whether forward or reversed) are considered equal.
+   * @param arrayA
+   * @param arrayB
+   */
+  private static compareFacetIndexAndVertexIndices(arrayA: number[], arrayB: number[]): number {
+    if (arrayA.length !== arrayB.length)
+      return arrayA.length - arrayB.length;
+    for (let i = 1; i < arrayA.length; i++) {
+      if (arrayA[i] !== arrayB[i]) {
+        return arrayA[i] - arrayB[i];
+      }
+    }
+    return 0;
+  }
+  /**
+   * * Return an array of arrays describing facet duplication.
+   * @param includeSingletons if true, non-duplicated facets are included in the output.
+   * * Each array `entry` in the output contains read indices of a cluster of facets with the same vertex indices.
+   */
+  public static collectDuplicateFacetIndices(polyface: Polyface, includeSingletons: boolean = false): number[][] {
+    const result: number[][] = [];
+    this.announceDuplicateFacetIndices(polyface,
+      (clusterFacetIndices: number[]) => {
+        if (includeSingletons || clusterFacetIndices.length > 1)
+          result.push(clusterFacetIndices.slice());
+      });
+    return result;
+  }
+  /**
+   * * Return an array of arrays describing facet duplication.
+   * @param includeSingletons if true, non-duplicated facets are included in the output.
+   * * Each array `entry` in the output contains read indices of a cluster of facets with the same vertex indices.
+   */
+  public static announceDuplicateFacetIndices(polyface: Polyface, announceCluster: (clusterFacetIndices: number[]) => void) {
+    const visitor = polyface.createVisitor(0);  // This is to visit the existing facets.
+    const facetIndexAndVertexIndices: number[][] = [];
+    for (visitor.reset(); visitor.moveToNextFacet();) {
+      const facetIndex = visitor.currentReadIndex();
+      const entry = [facetIndex];
+      const pointIndex = visitor.pointIndex;
+      const numPointsThisFacet = pointIndex.length;
+      let lowIndex = 0;
+      // find the lowest point index ...
+      for (let i = 1; i < visitor.pointIndex.length; i++) {
+        if (pointIndex[i] < pointIndex[lowIndex])
+          lowIndex = i;
+      }
+      // find its lowest neighbor -- assemble sort array in that direction
+      if (pointIndex[(lowIndex + 1) % numPointsThisFacet] < pointIndex[(lowIndex + numPointsThisFacet - 1) % numPointsThisFacet]) {
+        for (let i = 0; i < numPointsThisFacet; i++) {
+          entry.push(pointIndex[(lowIndex + i) % numPointsThisFacet]);
+        }
+      } else {
+        for (let i = 0; i < numPointsThisFacet; i++) {
+          entry.push(pointIndex[(lowIndex + numPointsThisFacet - i) % numPointsThisFacet]);
+        }
+      }
+      facetIndexAndVertexIndices.push(entry);
+    }
+    facetIndexAndVertexIndices.sort(this.compareFacetIndexAndVertexIndices);
+    let i0, i1;
+    const n = facetIndexAndVertexIndices.length;
+    const clusterArray = [];
+    for (i0 = 0; i0 < n; i0 = i1) {
+      i1 = i0 + 1;
+      clusterArray.length = 0;
+      clusterArray.push(facetIndexAndVertexIndices[i0][0]);
+      while (i1 < n && 0 === this.compareFacetIndexAndVertexIndices(facetIndexAndVertexIndices[i0], facetIndexAndVertexIndices[i1])) {
+        clusterArray.push(facetIndexAndVertexIndices[i1][0]);
+        i1++;
+      }
+      announceCluster(clusterArray);
+    }
+  }
+  /** Return a new facet set with a subset of facets in source
+   * @param includeSingletons true to copy facets that only appear once
+   * @param clusterSelector indicates whether duplicate clusters are to have 0, 1, or all facets included
+   */
+  public static cloneByFacetDuplication(source: Polyface, includeSingletons: boolean, clusterSelector: DuplicateFacetClusterSelector): Polyface {
+    const builder = PolyfaceBuilder.create();
+    const visitor = source.createVisitor(0);
+    this.announceDuplicateFacetIndices(source,
+      (clusterFacetIndices: number[]) => {
+        let numToSelect = 0;
+        if (clusterFacetIndices.length === 1) {
+          if (includeSingletons)
+            numToSelect = 1;
+        } else if (clusterFacetIndices.length > 1) {
+          if (clusterSelector === DuplicateFacetClusterSelector.SelectAny)
+            numToSelect = 1;
+          else if (clusterSelector === DuplicateFacetClusterSelector.SelectAll)
+            numToSelect = clusterFacetIndices.length;
+          else if (clusterSelector === DuplicateFacetClusterSelector.SelectOneByParity)
+            numToSelect = (clusterFacetIndices.length & 0x01) === 0x01 ? 1 : 0;
+        }
+        for (let i = 0; i < numToSelect; i++) {
+          visitor.moveToReadIndex(clusterFacetIndices[i]);
+          builder.addFacetFromVisitor(visitor);
+        }
+      });
+    return builder.claimPolyface();
+  }
+  /** Clone the facets, inserting removing points that are simply within colinear edges.
+   *
+   */
+  public static cloneWithColinearEdgeFixup(polyface: Polyface): Polyface {
+    const oldFacetVisitor = polyface.createVisitor(2);  // This is to visit the existing facets.
+    const newFacetVisitor = polyface.createVisitor(0); // This is to build the new facets.
+    const builder = PolyfaceBuilder.create();
+    const vector01 = Vector3d.create();
+    const vector12 = Vector3d.create();
+    const numPoint = polyface.data.point.length;
+    const pointState = new Int32Array(numPoint);
+    // FIRST PASS -- in each sector of each facet, determine if the sector has colinear incoming and outgoing vectors.
+    //   Mark each point as
+    //  0 unvisited
+    // -1 incident to a non-colinear sector
+    //  n incident to n colinear sectors
+    for (oldFacetVisitor.reset(); oldFacetVisitor.moveToNextFacet();) {
+      for (let i = 0; i + 2 < oldFacetVisitor.point.length; i++) {
+        // each base vertex is part of the result ...
+        oldFacetVisitor.point.vectorIndexIndex(i, i + 1, vector01);
+        oldFacetVisitor.point.vectorIndexIndex(i + 1, i + 2, vector12);
+        const pointIndex = oldFacetVisitor.clientPointIndex(i + 1);
+        if (pointState[pointIndex] >= 0) {
+          const theta = vector01.angleTo(vector12);
+          if (theta.isAlmostZero) {
+            pointState[pointIndex]++;
+          } else {
+            pointState[pointIndex] = -1;
+          }
+        }
+      }
+    }
+    // SECOND PASS -- make copies, omitting references to points at colinear sectors
+    for (oldFacetVisitor.reset(); oldFacetVisitor.moveToNextFacet();) {
+      newFacetVisitor.clearArrays();
+      for (let i = 0; i + 2 < oldFacetVisitor.point.length; i++) {
+        const pointIndex = oldFacetVisitor.clientPointIndex(i);
+        if (pointState[pointIndex] < 0) {
+          newFacetVisitor.pushDataFrom(oldFacetVisitor, i);
+        }
+      }
+      if (newFacetVisitor.point.length > 2)
+        builder.addFacetFromGrowableArrays(newFacetVisitor.point, newFacetVisitor.normal, newFacetVisitor.param, newFacetVisitor.color);
+    }
+    return builder.claimPolyface();
+  }
+
+  /**
+   * Set the edge visibility for specified edges in the polyface.
+   * @param polyface mesh to be edited
+   * @param clusters array of edge references
+   * @param value visibility value (true or false)
+   */
+  private static setEdgeVisibility(polyface: IndexedPolyface, clusters: SortableEdgeCluster[], value: boolean) {
+    for (const cluster of clusters) {
+      if (cluster instanceof SortableEdge) {
+        this.setSingleEdgeVisibility(polyface, cluster.facetIndex, cluster.vertexIndexA, value);
+      } else if (Array.isArray(cluster)) {
+        for (const e1 of cluster)
+          this.setSingleEdgeVisibility(polyface, e1.facetIndex, e1.vertexIndexA, value);
+      }
+    }
+  }
+  /**
+   * Set the visibility of a particular edge of a particular facet.
+   * @param polyface containing polyface
+   * @param facetIndex facet index
+   * @param vertexIndex vertex index (in vertex array)
+   * @param value visibility value.
+   */
+  public static setSingleEdgeVisibility(polyface: IndexedPolyface, facetIndex: number, vertexIndex: number, value: boolean) {
+    const data = polyface.data;
+    const index0 = polyface.facetIndex0(facetIndex);
+    const index1 = polyface.facetIndex1(facetIndex);
+    for (let i = index0; i < index1; i++)
+      if (data.pointIndex[i] === vertexIndex)
+        data.edgeVisible[i] = value;
+  }
+  /** Load all half edges from a mesh to an IndexedEdgeMatcher */
+  public static createIndexedEdges(visitor: PolyfaceVisitor): IndexedEdgeMatcher {
+    const edges = new IndexedEdgeMatcher();
+    visitor.reset();
+    while (visitor.moveToNextFacet()) {
+      const numEdges = visitor.pointCount - 1;
+      for (let i = 0; i < numEdges; i++) {
+        edges.addEdge(visitor.clientPointIndex(i), visitor.clientPointIndex(i + 1), visitor.currentReadIndex());
+      }
+    }
+    return edges;
+  }
+  /**
+  * * Find mated pairs among facet edges.
+  * * Mated pairs have the same vertex indices appearing in opposite order.
+  * * Mark all non-mated pairs invisible.
+  * * At mated pairs
+  *    * if angle across the edge is larger than `sharpEdgeAngle`, mark visible
+  *    * otherwise mark invisible.
+  * @param mesh mesh to be marked
+  */
+  public static markPairedEdgesInvisible(mesh: IndexedPolyface, sharpEdgeAngle?: Angle) {
+    const visitor = mesh.createVisitor(1);
+    const edges = this.createIndexedEdges(visitor);
+
+    const pairedEdges: SortableEdgeCluster[] = [];
+    const boundaryEdges: SortableEdgeCluster[] = [];
+    edges.sortAndCollectClusters(pairedEdges, boundaryEdges, boundaryEdges, boundaryEdges);
+    this.markAllEdgeVisibility(mesh, false);
+    this.setEdgeVisibility(mesh, boundaryEdges, true);
+    if (sharpEdgeAngle !== undefined) {
+      const normal0 = Vector3d.create();
+      const normal1 = Vector3d.create();
+      for (const pair of pairedEdges) {
+        if (Array.isArray(pair) && pair.length === 2) {
+          const e0 = pair[0];
+          const e1 = pair[1];
+          if (undefined !== PolyfaceQuery.computeFacetUnitNormal(visitor, e0.facetIndex, normal0)
+            && undefined !== PolyfaceQuery.computeFacetUnitNormal(visitor, e1.facetIndex, normal1)) {
+            const edgeAngle = normal0.smallerUnorientedAngleTo(normal1);
+            if (edgeAngle.radians > sharpEdgeAngle.radians) {
+              this.setSingleEdgeVisibility(mesh, e0.facetIndex, e0.vertexIndexA, true);
+              this.setSingleEdgeVisibility(mesh, e1.facetIndex, e1.vertexIndexA, true);
+            }
+          }
+        }
+      }
+    }
+  }
+  /** Try to compute a unit normal for a facet accessible through a visitor.
+   * * Unit normal is computed by `PolygonOps.unitNormal` with the points around the facet.
+   */
+  public static computeFacetUnitNormal(visitor: PolyfaceVisitor, facetIndex: number, result?: Vector3d): Vector3d | undefined {
+    if (!result)
+      result = Vector3d.create();
+    if (visitor.moveToReadIndex(facetIndex)) {
+      if (PolygonOps.unitNormal(visitor.point, result))
+        return result;
+    }
+    return undefined;
+  }
+  /**
+  * * Mark all edge visibilities in the IndexedPolyface
+  * @param mesh mesh to be marked
+  * @param value true for visible, false for hidden
+  */
+
+  public static markAllEdgeVisibility(mesh: IndexedPolyface, value: boolean) {
+    const data = mesh.data;
+    for (let i = 0; i < data.edgeVisible.length; i++)
+      data.edgeVisible[i] = value;
+  }
+  /**
+   * * Examine adjacent facet orientations throughout the mesh
+   * * If possible, reverse a subset to achieve proper pairing.
+   * @param mesh
+   */
+  public static reorientVertexOrderAroundFacetsForConsistentOrientation(mesh: IndexedPolyface): boolean {
+    return FacetOrientationFixup.doFixup(mesh);
+  }
+
+  /**
+   * Set up indexed normals with one normal in the plane of each facet of the mesh.
+   * @param polyface
+   */
+  public static buildPerFaceNormals(polyface: IndexedPolyface) {
+    BuildAverageNormalsContext.buildPerFaceNormals(polyface);
+  }
+
+  /**
+  * * At each vertex of the mesh
+  *   * Find clusters of almost parallel normals
+  *   * Compute simple average of those normals
+  *   * Index to the averages
+  * * For typical meshes, this correctly clusters adjacent normals.
+  * * One cam imagine a vertex with multiple "smooth cone-like" sets of incident facets such that averaging occurs among two nonadjacent cones.  But this does not seem to be a problem in practice.
+  * @param polyface polyface to update.
+  * @param toleranceAngle averaging is done between normals up to this angle.
+  */
+  public static buildAverageNormals(polyface: IndexedPolyface, toleranceAngle: Angle = Angle.createDegrees(31.0)) {
+    BuildAverageNormalsContext.buildFastAverageNormals(polyface, toleranceAngle);
+  }
+
+}
+
+/** Announce the points on a drape panel.
+ * * The first two points in the array are always along the draped line segment.
+ * * The last two are always on the facet.
+ * * If there are 4 points, those two pairs are distinct, i.e. both segment points are to the same side of the facet.
+ * * If there are 3 points, those two pairs share an on-facet point.
+ * * The panel is ordered so the outward normal is to the right of the draped segment.
+ * @param indexAOnFacet index (in points) of the point that is the first facet point for moving forward along the linestring
+ * @param indexBOnFacet index (in points) of the point that is the second facet point for moving forward along the linestring
+ * @public
+ */
+export type AnnounceDrapePanel = (linestring: GrowableXYZArray, segmentIndex: number,
+  polyface: Polyface, facetIndex: number, points: Point3d[], indexAOnFacet: number, indexBOnFacet: number) => any;
+