{
  "name": "@bentley/geometry-core",
<<<<<<< HEAD
  "version": "2.9.0-dev.11",
=======
  "version": "2.9.0-dev.8",
>>>>>>> 9b514dc3
  "description": "Bentley Core Geometry library",
  "main": "lib/geometry-core.js",
  "typings": "lib/geometry-core",
  "imodeljsSharedLibrary": true,
  "license": "MIT",
  "scripts": {
    "compile": "npm run build",
    "build": "tsc 1>&2",
    "clean": "rimraf lib .rush/temp/package-deps*.json ./src/test/output",
    "watch": "tsc --watch",
    "test": "betools test",
    "extract-api": "betools extract-api --entry=geometry-core",
    "extract-api-test": "betools extract-api --entry=geometry-core",
    "docs": "betools docs --tsIndexFile=./geometry-core.ts --json=../../generated-docs/core/geometry-core/file.json --onlyJson",
    "cover": "nyc npm test",
    "cover:docs": "node ./node_modules/@bentley/build-tools/scripts/docscoverage.js",
    "lint": "eslint -f visualstudio --max-warnings 0 ./src/**/*.ts 1>&2"
  },
  "repository": {
    "type": "git",
    "url": "https://github.com/imodeljs/imodeljs/tree/master/core/geometry"
  },
  "keywords": [
    "Bentley",
    "iModel"
  ],
  "author": {
    "name": "Bentley Systems, Inc.",
    "url": "http://www.bentley.com"
  },
  "peerDependencies": {
<<<<<<< HEAD
    "@bentley/bentleyjs-core": "^2.9.0-dev.11"
  },
  "devDependencies": {
    "@bentley/bentleyjs-core": "2.9.0-dev.11",
    "@bentley/build-tools": "2.9.0-dev.11",
    "@bentley/eslint-plugin": "2.9.0-dev.11",
=======
    "@bentley/bentleyjs-core": "^2.9.0-dev.8"
  },
  "devDependencies": {
    "@bentley/bentleyjs-core": "2.9.0-dev.8",
    "@bentley/build-tools": "2.9.0-dev.8",
    "@bentley/eslint-plugin": "2.9.0-dev.8",
>>>>>>> 9b514dc3
    "@types/chai": "^4.1.4",
    "@types/mocha": "^5.2.5",
    "@types/node": "10.14.1",
    "chai": "^4.1.2",
    "debug": "^2.6.9",
    "eslint": "^6.8.0",
    "mocha": "^5.2.0",
    "nyc": "^14.0.0",
    "rimraf": "^3.0.2",
    "semver": "^5.5.0",
    "ts-node": "^7.0.1",
    "typescript": "~3.7.4",
    "@types/flatbuffers": "~1.10.0"
  },
  "dependencies": {"flatbuffers":"~1.12.0"},
  "nyc": {
    "extends": "./node_modules/@bentley/build-tools/.nycrc",
    "check-coverage": true,
    "statements": 85,
    "functions": 85,
    "branches": 70,
    "lines": 85
  },
  "eslintConfig": {
    "plugins": [
      "@bentley"
    ],
    "extends": "plugin:@bentley/imodeljs-recommended",
    "rules": {
      "@typescript-eslint/indent": "off"
    }
  }
}<|MERGE_RESOLUTION|>--- conflicted
+++ resolved
@@ -1,10 +1,6 @@
 {
   "name": "@bentley/geometry-core",
-<<<<<<< HEAD
-  "version": "2.9.0-dev.11",
-=======
   "version": "2.9.0-dev.8",
->>>>>>> 9b514dc3
   "description": "Bentley Core Geometry library",
   "main": "lib/geometry-core.js",
   "typings": "lib/geometry-core",
@@ -36,21 +32,12 @@
     "url": "http://www.bentley.com"
   },
   "peerDependencies": {
-<<<<<<< HEAD
-    "@bentley/bentleyjs-core": "^2.9.0-dev.11"
-  },
-  "devDependencies": {
-    "@bentley/bentleyjs-core": "2.9.0-dev.11",
-    "@bentley/build-tools": "2.9.0-dev.11",
-    "@bentley/eslint-plugin": "2.9.0-dev.11",
-=======
     "@bentley/bentleyjs-core": "^2.9.0-dev.8"
   },
   "devDependencies": {
     "@bentley/bentleyjs-core": "2.9.0-dev.8",
     "@bentley/build-tools": "2.9.0-dev.8",
     "@bentley/eslint-plugin": "2.9.0-dev.8",
->>>>>>> 9b514dc3
     "@types/chai": "^4.1.4",
     "@types/mocha": "^5.2.5",
     "@types/node": "10.14.1",
@@ -65,7 +52,9 @@
     "typescript": "~3.7.4",
     "@types/flatbuffers": "~1.10.0"
   },
-  "dependencies": {"flatbuffers":"~1.12.0"},
+  "dependencies": {
+    "flatbuffers": "~1.12.0"
+  },
   "nyc": {
     "extends": "./node_modules/@bentley/build-tools/.nycrc",
     "check-coverage": true,
