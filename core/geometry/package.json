{
  "name": "@bentley/geometry-core",
  "version": "2.18.0-dev.3",
  "description": "Bentley Core Geometry library",
  "main": "lib/geometry-core.js",
  "typings": "lib/geometry-core",
  "imodeljsSharedLibrary": true,
  "license": "MIT",
  "scripts": {
    "compile": "npm run build",
    "build": "tsc 1>&2",
    "clean": "rimraf lib .rush/temp/package-deps*.json ./src/test/output",
    "watch": "tsc --watch",
    "test": "betools test",
    "extract-api": "betools extract-api --entry=geometry-core",
    "extract-api-test": "betools extract-api --entry=geometry-core",
    "docs": "betools docs --tsIndexFile=./geometry-core.ts --json=../../generated-docs/core/geometry-core/file.json --onlyJson",
    "cover": "nyc npm test",
    "cover:docs": "node ./node_modules/@bentley/build-tools/scripts/docscoverage.js",
    "lint": "eslint -f visualstudio \"./src/**/*.ts\" 1>&2"
  },
  "repository": {
    "type": "git",
    "url": "https://github.com/imodeljs/imodeljs/tree/master/core/geometry"
  },
  "keywords": [
    "Bentley",
    "iModel"
  ],
  "author": {
    "name": "Bentley Systems, Inc.",
    "url": "http://www.bentley.com"
  },
  "peerDependencies": {
    "@bentley/bentleyjs-core": "workspace:^2.18.0-dev.3"
  },
  "devDependencies": {
    "@bentley/bentleyjs-core": "workspace:*",
    "@bentley/build-tools": "workspace:*",
    "@bentley/eslint-plugin": "workspace:*",
    "@types/chai": "^4.1.4",
    "@types/flatbuffers": "~1.10.0",
    "@types/mocha": "^8.2.2",
    "@types/node": "10.14.1",
    "chai": "^4.1.2",
    "debug": "^2.6.9",
<<<<<<< HEAD
    "eslint": "^7.11.0",
    "mocha": "^5.2.0",
    "nyc": "^14.0.0",
=======
    "eslint": "^6.8.0",
    "mocha": "^8.3.2",
    "nyc": "^15.1.0",
>>>>>>> ea765da4
    "rimraf": "^3.0.2",
    "semver": "^5.5.0",
    "typescript": "~4.1.0"
  },
  "dependencies": {
    "flatbuffers": "~1.12.0"
  },
  "nyc": {
    "extends": "./node_modules/@bentley/build-tools/.nycrc",
    "check-coverage": true,
    "statements": 85,
    "functions": 85,
    "branches": 70,
    "lines": 85
  },
  "eslintConfig": {
    "plugins": [
      "@bentley"
    ],
    "extends": "plugin:@bentley/imodeljs-recommended",
    "rules": {
      "@typescript-eslint/indent": "off"
    }
  }
}<|MERGE_RESOLUTION|>--- conflicted
+++ resolved
@@ -44,15 +44,9 @@
     "@types/node": "10.14.1",
     "chai": "^4.1.2",
     "debug": "^2.6.9",
-<<<<<<< HEAD
     "eslint": "^7.11.0",
-    "mocha": "^5.2.0",
-    "nyc": "^14.0.0",
-=======
-    "eslint": "^6.8.0",
     "mocha": "^8.3.2",
     "nyc": "^15.1.0",
->>>>>>> ea765da4
     "rimraf": "^3.0.2",
     "semver": "^5.5.0",
     "typescript": "~4.1.0"
