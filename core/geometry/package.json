--- conflicted
+++ resolved
@@ -1,21 +1,13 @@
 {
   "name": "@bentley/geometry-core",
-<<<<<<< HEAD
-  "version": "0.110.0",
-=======
   "version": "0.112.0",
->>>>>>> df667d33
   "license": "MIT",
   "description": "Bentley Core Geometry library",
   "main": "lib/geometry-core.js",
   "typings": "lib/geometry-core",
   "repository": {},
   "devDependencies": {
-<<<<<<< HEAD
-    "@bentley/bentleyjs-tools": "0.110.0",
-=======
     "@bentley/bentleyjs-tools": "0.112.0",
->>>>>>> df667d33
     "@types/chai": "^4.1.4",
     "@types/mocha": "^2.2.48",
     "chai": "^4.1.2",
