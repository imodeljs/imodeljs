--- conflicted
+++ resolved
@@ -32,15 +32,9 @@
     "url": "http://www.bentley.com"
   },
   "peerDependencies": {
-<<<<<<< HEAD
-    "@bentley/bentleyjs-core": "^2.11.0-dev.12",
-    "@bentley/imodeljs-backend": "^2.11.0-dev.12",
-    "electron": "^11.1.0"
-=======
     "@bentley/bentleyjs-core": "^2.11.0-dev.33",
     "@bentley/imodeljs-backend": "^2.11.0-dev.33",
-    "electron": "^10.1.3"
->>>>>>> 615d04d2
+    "electron": "^11.1.0"
   },
   "//devDependencies": [
     "NOTE: All peerDependencies should also be listed as devDependencies since peerDependencies are not considered by npm install",
