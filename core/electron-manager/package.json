--- conflicted
+++ resolved
@@ -30,16 +30,10 @@
     "url": "http://www.bentley.com"
   },
   "peerDependencies": {
-<<<<<<< HEAD
-    "@bentley/bentleyjs-core": "^2.12.0-dev.0",
-    "@bentley/imodeljs-common": "^2.12.0-dev.0",
-    "@bentley/imodeljs-backend": "^2.12.0-dev.0",
-    "electron": "^10.1.3"
-=======
     "@bentley/bentleyjs-core": "^2.12.0-dev.1",
+    "@bentley/imodeljs-common": "^2.12.0-dev.1",
     "@bentley/imodeljs-backend": "^2.12.0-dev.1",
     "electron": "^11.1.0"
->>>>>>> 2975d239
   },
   "//devDependencies": [
     "NOTE: All peerDependencies should also be listed as devDependencies since peerDependencies are not considered by npm install",
