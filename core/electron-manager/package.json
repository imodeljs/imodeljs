{
  "name": "@bentley/electron-manager",
<<<<<<< HEAD
  "version": "2.13.0-dev.8",
  "description": "iTwin.js ElectronHost and ElectronApp",
=======
  "version": "2.13.0-dev.9",
  "description": "iModel.js electron utilities",
>>>>>>> 8a5a8af6
  "license": "MIT",
  "engines": {
    "node": ">=10.17.0 <13.0"
  },
  "scripts": {
    "compile": "npm run build",
    "build": "tsc 1>&2",
    "clean": "rimraf lib .rush/temp/package-deps*.json",
    "docs": "betools docs --includes=../../generated-docs/extract --json=../../generated-docs/core/electron-manager/file.json --tsIndexFile=./__DOC_ONLY__.ts --onlyJson",
    "extract-api": "betools extract-api --entry=__DOC_ONLY__",
    "lint": "eslint -f visualstudio \"./src/**/*.ts\" 1>&2",
    "test": "",
    "cover": ""
  },
  "repository": {
    "type": "git",
    "url": "https://github.com/imodeljs/imodeljs/tree/master/core/electron-manager"
  },
  "keywords": [
    "Bentley",
    "BIM",
    "iModel"
  ],
  "author": {
    "name": "Bentley Systems, Inc.",
    "url": "http://www.bentley.com"
  },
  "peerDependencies": {
<<<<<<< HEAD
    "@bentley/bentleyjs-core": "^2.13.0-dev.8",
    "@bentley/imodeljs-common": "^2.13.0-dev.8",
    "@bentley/imodeljs-frontend": "^2.13.0-dev.8",
    "@bentley/imodeljs-backend": "^2.13.0-dev.8",
    "@bentley/itwin-client": "^2.13.0-dev.8",
=======
    "@bentley/bentleyjs-core": "^2.13.0-dev.9",
    "@bentley/imodeljs-common": "^2.13.0-dev.9",
    "@bentley/imodeljs-backend": "^2.13.0-dev.9",
>>>>>>> 8a5a8af6
    "electron": "^11.1.0"
  },
  "//devDependencies": [
    "NOTE: All peerDependencies should also be listed as devDependencies since peerDependencies are not considered by npm install",
    "NOTE: All tools used by scripts in this package must be listed as devDependencies"
  ],
  "devDependencies": {
<<<<<<< HEAD
    "@bentley/bentleyjs-core": "2.13.0-dev.8",
    "@bentley/build-tools": "2.13.0-dev.8",
    "@bentley/eslint-plugin": "2.13.0-dev.8",
    "@bentley/imodeljs-backend": "2.13.0-dev.8",
    "@bentley/imodeljs-frontend": "2.13.0-dev.8",
    "@bentley/imodeljs-common": "2.13.0-dev.8",
    "@bentley/itwin-client": "2.13.0-dev.8",
=======
    "@bentley/bentleyjs-core": "2.13.0-dev.9",
    "@bentley/build-tools": "2.13.0-dev.9",
    "@bentley/eslint-plugin": "2.13.0-dev.9",
    "@bentley/imodeljs-backend": "2.13.0-dev.9",
    "@bentley/imodeljs-common": "2.13.0-dev.9",
    "@bentley/itwin-client": "2.13.0-dev.9",
>>>>>>> 8a5a8af6
    "@types/node": "10.14.1",
    "electron": "^11.1.0",
    "eslint": "^6.8.0",
    "rimraf": "^3.0.2",
    "typescript": "~3.7.4"
  },
  "eslintConfig": {
    "plugins": [
      "@bentley"
    ],
    "extends": "plugin:@bentley/imodeljs-recommended"
  }
}<|MERGE_RESOLUTION|>--- conflicted
+++ resolved
@@ -1,12 +1,7 @@
 {
   "name": "@bentley/electron-manager",
-<<<<<<< HEAD
-  "version": "2.13.0-dev.8",
+  "version": "2.13.0-dev.9",
   "description": "iTwin.js ElectronHost and ElectronApp",
-=======
-  "version": "2.13.0-dev.9",
-  "description": "iModel.js electron utilities",
->>>>>>> 8a5a8af6
   "license": "MIT",
   "engines": {
     "node": ">=10.17.0 <13.0"
@@ -35,17 +30,11 @@
     "url": "http://www.bentley.com"
   },
   "peerDependencies": {
-<<<<<<< HEAD
-    "@bentley/bentleyjs-core": "^2.13.0-dev.8",
-    "@bentley/imodeljs-common": "^2.13.0-dev.8",
-    "@bentley/imodeljs-frontend": "^2.13.0-dev.8",
-    "@bentley/imodeljs-backend": "^2.13.0-dev.8",
-    "@bentley/itwin-client": "^2.13.0-dev.8",
-=======
     "@bentley/bentleyjs-core": "^2.13.0-dev.9",
     "@bentley/imodeljs-common": "^2.13.0-dev.9",
+    "@bentley/imodeljs-frontend": "^2.13.0-dev.9",
     "@bentley/imodeljs-backend": "^2.13.0-dev.9",
->>>>>>> 8a5a8af6
+    "@bentley/itwin-client": "^2.13.0-dev.9",
     "electron": "^11.1.0"
   },
   "//devDependencies": [
@@ -53,22 +42,13 @@
     "NOTE: All tools used by scripts in this package must be listed as devDependencies"
   ],
   "devDependencies": {
-<<<<<<< HEAD
-    "@bentley/bentleyjs-core": "2.13.0-dev.8",
-    "@bentley/build-tools": "2.13.0-dev.8",
-    "@bentley/eslint-plugin": "2.13.0-dev.8",
-    "@bentley/imodeljs-backend": "2.13.0-dev.8",
-    "@bentley/imodeljs-frontend": "2.13.0-dev.8",
-    "@bentley/imodeljs-common": "2.13.0-dev.8",
-    "@bentley/itwin-client": "2.13.0-dev.8",
-=======
     "@bentley/bentleyjs-core": "2.13.0-dev.9",
     "@bentley/build-tools": "2.13.0-dev.9",
     "@bentley/eslint-plugin": "2.13.0-dev.9",
     "@bentley/imodeljs-backend": "2.13.0-dev.9",
+    "@bentley/imodeljs-frontend": "2.13.0-dev.9",
     "@bentley/imodeljs-common": "2.13.0-dev.9",
     "@bentley/itwin-client": "2.13.0-dev.9",
->>>>>>> 8a5a8af6
     "@types/node": "10.14.1",
     "electron": "^11.1.0",
     "eslint": "^6.8.0",
