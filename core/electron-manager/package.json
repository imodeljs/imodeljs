{
  "name": "@bentley/electron-manager",
  "version": "2.17.0-dev.18",
  "description": "iTwin.js ElectronHost and ElectronApp",
  "license": "MIT",
  "engines": {
    "node": ">=10.17.0 <15.0"
  },
  "scripts": {
    "compile": "npm run build",
    "build": "tsc 1>&2",
    "clean": "rimraf lib .rush/temp/package-deps*.json",
    "docs": "betools docs --includes=../../generated-docs/extract --json=../../generated-docs/core/electron-manager/file.json --tsIndexFile=./__DOC_ONLY__.ts --onlyJson",
    "extract-api": "betools extract-api --entry=__DOC_ONLY__",
    "lint": "eslint -f visualstudio \"./src/**/*.ts\" 1>&2",
    "test": "",
    "cover": ""
  },
  "repository": {
    "type": "git",
    "url": "https://github.com/imodeljs/imodeljs/tree/master/core/electron-manager"
  },
  "keywords": [
    "Bentley",
    "BIM",
    "iModel"
  ],
  "author": {
    "name": "Bentley Systems, Inc.",
    "url": "http://www.bentley.com"
  },
  "peerDependencies": {
<<<<<<< HEAD
    "@bentley/bentleyjs-core": "workspace:^",
    "@bentley/imodeljs-backend": "workspace:^",
    "@bentley/imodeljs-common": "workspace:^",
    "@bentley/imodeljs-frontend": "workspace:^",
    "@bentley/itwin-client": "workspace:^",
    "@bentley/presentation-common": "workspace:^",
    "electron": "^11.1.0"
  },
  "devDependencies": {
    "@bentley/bentleyjs-core": "workspace:*",
    "@bentley/build-tools": "workspace:*",
    "@bentley/eslint-plugin": "workspace:*",
    "@bentley/imodeljs-backend": "workspace:*",
    "@bentley/imodeljs-common": "workspace:*",
    "@bentley/imodeljs-frontend": "workspace:*",
    "@bentley/itwin-client": "workspace:*",
    "@bentley/presentation-common": "workspace:*",
=======
    "@bentley/bentleyjs-core": "^2.17.0-dev.18",
    "@bentley/imodeljs-common": "^2.17.0-dev.18",
    "@bentley/imodeljs-frontend": "^2.17.0-dev.18",
    "@bentley/imodeljs-backend": "^2.17.0-dev.18",
    "@bentley/itwin-client": "^2.17.0-dev.18",
    "@bentley/presentation-common": "^2.17.0-dev.18",
    "electron": "^11.1.0"
  },
  "devDependencies": {
    "@bentley/bentleyjs-core": "2.17.0-dev.18",
    "@bentley/build-tools": "2.17.0-dev.18",
    "@bentley/eslint-plugin": "2.17.0-dev.18",
    "@bentley/imodeljs-backend": "2.17.0-dev.18",
    "@bentley/imodeljs-frontend": "2.17.0-dev.18",
    "@bentley/imodeljs-common": "2.17.0-dev.18",
    "@bentley/itwin-client": "2.17.0-dev.18",
    "@bentley/presentation-common": "2.17.0-dev.18",
>>>>>>> e1b945d8
    "@types/node": "10.14.1",
    "electron": "^11.1.0",
    "eslint": "^6.8.0",
    "rimraf": "^3.0.2",
    "typescript": "~4.1.0"
  },
  "dependencies": {
    "@openid/appauth": "^1.2.6",
    "open": "^7.0.0",
    "username": "^5.1.0"
  },
  "eslintConfig": {
    "plugins": [
      "@bentley"
    ],
    "extends": "plugin:@bentley/imodeljs-recommended"
  }
}<|MERGE_RESOLUTION|>--- conflicted
+++ resolved
@@ -30,7 +30,6 @@
     "url": "http://www.bentley.com"
   },
   "peerDependencies": {
-<<<<<<< HEAD
     "@bentley/bentleyjs-core": "workspace:^",
     "@bentley/imodeljs-backend": "workspace:^",
     "@bentley/imodeljs-common": "workspace:^",
@@ -48,25 +47,6 @@
     "@bentley/imodeljs-frontend": "workspace:*",
     "@bentley/itwin-client": "workspace:*",
     "@bentley/presentation-common": "workspace:*",
-=======
-    "@bentley/bentleyjs-core": "^2.17.0-dev.18",
-    "@bentley/imodeljs-common": "^2.17.0-dev.18",
-    "@bentley/imodeljs-frontend": "^2.17.0-dev.18",
-    "@bentley/imodeljs-backend": "^2.17.0-dev.18",
-    "@bentley/itwin-client": "^2.17.0-dev.18",
-    "@bentley/presentation-common": "^2.17.0-dev.18",
-    "electron": "^11.1.0"
-  },
-  "devDependencies": {
-    "@bentley/bentleyjs-core": "2.17.0-dev.18",
-    "@bentley/build-tools": "2.17.0-dev.18",
-    "@bentley/eslint-plugin": "2.17.0-dev.18",
-    "@bentley/imodeljs-backend": "2.17.0-dev.18",
-    "@bentley/imodeljs-frontend": "2.17.0-dev.18",
-    "@bentley/imodeljs-common": "2.17.0-dev.18",
-    "@bentley/itwin-client": "2.17.0-dev.18",
-    "@bentley/presentation-common": "2.17.0-dev.18",
->>>>>>> e1b945d8
     "@types/node": "10.14.1",
     "electron": "^11.1.0",
     "eslint": "^6.8.0",
