--- conflicted
+++ resolved
@@ -1,10 +1,6 @@
 {
   "name": "@bentley/electron-manager",
-<<<<<<< HEAD
-  "version": "2.9.0-dev.8",
-=======
   "version": "2.9.0-dev.16",
->>>>>>> 2f380c48
   "description": "iModel.js electron utilities",
   "main": "lib/ElectronManager.js",
   "typings": "lib/ElectronManager",
@@ -36,36 +32,21 @@
     "url": "http://www.bentley.com"
   },
   "peerDependencies": {
-<<<<<<< HEAD
-    "electron": "^8.2.1",
-    "@bentley/bentleyjs-core": "^2.9.0-dev.8",
-    "@bentley/imodeljs-backend": "^2.9.0-dev.8"
-=======
     "@bentley/bentleyjs-core": "^2.9.0-dev.16",
     "@bentley/imodeljs-backend": "^2.9.0-dev.16",
     "electron": "^8.2.1"
->>>>>>> 2f380c48
   },
   "//devDependencies": [
     "NOTE: All peerDependencies should also be listed as devDependencies since peerDependencies are not considered by npm install",
     "NOTE: All tools used by scripts in this package must be listed as devDependencies"
   ],
   "devDependencies": {
-<<<<<<< HEAD
-    "@bentley/build-tools": "2.9.0-dev.8",
-    "@bentley/eslint-plugin": "2.9.0-dev.8",
-    "@bentley/bentleyjs-core": "2.9.0-dev.8",
-    "@bentley/itwin-client": "2.9.0-dev.8",
-    "@bentley/imodeljs-common": "2.9.0-dev.8",
-    "@bentley/imodeljs-backend": "2.9.0-dev.8",
-=======
     "@bentley/bentleyjs-core": "2.9.0-dev.16",
     "@bentley/build-tools": "2.9.0-dev.16",
     "@bentley/eslint-plugin": "2.9.0-dev.16",
     "@bentley/imodeljs-backend": "2.9.0-dev.16",
     "@bentley/imodeljs-common": "2.9.0-dev.16",
     "@bentley/itwin-client": "2.9.0-dev.16",
->>>>>>> 2f380c48
     "@types/node": "10.14.1",
     "electron": "^8.2.1",
     "eslint": "^6.8.0",
