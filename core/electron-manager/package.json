{
  "name": "@bentley/electron-manager",
  "version": "2.9.0-dev.10",
  "description": "iModel.js electron utilities",
  "main": "lib/ElectronManager.js",
  "typings": "lib/ElectronManager",
  "license": "MIT",
  "engines": {
    "node": ">=10.16.0 <13.0"
  },
  "scripts": {
    "compile": "npm run build",
    "build": "tsc 1>&2",
    "clean": "rimraf lib .rush/temp/package-deps*.json",
    "docs": "betools docs --includes=../../generated-docs/extract --json=../../generated-docs/core/electron-manager/file.json --tsIndexFile=./ElectronManager.ts --onlyJson",
    "extract-api": "betools extract-api --entry=ElectronManager",
    "lint": "eslint -f visualstudio --max-warnings 0 ./src/**/*.ts 1>&2",
    "test": "",
    "cover": ""
  },
  "repository": {
    "type": "git",
    "url": "https://github.com/imodeljs/imodeljs/tree/master/core/electron-manager"
  },
  "keywords": [
    "Bentley",
    "BIM",
    "iModel"
  ],
  "author": {
    "name": "Bentley Systems, Inc.",
    "url": "http://www.bentley.com"
  },
  "peerDependencies": {
<<<<<<< HEAD
    "@bentley/bentleyjs-core": "^2.9.0-dev.9",
    "@bentley/imodeljs-backend": "^2.9.0-dev.9",
    "electron": "^8.2.1"
=======
    "electron": "^8.2.1",
    "@bentley/bentleyjs-core": "^2.9.0-dev.10",
    "@bentley/imodeljs-backend": "^2.9.0-dev.10"
>>>>>>> 4b292748
  },
  "//devDependencies": [
    "NOTE: All peerDependencies should also be listed as devDependencies since peerDependencies are not considered by npm install",
    "NOTE: All tools used by scripts in this package must be listed as devDependencies"
  ],
  "devDependencies": {
<<<<<<< HEAD
    "@bentley/bentleyjs-core": "2.9.0-dev.9",
    "@bentley/build-tools": "2.9.0-dev.9",
    "@bentley/eslint-plugin": "2.9.0-dev.9",
    "@bentley/imodeljs-backend": "2.9.0-dev.9",
    "@bentley/imodeljs-common": "2.9.0-dev.9",
    "@bentley/itwin-client": "2.9.0-dev.9",
=======
    "@bentley/build-tools": "2.9.0-dev.10",
    "@bentley/eslint-plugin": "2.9.0-dev.10",
    "@bentley/bentleyjs-core": "2.9.0-dev.10",
    "@bentley/itwin-client": "2.9.0-dev.10",
    "@bentley/imodeljs-common": "2.9.0-dev.10",
    "@bentley/imodeljs-backend": "2.9.0-dev.10",
>>>>>>> 4b292748
    "@types/node": "10.14.1",
    "electron": "^8.2.1",
    "eslint": "^6.8.0",
    "rimraf": "^3.0.2",
    "typescript": "~3.7.4"
  },
  "eslintConfig": {
    "plugins": [
      "@bentley"
    ],
    "extends": "plugin:@bentley/imodeljs-recommended"
  }
}<|MERGE_RESOLUTION|>--- conflicted
+++ resolved
@@ -32,36 +32,21 @@
     "url": "http://www.bentley.com"
   },
   "peerDependencies": {
-<<<<<<< HEAD
-    "@bentley/bentleyjs-core": "^2.9.0-dev.9",
-    "@bentley/imodeljs-backend": "^2.9.0-dev.9",
+    "@bentley/bentleyjs-core": "^2.9.0-dev.10",
+    "@bentley/imodeljs-backend": "^2.9.0-dev.10",
     "electron": "^8.2.1"
-=======
-    "electron": "^8.2.1",
-    "@bentley/bentleyjs-core": "^2.9.0-dev.10",
-    "@bentley/imodeljs-backend": "^2.9.0-dev.10"
->>>>>>> 4b292748
   },
   "//devDependencies": [
     "NOTE: All peerDependencies should also be listed as devDependencies since peerDependencies are not considered by npm install",
     "NOTE: All tools used by scripts in this package must be listed as devDependencies"
   ],
   "devDependencies": {
-<<<<<<< HEAD
-    "@bentley/bentleyjs-core": "2.9.0-dev.9",
-    "@bentley/build-tools": "2.9.0-dev.9",
-    "@bentley/eslint-plugin": "2.9.0-dev.9",
-    "@bentley/imodeljs-backend": "2.9.0-dev.9",
-    "@bentley/imodeljs-common": "2.9.0-dev.9",
-    "@bentley/itwin-client": "2.9.0-dev.9",
-=======
+    "@bentley/bentleyjs-core": "2.9.0-dev.10",
     "@bentley/build-tools": "2.9.0-dev.10",
     "@bentley/eslint-plugin": "2.9.0-dev.10",
-    "@bentley/bentleyjs-core": "2.9.0-dev.10",
+    "@bentley/imodeljs-backend": "2.9.0-dev.10",
+    "@bentley/imodeljs-common": "2.9.0-dev.10",
     "@bentley/itwin-client": "2.9.0-dev.10",
-    "@bentley/imodeljs-common": "2.9.0-dev.10",
-    "@bentley/imodeljs-backend": "2.9.0-dev.10",
->>>>>>> 4b292748
     "@types/node": "10.14.1",
     "electron": "^8.2.1",
     "eslint": "^6.8.0",
