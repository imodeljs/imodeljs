{
  "name": "@bentley/express-server",
  "version": "2.17.0-dev.19",
  "description": "iModel.js express utilities",
  "main": "lib/ExpressServer.js",
  "typings": "lib/ExpressServer",
  "license": "MIT",
  "engines": {
    "node": ">=10.17.0 <15.0"
  },
  "scripts": {
    "compile": "npm run build",
    "build": "tsc 1>&2",
    "clean": "rimraf lib .rush/temp/package-deps*.json",
    "docs": "betools docs --includes=../../generated-docs/extract --json=../../generated-docs/core/express-server/file.json --tsIndexFile=./ExpressServer.ts --onlyJson",
    "extract-api": "betools extract-api --entry=ExpressServer",
    "lint": "eslint -f visualstudio \"./src/**/*.ts\" 1>&2",
    "test": "betools test",
    "cover": "nyc npm test"
  },
  "repository": {
    "type": "git",
    "url": "https://github.com/imodeljs/imodeljs/tree/master/core/express-server"
  },
  "keywords": [
    "Bentley",
    "BIM",
    "iModel"
  ],
  "author": {
    "name": "Bentley Systems, Inc.",
    "url": "http://www.bentley.com"
  },
  "devDependencies": {
<<<<<<< HEAD
    "@bentley/build-tools": "workspace:*",
    "@bentley/eslint-plugin": "workspace:*",
    "@bentley/imodeljs-common": "workspace:*",
=======
    "@bentley/build-tools": "2.17.0-dev.19",
    "@bentley/eslint-plugin": "2.17.0-dev.19",
    "@bentley/imodeljs-common": "2.17.0-dev.19",
>>>>>>> fb061821
    "@types/body-parser": "^1.17.0",
    "@types/chai": "^4.1.4",
    "@types/express": "^4.16.1",
    "@types/mocha": "^8.2.2",
    "@types/node": "10.14.1",
    "@types/sinon": "^9.0.0",
    "@types/supertest": "^2.0.4",
    "chai": "^4.1.2",
    "eslint": "^6.8.0",
    "mocha": "^8.3.2",
    "nyc": "^15.1.0",
    "rimraf": "^3.0.2",
    "sinon": "^9.0.2",
    "source-map-support": "^0.5.6",
    "supertest": "^3.0.0",
    "typescript": "~4.1.0"
  },
  "dependencies": {
    "express": "^4.16.3"
  },
  "eslintConfig": {
    "plugins": [
      "@bentley"
    ],
    "extends": "plugin:@bentley/imodeljs-recommended"
  },
  "nyc": {
    "extends": "./node_modules/@bentley/build-tools/.nycrc"
  }
}<|MERGE_RESOLUTION|>--- conflicted
+++ resolved
@@ -32,15 +32,9 @@
     "url": "http://www.bentley.com"
   },
   "devDependencies": {
-<<<<<<< HEAD
     "@bentley/build-tools": "workspace:*",
     "@bentley/eslint-plugin": "workspace:*",
     "@bentley/imodeljs-common": "workspace:*",
-=======
-    "@bentley/build-tools": "2.17.0-dev.19",
-    "@bentley/eslint-plugin": "2.17.0-dev.19",
-    "@bentley/imodeljs-common": "2.17.0-dev.19",
->>>>>>> fb061821
     "@types/body-parser": "^1.17.0",
     "@types/chai": "^4.1.4",
     "@types/express": "^4.16.1",
