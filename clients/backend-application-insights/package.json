--- conflicted
+++ resolved
@@ -30,32 +30,19 @@
     "url": "http://www.bentley.com"
   },
   "dependencies": {
-<<<<<<< HEAD
-    "@bentley/backend-itwin-client": "2.9.0-dev.9",
-    "@bentley/bentleyjs-core": "2.9.0-dev.9",
-=======
+    "@bentley/backend-itwin-client": "2.9.0-dev.10",
     "@bentley/bentleyjs-core": "2.9.0-dev.10",
-    "@bentley/backend-itwin-client": "2.9.0-dev.10",
->>>>>>> 4b292748
     "applicationinsights": "^1.7.5"
   },
   "peerDependencies": {
     "@bentley/itwin-client": "^2.9.0-dev.10"
   },
   "devDependencies": {
-<<<<<<< HEAD
-    "@bentley/build-tools": "2.9.0-dev.9",
-    "@bentley/certa": "2.9.0-dev.9",
-    "@bentley/config-loader": "2.9.0-dev.9",
-    "@bentley/eslint-plugin": "2.9.0-dev.9",
-    "@bentley/itwin-client": "2.9.0-dev.9",
-=======
     "@bentley/build-tools": "2.9.0-dev.10",
-    "@bentley/eslint-plugin": "2.9.0-dev.10",
     "@bentley/certa": "2.9.0-dev.10",
     "@bentley/config-loader": "2.9.0-dev.10",
+    "@bentley/eslint-plugin": "2.9.0-dev.10",
     "@bentley/itwin-client": "2.9.0-dev.10",
->>>>>>> 4b292748
     "@types/chai": "^4.1.4",
     "@types/mocha": "^5.2.5",
     "@types/node": "10.14.1",
