{
  "name": "@bentley/forms-data-management-client",
<<<<<<< HEAD
  "version": "2.13.0-dev.6",
=======
  "version": "2.13.0-dev.7",
>>>>>>> 1af8fb8a
  "description": "iModel.js Forms Data Management Client",
  "main": "lib/forms-data-management-client.js",
  "typings": "lib/forms-data-management-client",
  "imodeljsSharedLibrary": true,
  "license": "MIT",
  "repository": {
    "type": "git",
    "url": "https://github.com/imodeljs/imodeljs/tree/master/clients/forms-data-management"
  },
  "scripts": {
    "compile": "npm run build",
    "build": "tsc 1>&2",
    "clean": "rimraf lib .rush/temp/package-deps*.json",
    "extract-api": "betools extract-api --entry=forms-data-management-client",
    "docs": "betools docs --includes=../../generated-docs/extract --json=../../generated-docs/clients/forms-data-management-client/file.json --tsIndexFile=forms-data-management-client.ts --onlyJson",
    "lint": "eslint -f visualstudio \"./src/**/*.ts\" 1>&2",
    "webpackTests": "webpack --config ./src/test/utils/webpack.config.js 1>&2",
    "test": "",
    "test:integration": "npm run webpackTests && npm run test:integration:chrome",
    "test:integration:chrome": "certa -r chrome --grep \"#integration\"",
    "test:integration:electron": "certa -r electron --grep \"#integration\"",
    "cover": ""
  },
  "keywords": [
    "Bentley",
    "BIM",
    "iModel",
    "Forms Data Management Client"
  ],
  "author": {
    "name": "Bentley Systems, Inc.",
    "url": "http://www.bentley.com"
  },
  "peerDependencies": {
<<<<<<< HEAD
    "@bentley/itwin-client": "^2.13.0-dev.6"
  },
  "dependencies": {
    "@bentley/bentleyjs-core": "2.13.0-dev.6"
  },
  "devDependencies": {
    "@bentley/build-tools": "2.13.0-dev.6",
    "@bentley/certa": "2.13.0-dev.6",
    "@bentley/config-loader": "2.13.0-dev.6",
    "@bentley/context-registry-client": "2.13.0-dev.6",
    "@bentley/eslint-plugin": "2.13.0-dev.6",
    "@bentley/itwin-client": "2.13.0-dev.6",
    "@bentley/oidc-signin-tool": "2.13.0-dev.6",
=======
    "@bentley/itwin-client": "^2.13.0-dev.7"
  },
  "dependencies": {
    "@bentley/bentleyjs-core": "2.13.0-dev.7"
  },
  "devDependencies": {
    "@bentley/build-tools": "2.13.0-dev.7",
    "@bentley/certa": "2.13.0-dev.7",
    "@bentley/config-loader": "2.13.0-dev.7",
    "@bentley/context-registry-client": "2.13.0-dev.7",
    "@bentley/eslint-plugin": "2.13.0-dev.7",
    "@bentley/itwin-client": "2.13.0-dev.7",
    "@bentley/oidc-signin-tool": "2.13.0-dev.7",
>>>>>>> 1af8fb8a
    "@types/chai": "^4.1.4",
    "@types/mocha": "^5.2.5",
    "@types/node": "10.14.1",
    "chai": "^4.1.2",
    "eslint": "^6.8.0",
    "mocha": "^5.2.0",
    "nyc": "^14.0.0",
    "rimraf": "^3.0.2",
    "source-map-loader": "^1.0.0",
    "typescript": "~3.7.4",
    "webpack": "4.42.0"
  },
  "nyc": {
    "nycrc-path": "./node_modules/@bentley/build-tools/.nycrc"
  },
  "eslintConfig": {
    "plugins": [
      "@bentley"
    ],
    "extends": "plugin:@bentley/imodeljs-recommended"
  }
}<|MERGE_RESOLUTION|>--- conflicted
+++ resolved
@@ -1,10 +1,6 @@
 {
   "name": "@bentley/forms-data-management-client",
-<<<<<<< HEAD
-  "version": "2.13.0-dev.6",
-=======
   "version": "2.13.0-dev.7",
->>>>>>> 1af8fb8a
   "description": "iModel.js Forms Data Management Client",
   "main": "lib/forms-data-management-client.js",
   "typings": "lib/forms-data-management-client",
@@ -39,21 +35,6 @@
     "url": "http://www.bentley.com"
   },
   "peerDependencies": {
-<<<<<<< HEAD
-    "@bentley/itwin-client": "^2.13.0-dev.6"
-  },
-  "dependencies": {
-    "@bentley/bentleyjs-core": "2.13.0-dev.6"
-  },
-  "devDependencies": {
-    "@bentley/build-tools": "2.13.0-dev.6",
-    "@bentley/certa": "2.13.0-dev.6",
-    "@bentley/config-loader": "2.13.0-dev.6",
-    "@bentley/context-registry-client": "2.13.0-dev.6",
-    "@bentley/eslint-plugin": "2.13.0-dev.6",
-    "@bentley/itwin-client": "2.13.0-dev.6",
-    "@bentley/oidc-signin-tool": "2.13.0-dev.6",
-=======
     "@bentley/itwin-client": "^2.13.0-dev.7"
   },
   "dependencies": {
@@ -67,7 +48,6 @@
     "@bentley/eslint-plugin": "2.13.0-dev.7",
     "@bentley/itwin-client": "2.13.0-dev.7",
     "@bentley/oidc-signin-tool": "2.13.0-dev.7",
->>>>>>> 1af8fb8a
     "@types/chai": "^4.1.4",
     "@types/mocha": "^5.2.5",
     "@types/node": "10.14.1",
