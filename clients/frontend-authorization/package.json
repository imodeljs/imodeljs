--- conflicted
+++ resolved
@@ -38,17 +38,10 @@
     "@bentley/itwin-client": "^2.17.0-dev.15"
   },
   "devDependencies": {
-<<<<<<< HEAD
     "@bentley/bentleyjs-core": "workspace:*",
     "@bentley/build-tools": "workspace:*",
     "@bentley/eslint-plugin": "workspace:*",
     "@bentley/itwin-client": "workspace:*",
-=======
-    "@bentley/bentleyjs-core": "2.17.0-dev.15",
-    "@bentley/build-tools": "2.17.0-dev.15",
-    "@bentley/eslint-plugin": "2.17.0-dev.15",
-    "@bentley/itwin-client": "2.17.0-dev.15",
->>>>>>> 19a86423
     "@types/node": "10.14.1",
     "eslint": "^6.8.0",
     "rimraf": "^3.0.2",
