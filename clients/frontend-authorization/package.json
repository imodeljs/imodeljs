{
  "name": "@bentley/frontend-authorization-client",
<<<<<<< HEAD
  "version": "2.13.0-dev.6",
=======
  "version": "2.13.0-dev.9",
>>>>>>> 8a5a8af6
  "description": "iModel.js Frontend Authorization Client",
  "main": "lib/frontend-authorization-client.js",
  "typings": "lib/frontend-authorization-client",
  "imodeljsSharedLibrary": true,
  "license": "MIT",
  "repository": {
    "type": "git",
    "url": "https://github.com/imodeljs/imodeljs/tree/master/clients/frontend-authorization"
  },
  "scripts": {
    "compile": "npm run build",
    "build": "tsc 1>&2",
    "clean": "rimraf lib .rush/temp/package-deps*.json",
    "extract-api": "betools extract-api --entry=frontend-authorization-client",
    "docs": "betools docs --includes=../../generated-docs/extract --json=../../generated-docs/clients/frontend-authorization-client/file.json --tsIndexFile=frontend-authorization-client.ts --onlyJson",
    "lint": "eslint -f visualstudio \"./src/**/*.ts\" 1>&2",
    "test": "",
    "cover": ""
  },
  "keywords": [
    "Bentley",
    "BIM",
    "iModel",
    "Frontend Authorization Client"
  ],
  "author": {
    "name": "Bentley Systems, Inc.",
    "url": "http://www.bentley.com"
  },
  "dependencies": {
    "oidc-client": "^1.9.1"
  },
  "peerDependencies": {
<<<<<<< HEAD
    "@bentley/bentleyjs-core": "^2.13.0-dev.6",
    "@bentley/itwin-client": "^2.13.0-dev.6"
  },
  "devDependencies": {
    "@bentley/bentleyjs-core": "2.13.0-dev.6",
    "@bentley/build-tools": "2.13.0-dev.6",
    "@bentley/eslint-plugin": "2.13.0-dev.6",
    "@bentley/itwin-client": "2.13.0-dev.6",
=======
    "@bentley/bentleyjs-core": "^2.13.0-dev.9",
    "@bentley/itwin-client": "^2.13.0-dev.9"
  },
  "devDependencies": {
    "@bentley/bentleyjs-core": "2.13.0-dev.9",
    "@bentley/build-tools": "2.13.0-dev.9",
    "@bentley/eslint-plugin": "2.13.0-dev.9",
    "@bentley/itwin-client": "2.13.0-dev.9",
>>>>>>> 8a5a8af6
    "@types/node": "10.14.1",
    "eslint": "^6.8.0",
    "rimraf": "^3.0.2",
    "typescript": "~3.7.4"
  },
  "eslintConfig": {
    "plugins": [
      "@bentley"
    ],
    "extends": "plugin:@bentley/imodeljs-recommended"
  }
}<|MERGE_RESOLUTION|>--- conflicted
+++ resolved
@@ -1,10 +1,6 @@
 {
   "name": "@bentley/frontend-authorization-client",
-<<<<<<< HEAD
-  "version": "2.13.0-dev.6",
-=======
   "version": "2.13.0-dev.9",
->>>>>>> 8a5a8af6
   "description": "iModel.js Frontend Authorization Client",
   "main": "lib/frontend-authorization-client.js",
   "typings": "lib/frontend-authorization-client",
@@ -38,16 +34,6 @@
     "oidc-client": "^1.9.1"
   },
   "peerDependencies": {
-<<<<<<< HEAD
-    "@bentley/bentleyjs-core": "^2.13.0-dev.6",
-    "@bentley/itwin-client": "^2.13.0-dev.6"
-  },
-  "devDependencies": {
-    "@bentley/bentleyjs-core": "2.13.0-dev.6",
-    "@bentley/build-tools": "2.13.0-dev.6",
-    "@bentley/eslint-plugin": "2.13.0-dev.6",
-    "@bentley/itwin-client": "2.13.0-dev.6",
-=======
     "@bentley/bentleyjs-core": "^2.13.0-dev.9",
     "@bentley/itwin-client": "^2.13.0-dev.9"
   },
@@ -56,7 +42,6 @@
     "@bentley/build-tools": "2.13.0-dev.9",
     "@bentley/eslint-plugin": "2.13.0-dev.9",
     "@bentley/itwin-client": "2.13.0-dev.9",
->>>>>>> 8a5a8af6
     "@types/node": "10.14.1",
     "eslint": "^6.8.0",
     "rimraf": "^3.0.2",
