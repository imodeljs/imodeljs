--- conflicted
+++ resolved
@@ -34,7 +34,6 @@
     "oidc-client": "^1.9.1"
   },
   "peerDependencies": {
-<<<<<<< HEAD
     "@bentley/bentleyjs-core": "workspace:^",
     "@bentley/itwin-client": "workspace:^"
   },
@@ -43,16 +42,6 @@
     "@bentley/build-tools": "workspace:*",
     "@bentley/eslint-plugin": "workspace:*",
     "@bentley/itwin-client": "workspace:*",
-=======
-    "@bentley/bentleyjs-core": "^2.17.0-dev.17",
-    "@bentley/itwin-client": "^2.17.0-dev.17"
-  },
-  "devDependencies": {
-    "@bentley/bentleyjs-core": "2.17.0-dev.17",
-    "@bentley/build-tools": "2.17.0-dev.17",
-    "@bentley/eslint-plugin": "2.17.0-dev.17",
-    "@bentley/itwin-client": "2.17.0-dev.17",
->>>>>>> 545f6bef
     "@types/node": "10.14.1",
     "eslint": "^6.8.0",
     "rimraf": "^3.0.2",
