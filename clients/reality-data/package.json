{
  "name": "@bentley/reality-data-client",
  "version": "2.17.0-dev.15",
  "description": "iModel.js Reality Data Client",
  "main": "lib/reality-data-client.js",
  "typings": "lib/reality-data-client",
  "imodeljsSharedLibrary": true,
  "license": "MIT",
  "repository": {
    "type": "git",
    "url": "https://github.com/imodeljs/imodeljs/tree/master/clients/reality-data"
  },
  "scripts": {
    "compile": "npm run build",
    "build": "tsc 1>&2",
    "clean": "rimraf lib .rush/temp/package-deps*.json",
    "extract-api": "betools extract-api --entry=reality-data-client",
    "docs": "betools docs --includes=../../generated-docs/extract --json=../../generated-docs/clients/reality-data-client/file.json --tsIndexFile=reality-data-client.ts --onlyJson",
    "lint": "eslint -f visualstudio \"./src/**/*.ts\" 1>&2",
    "webpackTests": "webpack --config ./src/test/utils/webpack.config.js 1>&2",
    "test": "",
    "test:integration": "npm run webpackTests && npm run test:integration:chrome",
    "test:integration:chrome": "certa -r chrome --grep \"#integration\"",
    "test:integration:electron": "certa -r electron --grep \"#integration\"",
    "copy:config": "internal-tools copy-config",
    "cover": ""
  },
  "keywords": [
    "Bentley",
    "BIM",
    "iModel",
    "Reality Data Client"
  ],
  "author": {
    "name": "Bentley Systems, Inc.",
    "url": "http://www.bentley.com"
  },
  "dependencies": {
<<<<<<< HEAD
    "@bentley/bentleyjs-core": "workspace:*"
=======
    "@bentley/bentleyjs-core": "2.17.0-dev.15"
>>>>>>> 19a86423
  },
  "peerDependencies": {
    "@bentley/itwin-client": "^2.17.0-dev.15"
  },
  "devDependencies": {
<<<<<<< HEAD
    "@bentley/build-tools": "workspace:*",
    "@bentley/certa": "workspace:*",
    "@bentley/config-loader": "workspace:*",
    "@bentley/context-registry-client": "workspace:*",
    "@bentley/eslint-plugin": "workspace:*",
    "@bentley/geometry-core": "workspace:*",
    "@bentley/itwin-client": "workspace:*",
    "@bentley/oidc-signin-tool": "workspace:*",
=======
    "@bentley/build-tools": "2.17.0-dev.15",
    "@bentley/certa": "2.17.0-dev.15",
    "@bentley/config-loader": "2.17.0-dev.15",
    "@bentley/context-registry-client": "2.17.0-dev.15",
    "@bentley/eslint-plugin": "2.17.0-dev.15",
    "@bentley/geometry-core": "2.17.0-dev.15",
    "@bentley/itwin-client": "2.17.0-dev.15",
    "@bentley/oidc-signin-tool": "2.17.0-dev.15",
>>>>>>> 19a86423
    "@types/chai": "^4.1.4",
    "@types/chai-as-promised": "^7",
    "@types/jsonpath": "^0.2.0",
    "@types/mocha": "^8.2.2",
    "@types/node": "10.14.1",
    "chai": "^4.1.2",
    "chai-as-promised": "^7",
    "eslint": "^6.8.0",
    "internal-tools": "workspace:*",
    "jsonpath": "^1.1.1",
    "mocha": "^8.3.2",
    "rimraf": "^3.0.2",
    "source-map-loader": "^1.0.0",
    "typescript": "~4.1.0",
    "webpack": "4.42.0"
  },
  "eslintConfig": {
    "plugins": [
      "@bentley"
    ],
    "extends": "plugin:@bentley/imodeljs-recommended"
  }
}<|MERGE_RESOLUTION|>--- conflicted
+++ resolved
@@ -36,17 +36,12 @@
     "url": "http://www.bentley.com"
   },
   "dependencies": {
-<<<<<<< HEAD
     "@bentley/bentleyjs-core": "workspace:*"
-=======
-    "@bentley/bentleyjs-core": "2.17.0-dev.15"
->>>>>>> 19a86423
   },
   "peerDependencies": {
     "@bentley/itwin-client": "^2.17.0-dev.15"
   },
   "devDependencies": {
-<<<<<<< HEAD
     "@bentley/build-tools": "workspace:*",
     "@bentley/certa": "workspace:*",
     "@bentley/config-loader": "workspace:*",
@@ -55,16 +50,6 @@
     "@bentley/geometry-core": "workspace:*",
     "@bentley/itwin-client": "workspace:*",
     "@bentley/oidc-signin-tool": "workspace:*",
-=======
-    "@bentley/build-tools": "2.17.0-dev.15",
-    "@bentley/certa": "2.17.0-dev.15",
-    "@bentley/config-loader": "2.17.0-dev.15",
-    "@bentley/context-registry-client": "2.17.0-dev.15",
-    "@bentley/eslint-plugin": "2.17.0-dev.15",
-    "@bentley/geometry-core": "2.17.0-dev.15",
-    "@bentley/itwin-client": "2.17.0-dev.15",
-    "@bentley/oidc-signin-tool": "2.17.0-dev.15",
->>>>>>> 19a86423
     "@types/chai": "^4.1.4",
     "@types/chai-as-promised": "^7",
     "@types/jsonpath": "^0.2.0",
