--- conflicted
+++ resolved
@@ -31,29 +31,17 @@
     "url": "http://www.bentley.com"
   },
   "dependencies": {
-<<<<<<< HEAD
     "@bentley/bentleyjs-core": "workspace:*"
-=======
-    "@bentley/bentleyjs-core": "2.17.0-dev.15"
->>>>>>> 19a86423
   },
   "peerDependencies": {
     "@bentley/itwin-client": "^2.17.0-dev.15"
   },
   "devDependencies": {
-<<<<<<< HEAD
     "@bentley/build-tools": "workspace:*",
     "@bentley/certa": "workspace:*",
     "@bentley/config-loader": "workspace:*",
     "@bentley/eslint-plugin": "workspace:*",
     "@bentley/itwin-client": "workspace:*",
-=======
-    "@bentley/build-tools": "2.17.0-dev.15",
-    "@bentley/certa": "2.17.0-dev.15",
-    "@bentley/config-loader": "2.17.0-dev.15",
-    "@bentley/eslint-plugin": "2.17.0-dev.15",
-    "@bentley/itwin-client": "2.17.0-dev.15",
->>>>>>> 19a86423
     "@types/chai": "^4.1.4",
     "@types/mocha": "^8.2.2",
     "@types/node": "10.14.1",
