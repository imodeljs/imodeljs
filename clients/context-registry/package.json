--- conflicted
+++ resolved
@@ -43,7 +43,6 @@
     "@bentley/itwin-client": "^2.17.0-dev.15"
   },
   "devDependencies": {
-<<<<<<< HEAD
     "@bentley/bentleyjs-core": "workspace:*",
     "@bentley/build-tools": "workspace:*",
     "@bentley/certa": "workspace:*",
@@ -51,14 +50,6 @@
     "@bentley/eslint-plugin": "workspace:*",
     "@bentley/itwin-client": "workspace:*",
     "@bentley/oidc-signin-tool": "workspace:*",
-=======
-    "@bentley/build-tools": "2.17.0-dev.15",
-    "@bentley/certa": "2.17.0-dev.15",
-    "@bentley/config-loader": "2.17.0-dev.15",
-    "@bentley/eslint-plugin": "2.17.0-dev.15",
-    "@bentley/itwin-client": "2.17.0-dev.15",
-    "@bentley/oidc-signin-tool": "2.17.0-dev.15",
->>>>>>> 19a86423
     "@types/chai": "^4.1.4",
     "@types/deep-assign": "^0.1.0",
     "@types/mocha": "^8.2.2",
