--- conflicted
+++ resolved
@@ -1,10 +1,6 @@
 {
   "name": "@bentley/itwin-client",
-<<<<<<< HEAD
-  "version": "2.13.0-dev.6",
-=======
   "version": "2.13.0-dev.9",
->>>>>>> 8a5a8af6
   "description": "Base client package for iTwin applications",
   "main": "lib/itwin-client.js",
   "typings": "lib/itwin-client",
@@ -34,30 +30,18 @@
     "url": "http://www.bentley.com"
   },
   "peerDependencies": {
-<<<<<<< HEAD
-    "@bentley/bentleyjs-core": "^2.13.0-dev.6"
-=======
     "@bentley/bentleyjs-core": "^2.13.0-dev.9"
->>>>>>> 8a5a8af6
   },
   "//devDependencies": [
     "NOTE: All peerDependencies should also be listed as devDependencies since peerDependencies are not considered by npm install",
     "NOTE: All tools used by scripts in this package must be listed as devDependencies"
   ],
   "devDependencies": {
-<<<<<<< HEAD
-    "@bentley/bentleyjs-core": "2.13.0-dev.6",
-    "@bentley/build-tools": "2.13.0-dev.6",
-    "@bentley/certa": "2.13.0-dev.6",
-    "@bentley/config-loader": "2.13.0-dev.6",
-    "@bentley/eslint-plugin": "2.13.0-dev.6",
-=======
     "@bentley/bentleyjs-core": "2.13.0-dev.9",
     "@bentley/build-tools": "2.13.0-dev.9",
     "@bentley/certa": "2.13.0-dev.9",
     "@bentley/config-loader": "2.13.0-dev.9",
     "@bentley/eslint-plugin": "2.13.0-dev.9",
->>>>>>> 8a5a8af6
     "@types/chai": "^4.1.4",
     "@types/deep-assign": "^0.1.0",
     "@types/js-base64": "^2.3.1",
