--- conflicted
+++ resolved
@@ -37,19 +37,11 @@
     "NOTE: All tools used by scripts in this package must be listed as devDependencies"
   ],
   "devDependencies": {
-<<<<<<< HEAD
-    "@bentley/bentleyjs-core": "2.9.0-dev.9",
-    "@bentley/build-tools": "2.9.0-dev.9",
-    "@bentley/certa": "2.9.0-dev.9",
-    "@bentley/config-loader": "2.9.0-dev.9",
-    "@bentley/eslint-plugin": "2.9.0-dev.9",
-=======
-    "@bentley/certa": "2.9.0-dev.10",
     "@bentley/bentleyjs-core": "2.9.0-dev.10",
     "@bentley/build-tools": "2.9.0-dev.10",
+    "@bentley/certa": "2.9.0-dev.10",
+    "@bentley/config-loader": "2.9.0-dev.10",
     "@bentley/eslint-plugin": "2.9.0-dev.10",
-    "@bentley/config-loader": "2.9.0-dev.10",
->>>>>>> 4b292748
     "@types/chai": "^4.1.4",
     "@types/deep-assign": "^0.1.0",
     "@types/js-base64": "^2.3.1",
