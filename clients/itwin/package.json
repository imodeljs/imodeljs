--- conflicted
+++ resolved
@@ -52,13 +52,8 @@
     "@types/superagent": "^4.1.7",
     "@types/xmldom": "^0.1.30",
     "chai": "^4.1.2",
-<<<<<<< HEAD
     "eslint": "^7.11.0",
-    "mocha": "^5.2.0",
-=======
-    "eslint": "^6.8.0",
     "mocha": "^8.3.2",
->>>>>>> ea765da4
     "nock": "^12.0.3",
     "nyc": "^15.1.0",
     "rimraf": "^3.0.2",
