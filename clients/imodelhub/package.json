{
  "name": "@bentley/imodelhub-client",
  "version": "2.17.0-dev.15",
  "description": "iModel.js iModelHub Client",
  "main": "lib/imodelhub-client.js",
  "typings": "lib/imodelhub-client",
  "imodeljsSharedLibrary": true,
  "license": "MIT",
  "repository": {
    "type": "git",
    "url": "https://github.com/imodeljs/imodeljs/tree/master/clients/imodelhub"
  },
  "scripts": {
    "compile": "npm run build",
    "build": "tsc 1>&2",
    "clean": "rimraf lib .rush/temp/package-deps*.json",
    "extract-api": "betools extract-api --entry=imodelhub-client",
    "docs": "betools docs --includes=../../generated-docs/extract --json=../../generated-docs/clients/imodelhub-client/file.json --tsIndexFile=imodelhub-client.ts --onlyJson",
    "lint": "eslint -f visualstudio \"./src/**/*.ts\" 1>&2",
    "test": "",
    "cover": ""
  },
  "keywords": [
    "Bentley",
    "iModel",
    "digital-twin",
    "iTwin",
    "iModelHub Client",
    "iModelBank Client"
  ],
  "author": {
    "name": "Bentley Systems, Inc.",
    "url": "http://www.bentley.com"
  },
  "dependencies": {
<<<<<<< HEAD
    "@bentley/context-registry-client": "workspace:*",
=======
    "@bentley/context-registry-client": "2.17.0-dev.15",
>>>>>>> 19a86423
    "deep-assign": "^2.0.0",
    "js-base64": "^2.4.5"
  },
  "peerDependencies": {
    "@bentley/bentleyjs-core": "^2.17.0-dev.15",
    "@bentley/frontend-authorization-client": "^2.17.0-dev.15",
    "@bentley/itwin-client": "^2.17.0-dev.15",
    "@bentley/rbac-client": "^2.17.0-dev.15"
  },
  "devDependencies": {
<<<<<<< HEAD
    "@bentley/bentleyjs-core": "workspace:*",
    "@bentley/build-tools": "workspace:*",
    "@bentley/eslint-plugin": "workspace:*",
    "@bentley/frontend-authorization-client": "workspace:*",
    "@bentley/itwin-client": "workspace:*",
    "@bentley/rbac-client": "workspace:*",
=======
    "@bentley/bentleyjs-core": "2.17.0-dev.15",
    "@bentley/build-tools": "2.17.0-dev.15",
    "@bentley/eslint-plugin": "2.17.0-dev.15",
    "@bentley/frontend-authorization-client": "2.17.0-dev.15",
    "@bentley/itwin-client": "2.17.0-dev.15",
    "@bentley/rbac-client": "2.17.0-dev.15",
>>>>>>> 19a86423
    "@types/deep-assign": "^0.1.0",
    "@types/js-base64": "^2.3.1",
    "@types/node": "10.14.1",
    "eslint": "^6.8.0",
    "rimraf": "^3.0.2",
    "typescript": "~4.1.0"
  },
  "eslintConfig": {
    "plugins": [
      "@bentley"
    ],
    "extends": "plugin:@bentley/imodeljs-recommended"
  }
}<|MERGE_RESOLUTION|>--- conflicted
+++ resolved
@@ -33,11 +33,7 @@
     "url": "http://www.bentley.com"
   },
   "dependencies": {
-<<<<<<< HEAD
     "@bentley/context-registry-client": "workspace:*",
-=======
-    "@bentley/context-registry-client": "2.17.0-dev.15",
->>>>>>> 19a86423
     "deep-assign": "^2.0.0",
     "js-base64": "^2.4.5"
   },
@@ -48,21 +44,12 @@
     "@bentley/rbac-client": "^2.17.0-dev.15"
   },
   "devDependencies": {
-<<<<<<< HEAD
     "@bentley/bentleyjs-core": "workspace:*",
     "@bentley/build-tools": "workspace:*",
     "@bentley/eslint-plugin": "workspace:*",
     "@bentley/frontend-authorization-client": "workspace:*",
     "@bentley/itwin-client": "workspace:*",
     "@bentley/rbac-client": "workspace:*",
-=======
-    "@bentley/bentleyjs-core": "2.17.0-dev.15",
-    "@bentley/build-tools": "2.17.0-dev.15",
-    "@bentley/eslint-plugin": "2.17.0-dev.15",
-    "@bentley/frontend-authorization-client": "2.17.0-dev.15",
-    "@bentley/itwin-client": "2.17.0-dev.15",
-    "@bentley/rbac-client": "2.17.0-dev.15",
->>>>>>> 19a86423
     "@types/deep-assign": "^0.1.0",
     "@types/js-base64": "^2.3.1",
     "@types/node": "10.14.1",
