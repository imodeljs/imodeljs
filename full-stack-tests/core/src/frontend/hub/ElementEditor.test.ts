/*---------------------------------------------------------------------------------------------
* Copyright (c) Bentley Systems, Incorporated. All rights reserved.
* See LICENSE.md in the project root for license terms and full copyright notice.
*--------------------------------------------------------------------------------------------*/
import { assert } from "chai";
import { Id64Array, Id64String, OpenMode } from "@bentley/bentleyjs-core";
import { IModelJson, LineSegment3d, Point3d, YawPitchRollAngles } from "@bentley/geometry-core";
import { LockLevel } from "@bentley/imodelhub-client";
import { BisCodeSpec, Code, CodeProps } from "@bentley/imodeljs-common";
import {
  BeButtonEvent, BriefcaseConnection, ElementEditor3d, IModelApp, IModelAppOptions, IModelConnection, RemoteBriefcaseConnection,
} from "@bentley/imodeljs-frontend";
import { TestUsers } from "@bentley/oidc-signin-tool/lib/TestUsers";
import { PlacementTestTool } from "./TestPrimitiveTools";
import { TestUtility } from "./TestUtility";

const testProjectName = "iModelJsIntegrationTest";
const testIModelName = "elementEditorTest";

function makeLine(p1?: Point3d, p2?: Point3d): LineSegment3d {
  return LineSegment3d.create(p1 || new Point3d(0, 0, 0), p2 || new Point3d(0, 0, 0));
}

async function createLine(editor: ElementEditor3d, model: Id64String, category: Id64String, line: LineSegment3d, parentId?: string, code?: CodeProps): Promise<void> {
  const geomprops = IModelJson.Writer.toIModelJson(line);
  const origin = line.point0Ref;
  const angles = new YawPitchRollAngles();
  if (code === undefined)
    code = Code.createEmpty();
  const props3d = { classFullName: "Generic:PhysicalObject", model, category, code };
  if (parentId !== undefined)
    (props3d as any).parent = { id: parentId, relClassName: "bis.ElementOwnsChildElements" };
  return editor.createElement(props3d, origin, angles, geomprops);
}

async function createAssembly(editor: ElementEditor3d, model: Id64String, category: Id64String, parentCode: CodeProps): Promise<Id64String> {
  await createLine(editor, model, category, makeLine(), undefined, parentCode);
  const parentProps = await editor.writeReturningProps();
  assert.isArray(parentProps);
  assert.equal(parentProps.length, 1);
  assert.isTrue(Code.equalCodes(parentProps[0].code, parentCode));
  assert.equal(parentProps[0].category, category);
  const parentId = parentProps[0].id;

  assert.isTrue(parentId !== undefined);

  await createLine(editor, model, category, makeLine(), parentId);  // add two children
  await createLine(editor, model, category, makeLine(), parentId);

  await editor.write();

  return parentId!;
}

async function checkAssembly(iModel: IModelConnection, parentId: Id64String, nExpected: number[]): Promise<Id64Array> {
  await iModel.saveChanges(""); // TODO: Move this after select statement when we fix the problem with querying uncommitted changes

  const nParentQres = await iModel.queryRows("select count(*) as n from bis.GeometricElement3d where ecinstanceid=?", [parentId]);
  assert.equal(nParentQres.rows[0].n, nExpected[0]);

  const childrenQres = await iModel.queryRows("select ecinstanceid as id from bis.GeometricElement3d where parent.id=?", [parentId]);
  assert.equal(childrenQres.rows.length, nExpected[1]);

  return childrenQres.rows.map((row) => row.id);
}

async function countElementsInModel(iModel: IModelConnection, modelId: Id64String): Promise<number> {
  for await (const res of iModel.query("select count(*) as elementCount from bis.element where model.id = ?", [modelId])) {
    return parseInt(res.elementCount, 10);
  }
  return 0;
}

describe("Element editor tests (#integration)", async () => {
  let iModel: BriefcaseConnection;
  let contextId: string;

  before(async () => {

    const authorizationClient = await TestUtility.initializeTestProject(testProjectName, TestUsers.regular);

    const options: IModelAppOptions = {
      authorizationClient,
      imodelClient: TestUtility.imodelCloudEnv.imodelClient,
      applicationVersion: "1.2.1.1",
    };
    await IModelApp.startup(options);

    // NB: Call IModelApp.startup and set the authorizationClient *before* calling any other functions that might query the server.

    contextId = await TestUtility.getTestProjectId(testProjectName);

    const imodelId = await TestUtility.createIModel(TestUtility.generateUniqueName(testIModelName), contextId, true);
    assert.isTrue(imodelId !== undefined);
    assert.isTrue(imodelId !== "");

    iModel = await RemoteBriefcaseConnection.open(contextId, imodelId, OpenMode.ReadWrite);
  });

  after(async () => {
    if (iModel)
      await iModel.close();
<<<<<<< HEAD
=======
      await TestUtility.deleteIModel(iModel.iModelId, iModel.contextId);
    }
>>>>>>> 64ba6ce8
    await IModelApp.shutdown();
  });

  it("ElementEditor3d test", async () => {
    const editor = await ElementEditor3d.start(iModel);

    const modelCode = await iModel.editing.codes.makeModelCode(iModel.models.repositoryModelId, "TestModel1");
    const model = await iModel.editing.models.createAndInsertPhysicalModel(modelCode);

    const dictionaryModelId = await iModel.models.getDictionaryModel();
    const category = await iModel.editing.categories.createAndInsertSpatialCategory(dictionaryModelId, "TestCategory1", { color: 0 });

    await createLine(editor, model, category, makeLine());

    await editor.write();

    await editor.end();

    assert(await iModel.editing.hasUnsavedChanges());

    await iModel.saveChanges("create element test"); // TODO: Move this after select statement when we fix the problem with querying uncommitted changes

    const qres = await iModel.queryRows("select count(*) as n from bis.GeometricElement3d");
    assert.equal(qres.rows[0].n, 1);

    assert.isTrue(await iModel.editing.hasPendingTxns());
    assert.isFalse(await iModel.editing.hasUnsavedChanges());

  });

  it("ElementEditor3d test create and delete assembly", async () => {
    const editor = await ElementEditor3d.start(iModel);

    const modelCode = await iModel.editing.codes.makeModelCode(iModel.models.repositoryModelId, "TestAssembly");
    const model = await iModel.editing.models.createAndInsertPhysicalModel(modelCode);

    const dictionaryModelId = await iModel.models.getDictionaryModel();
    const category = await iModel.editing.categories.createAndInsertSpatialCategory(dictionaryModelId, "TestAssembly", { color: 0 });

    const parentCode = await iModel.editing.codes.makeCode(BisCodeSpec.nullCodeSpec, iModel.elements.rootSubjectId, "assembly-parent");
    let parentId = await createAssembly(editor, model, category, parentCode);
    await checkAssembly(iModel, parentId, [1, 2]);
    await iModel.pushChanges(""); // (release locks)

    // Now delete the assembly. Specify only the parent. The children should be deleted as a side-effect of that.
    // The editing API should take care of obtaining all needed locks.
    await iModel.editing.deleteElements([parentId]);
    await iModel.saveChanges(); // TODO: remove this when we fix the problem with querying uncommitted changes
    await checkAssembly(iModel, parentId, [0, 0]);
    await iModel.pushChanges(""); // (release locks)

    // Create another assembly.
    // This time, delete the parent and both children explicitly. That should be tolerated and not throw an error, even
    // though deleting the parent automatically deletes the children.
    const parentCode2 = await iModel.editing.codes.makeCode(BisCodeSpec.nullCodeSpec, iModel.elements.rootSubjectId, "assembly-parent2");
    parentId = await createAssembly(editor, model, category, parentCode2);
    let childIds = await checkAssembly(iModel, parentId, [1, 2]);
    await iModel.editing.deleteElements([parentId, ...childIds]);
    await iModel.saveChanges(); // TODO: remove this when we fix the problem with querying uncommitted changes
    await checkAssembly(iModel, parentId, [0, 0]);
    await iModel.pushChanges(""); // (release locks)

    // Create another assembly.
    // This time, delete the one of the children explicitly and not the parent. That should
    // leave the rest of the assy intact.
    const parentCode3 = await iModel.editing.codes.makeCode(BisCodeSpec.nullCodeSpec, iModel.elements.rootSubjectId, "assembly-parent3");
    parentId = await createAssembly(editor, model, category, parentCode3);
    childIds = await checkAssembly(iModel, parentId, [1, 2]);
    await iModel.editing.deleteElements([childIds[0]]);
    await iModel.saveChanges(); // TODO: remove this when we fix the problem with querying uncommitted changes
    await checkAssembly(iModel, parentId, [1, 1]);
    await iModel.pushChanges(""); // (release locks)
  });

  it("should run TestPrimitiveTool", async () => {
    const modelCode = await iModel.editing.codes.makeModelCode(iModel.models.repositoryModelId, "TestModel");
    const newModelId = await iModel.editing.models.createAndInsertPhysicalModel(modelCode);
    assert.isTrue(newModelId !== undefined);

    const dictionaryModelId = await iModel.models.getDictionaryModel();
    const category = await iModel.editing.categories.createAndInsertSpatialCategory(dictionaryModelId, "TestPrimitiveToolCategory", { color: 0 });

    await iModel.saveChanges("create element test - model and category");

    assert.isTrue(await iModel.editing.hasPendingTxns());
    await iModel.pushChanges("create element test - model and category"); // (release locks)

    // ------------- Set up and run the tool, as if a user executed it from a tool palette  ------------------

    //  --- Register
    const testNamespace = IModelApp.i18n.registerNamespace("TestApp");
    PlacementTestTool.register(testNamespace);

    //  --- Run
    assert.isTrue(IModelApp.tools.run("PlacementTestTool.Points"));
    assert.isTrue(IModelApp.toolAdmin.currentTool instanceof PlacementTestTool);
    const tool = IModelApp.toolAdmin.currentTool as PlacementTestTool;

    // Pretend user has picked a target view, model, and Category
    assert.isUndefined(tool.targetModelId);
    tool.targetModelId = newModelId;

    assert.isUndefined(tool.targetView);
    tool.targetView = { view: { iModel } } as any; // mock a viewport, just enough to make the Tool function
    IModelApp.toolAdmin.activeSettings.category = category;

    //  --- Simulate datapoints, reset, etc.
    assert.equal(0, await countElementsInModel(iModel, newModelId));

    const points: Point3d[] = [new Point3d(0, 0, 0), new Point3d(1, 0, 0)];

    assert.equal(await TestUtility.getModelLockLevel(iModel, tool.targetModelId), LockLevel.None);   // Ask the iModel SERVER about the lock.

    await tool.onDataButtonDown(new BeButtonEvent({ point: points[0] }));

    assert.equal(await TestUtility.getModelLockLevel(iModel, tool.targetModelId), LockLevel.Shared);

    await tool.onDataButtonDown(new BeButtonEvent({ point: points[1] }));

    assert.equal(await TestUtility.getModelLockLevel(iModel, tool.targetModelId), LockLevel.Shared);

    await tool.onResetButtonUp(new BeButtonEvent({ point: points[1] }));

    assert.equal(1, await countElementsInModel(iModel, newModelId), "Tool should have added an element to the model");

    await iModel.saveChanges("create element test");

    assert.isTrue(await iModel.editing.hasPendingTxns());

    await iModel.pushChanges(tool.toolId); // (release locks)

    assert.isFalse(await iModel.editing.hasPendingTxns());

    assert.equal(await TestUtility.getModelLockLevel(iModel, tool.targetModelId), LockLevel.None);
  });
});
<|MERGE_RESOLUTION|>--- conflicted
+++ resolved
@@ -1,243 +1,240 @@
-/*---------------------------------------------------------------------------------------------
-* Copyright (c) Bentley Systems, Incorporated. All rights reserved.
-* See LICENSE.md in the project root for license terms and full copyright notice.
-*--------------------------------------------------------------------------------------------*/
-import { assert } from "chai";
-import { Id64Array, Id64String, OpenMode } from "@bentley/bentleyjs-core";
-import { IModelJson, LineSegment3d, Point3d, YawPitchRollAngles } from "@bentley/geometry-core";
-import { LockLevel } from "@bentley/imodelhub-client";
-import { BisCodeSpec, Code, CodeProps } from "@bentley/imodeljs-common";
-import {
-  BeButtonEvent, BriefcaseConnection, ElementEditor3d, IModelApp, IModelAppOptions, IModelConnection, RemoteBriefcaseConnection,
-} from "@bentley/imodeljs-frontend";
-import { TestUsers } from "@bentley/oidc-signin-tool/lib/TestUsers";
-import { PlacementTestTool } from "./TestPrimitiveTools";
-import { TestUtility } from "./TestUtility";
-
-const testProjectName = "iModelJsIntegrationTest";
-const testIModelName = "elementEditorTest";
-
-function makeLine(p1?: Point3d, p2?: Point3d): LineSegment3d {
-  return LineSegment3d.create(p1 || new Point3d(0, 0, 0), p2 || new Point3d(0, 0, 0));
-}
-
-async function createLine(editor: ElementEditor3d, model: Id64String, category: Id64String, line: LineSegment3d, parentId?: string, code?: CodeProps): Promise<void> {
-  const geomprops = IModelJson.Writer.toIModelJson(line);
-  const origin = line.point0Ref;
-  const angles = new YawPitchRollAngles();
-  if (code === undefined)
-    code = Code.createEmpty();
-  const props3d = { classFullName: "Generic:PhysicalObject", model, category, code };
-  if (parentId !== undefined)
-    (props3d as any).parent = { id: parentId, relClassName: "bis.ElementOwnsChildElements" };
-  return editor.createElement(props3d, origin, angles, geomprops);
-}
-
-async function createAssembly(editor: ElementEditor3d, model: Id64String, category: Id64String, parentCode: CodeProps): Promise<Id64String> {
-  await createLine(editor, model, category, makeLine(), undefined, parentCode);
-  const parentProps = await editor.writeReturningProps();
-  assert.isArray(parentProps);
-  assert.equal(parentProps.length, 1);
-  assert.isTrue(Code.equalCodes(parentProps[0].code, parentCode));
-  assert.equal(parentProps[0].category, category);
-  const parentId = parentProps[0].id;
-
-  assert.isTrue(parentId !== undefined);
-
-  await createLine(editor, model, category, makeLine(), parentId);  // add two children
-  await createLine(editor, model, category, makeLine(), parentId);
-
-  await editor.write();
-
-  return parentId!;
-}
-
-async function checkAssembly(iModel: IModelConnection, parentId: Id64String, nExpected: number[]): Promise<Id64Array> {
-  await iModel.saveChanges(""); // TODO: Move this after select statement when we fix the problem with querying uncommitted changes
-
-  const nParentQres = await iModel.queryRows("select count(*) as n from bis.GeometricElement3d where ecinstanceid=?", [parentId]);
-  assert.equal(nParentQres.rows[0].n, nExpected[0]);
-
-  const childrenQres = await iModel.queryRows("select ecinstanceid as id from bis.GeometricElement3d where parent.id=?", [parentId]);
-  assert.equal(childrenQres.rows.length, nExpected[1]);
-
-  return childrenQres.rows.map((row) => row.id);
-}
-
-async function countElementsInModel(iModel: IModelConnection, modelId: Id64String): Promise<number> {
-  for await (const res of iModel.query("select count(*) as elementCount from bis.element where model.id = ?", [modelId])) {
-    return parseInt(res.elementCount, 10);
-  }
-  return 0;
-}
-
-describe("Element editor tests (#integration)", async () => {
-  let iModel: BriefcaseConnection;
-  let contextId: string;
-
-  before(async () => {
-
-    const authorizationClient = await TestUtility.initializeTestProject(testProjectName, TestUsers.regular);
-
-    const options: IModelAppOptions = {
-      authorizationClient,
-      imodelClient: TestUtility.imodelCloudEnv.imodelClient,
-      applicationVersion: "1.2.1.1",
-    };
-    await IModelApp.startup(options);
-
-    // NB: Call IModelApp.startup and set the authorizationClient *before* calling any other functions that might query the server.
-
-    contextId = await TestUtility.getTestProjectId(testProjectName);
-
-    const imodelId = await TestUtility.createIModel(TestUtility.generateUniqueName(testIModelName), contextId, true);
-    assert.isTrue(imodelId !== undefined);
-    assert.isTrue(imodelId !== "");
-
-    iModel = await RemoteBriefcaseConnection.open(contextId, imodelId, OpenMode.ReadWrite);
-  });
-
-  after(async () => {
-    if (iModel)
-      await iModel.close();
-<<<<<<< HEAD
-=======
-      await TestUtility.deleteIModel(iModel.iModelId, iModel.contextId);
-    }
->>>>>>> 64ba6ce8
-    await IModelApp.shutdown();
-  });
-
-  it("ElementEditor3d test", async () => {
-    const editor = await ElementEditor3d.start(iModel);
-
-    const modelCode = await iModel.editing.codes.makeModelCode(iModel.models.repositoryModelId, "TestModel1");
-    const model = await iModel.editing.models.createAndInsertPhysicalModel(modelCode);
-
-    const dictionaryModelId = await iModel.models.getDictionaryModel();
-    const category = await iModel.editing.categories.createAndInsertSpatialCategory(dictionaryModelId, "TestCategory1", { color: 0 });
-
-    await createLine(editor, model, category, makeLine());
-
-    await editor.write();
-
-    await editor.end();
-
-    assert(await iModel.editing.hasUnsavedChanges());
-
-    await iModel.saveChanges("create element test"); // TODO: Move this after select statement when we fix the problem with querying uncommitted changes
-
-    const qres = await iModel.queryRows("select count(*) as n from bis.GeometricElement3d");
-    assert.equal(qres.rows[0].n, 1);
-
-    assert.isTrue(await iModel.editing.hasPendingTxns());
-    assert.isFalse(await iModel.editing.hasUnsavedChanges());
-
-  });
-
-  it("ElementEditor3d test create and delete assembly", async () => {
-    const editor = await ElementEditor3d.start(iModel);
-
-    const modelCode = await iModel.editing.codes.makeModelCode(iModel.models.repositoryModelId, "TestAssembly");
-    const model = await iModel.editing.models.createAndInsertPhysicalModel(modelCode);
-
-    const dictionaryModelId = await iModel.models.getDictionaryModel();
-    const category = await iModel.editing.categories.createAndInsertSpatialCategory(dictionaryModelId, "TestAssembly", { color: 0 });
-
-    const parentCode = await iModel.editing.codes.makeCode(BisCodeSpec.nullCodeSpec, iModel.elements.rootSubjectId, "assembly-parent");
-    let parentId = await createAssembly(editor, model, category, parentCode);
-    await checkAssembly(iModel, parentId, [1, 2]);
-    await iModel.pushChanges(""); // (release locks)
-
-    // Now delete the assembly. Specify only the parent. The children should be deleted as a side-effect of that.
-    // The editing API should take care of obtaining all needed locks.
-    await iModel.editing.deleteElements([parentId]);
-    await iModel.saveChanges(); // TODO: remove this when we fix the problem with querying uncommitted changes
-    await checkAssembly(iModel, parentId, [0, 0]);
-    await iModel.pushChanges(""); // (release locks)
-
-    // Create another assembly.
-    // This time, delete the parent and both children explicitly. That should be tolerated and not throw an error, even
-    // though deleting the parent automatically deletes the children.
-    const parentCode2 = await iModel.editing.codes.makeCode(BisCodeSpec.nullCodeSpec, iModel.elements.rootSubjectId, "assembly-parent2");
-    parentId = await createAssembly(editor, model, category, parentCode2);
-    let childIds = await checkAssembly(iModel, parentId, [1, 2]);
-    await iModel.editing.deleteElements([parentId, ...childIds]);
-    await iModel.saveChanges(); // TODO: remove this when we fix the problem with querying uncommitted changes
-    await checkAssembly(iModel, parentId, [0, 0]);
-    await iModel.pushChanges(""); // (release locks)
-
-    // Create another assembly.
-    // This time, delete the one of the children explicitly and not the parent. That should
-    // leave the rest of the assy intact.
-    const parentCode3 = await iModel.editing.codes.makeCode(BisCodeSpec.nullCodeSpec, iModel.elements.rootSubjectId, "assembly-parent3");
-    parentId = await createAssembly(editor, model, category, parentCode3);
-    childIds = await checkAssembly(iModel, parentId, [1, 2]);
-    await iModel.editing.deleteElements([childIds[0]]);
-    await iModel.saveChanges(); // TODO: remove this when we fix the problem with querying uncommitted changes
-    await checkAssembly(iModel, parentId, [1, 1]);
-    await iModel.pushChanges(""); // (release locks)
-  });
-
-  it("should run TestPrimitiveTool", async () => {
-    const modelCode = await iModel.editing.codes.makeModelCode(iModel.models.repositoryModelId, "TestModel");
-    const newModelId = await iModel.editing.models.createAndInsertPhysicalModel(modelCode);
-    assert.isTrue(newModelId !== undefined);
-
-    const dictionaryModelId = await iModel.models.getDictionaryModel();
-    const category = await iModel.editing.categories.createAndInsertSpatialCategory(dictionaryModelId, "TestPrimitiveToolCategory", { color: 0 });
-
-    await iModel.saveChanges("create element test - model and category");
-
-    assert.isTrue(await iModel.editing.hasPendingTxns());
-    await iModel.pushChanges("create element test - model and category"); // (release locks)
-
-    // ------------- Set up and run the tool, as if a user executed it from a tool palette  ------------------
-
-    //  --- Register
-    const testNamespace = IModelApp.i18n.registerNamespace("TestApp");
-    PlacementTestTool.register(testNamespace);
-
-    //  --- Run
-    assert.isTrue(IModelApp.tools.run("PlacementTestTool.Points"));
-    assert.isTrue(IModelApp.toolAdmin.currentTool instanceof PlacementTestTool);
-    const tool = IModelApp.toolAdmin.currentTool as PlacementTestTool;
-
-    // Pretend user has picked a target view, model, and Category
-    assert.isUndefined(tool.targetModelId);
-    tool.targetModelId = newModelId;
-
-    assert.isUndefined(tool.targetView);
-    tool.targetView = { view: { iModel } } as any; // mock a viewport, just enough to make the Tool function
-    IModelApp.toolAdmin.activeSettings.category = category;
-
-    //  --- Simulate datapoints, reset, etc.
-    assert.equal(0, await countElementsInModel(iModel, newModelId));
-
-    const points: Point3d[] = [new Point3d(0, 0, 0), new Point3d(1, 0, 0)];
-
-    assert.equal(await TestUtility.getModelLockLevel(iModel, tool.targetModelId), LockLevel.None);   // Ask the iModel SERVER about the lock.
-
-    await tool.onDataButtonDown(new BeButtonEvent({ point: points[0] }));
-
-    assert.equal(await TestUtility.getModelLockLevel(iModel, tool.targetModelId), LockLevel.Shared);
-
-    await tool.onDataButtonDown(new BeButtonEvent({ point: points[1] }));
-
-    assert.equal(await TestUtility.getModelLockLevel(iModel, tool.targetModelId), LockLevel.Shared);
-
-    await tool.onResetButtonUp(new BeButtonEvent({ point: points[1] }));
-
-    assert.equal(1, await countElementsInModel(iModel, newModelId), "Tool should have added an element to the model");
-
-    await iModel.saveChanges("create element test");
-
-    assert.isTrue(await iModel.editing.hasPendingTxns());
-
-    await iModel.pushChanges(tool.toolId); // (release locks)
-
-    assert.isFalse(await iModel.editing.hasPendingTxns());
-
-    assert.equal(await TestUtility.getModelLockLevel(iModel, tool.targetModelId), LockLevel.None);
-  });
-});
+/*---------------------------------------------------------------------------------------------
+* Copyright (c) Bentley Systems, Incorporated. All rights reserved.
+* See LICENSE.md in the project root for license terms and full copyright notice.
+*--------------------------------------------------------------------------------------------*/
+import { assert } from "chai";
+import { Id64Array, Id64String, OpenMode } from "@bentley/bentleyjs-core";
+import { IModelJson, LineSegment3d, Point3d, YawPitchRollAngles } from "@bentley/geometry-core";
+import { LockLevel } from "@bentley/imodelhub-client";
+import { BisCodeSpec, Code, CodeProps } from "@bentley/imodeljs-common";
+import {
+  BeButtonEvent, BriefcaseConnection, ElementEditor3d, IModelApp, IModelAppOptions, IModelConnection, RemoteBriefcaseConnection,
+} from "@bentley/imodeljs-frontend";
+import { TestUsers } from "@bentley/oidc-signin-tool/lib/TestUsers";
+import { PlacementTestTool } from "./TestPrimitiveTools";
+import { TestUtility } from "./TestUtility";
+
+const testProjectName = "iModelJsIntegrationTest";
+const testIModelName = "elementEditorTest";
+
+function makeLine(p1?: Point3d, p2?: Point3d): LineSegment3d {
+  return LineSegment3d.create(p1 || new Point3d(0, 0, 0), p2 || new Point3d(0, 0, 0));
+}
+
+async function createLine(editor: ElementEditor3d, model: Id64String, category: Id64String, line: LineSegment3d, parentId?: string, code?: CodeProps): Promise<void> {
+  const geomprops = IModelJson.Writer.toIModelJson(line);
+  const origin = line.point0Ref;
+  const angles = new YawPitchRollAngles();
+  if (code === undefined)
+    code = Code.createEmpty();
+  const props3d = { classFullName: "Generic:PhysicalObject", model, category, code };
+  if (parentId !== undefined)
+    (props3d as any).parent = { id: parentId, relClassName: "bis.ElementOwnsChildElements" };
+  return editor.createElement(props3d, origin, angles, geomprops);
+}
+
+async function createAssembly(editor: ElementEditor3d, model: Id64String, category: Id64String, parentCode: CodeProps): Promise<Id64String> {
+  await createLine(editor, model, category, makeLine(), undefined, parentCode);
+  const parentProps = await editor.writeReturningProps();
+  assert.isArray(parentProps);
+  assert.equal(parentProps.length, 1);
+  assert.isTrue(Code.equalCodes(parentProps[0].code, parentCode));
+  assert.equal(parentProps[0].category, category);
+  const parentId = parentProps[0].id;
+
+  assert.isTrue(parentId !== undefined);
+
+  await createLine(editor, model, category, makeLine(), parentId);  // add two children
+  await createLine(editor, model, category, makeLine(), parentId);
+
+  await editor.write();
+
+  return parentId!;
+}
+
+async function checkAssembly(iModel: IModelConnection, parentId: Id64String, nExpected: number[]): Promise<Id64Array> {
+  await iModel.saveChanges(""); // TODO: Move this after select statement when we fix the problem with querying uncommitted changes
+
+  const nParentQres = await iModel.queryRows("select count(*) as n from bis.GeometricElement3d where ecinstanceid=?", [parentId]);
+  assert.equal(nParentQres.rows[0].n, nExpected[0]);
+
+  const childrenQres = await iModel.queryRows("select ecinstanceid as id from bis.GeometricElement3d where parent.id=?", [parentId]);
+  assert.equal(childrenQres.rows.length, nExpected[1]);
+
+  return childrenQres.rows.map((row) => row.id);
+}
+
+async function countElementsInModel(iModel: IModelConnection, modelId: Id64String): Promise<number> {
+  for await (const res of iModel.query("select count(*) as elementCount from bis.element where model.id = ?", [modelId])) {
+    return parseInt(res.elementCount, 10);
+  }
+  return 0;
+}
+
+describe("Element editor tests (#integration)", async () => {
+  let iModel: BriefcaseConnection;
+  let contextId: string;
+
+  before(async () => {
+
+    const authorizationClient = await TestUtility.initializeTestProject(testProjectName, TestUsers.regular);
+
+    const options: IModelAppOptions = {
+      authorizationClient,
+      imodelClient: TestUtility.imodelCloudEnv.imodelClient,
+      applicationVersion: "1.2.1.1",
+    };
+    await IModelApp.startup(options);
+
+    // NB: Call IModelApp.startup and set the authorizationClient *before* calling any other functions that might query the server.
+
+    contextId = await TestUtility.getTestProjectId(testProjectName);
+
+    const imodelId = await TestUtility.createIModel(TestUtility.generateUniqueName(testIModelName), contextId, true);
+    assert.isTrue(imodelId !== undefined);
+    assert.isTrue(imodelId !== "");
+
+    iModel = await RemoteBriefcaseConnection.open(contextId, imodelId, OpenMode.ReadWrite);
+  });
+
+  after(async () => {
+    if (iModel) {
+      await iModel.close();
+      await TestUtility.deleteIModel(iModel.iModelId, iModel.contextId);
+    }
+    await IModelApp.shutdown();
+  });
+
+  it("ElementEditor3d test", async () => {
+    const editor = await ElementEditor3d.start(iModel);
+
+    const modelCode = await iModel.editing.codes.makeModelCode(iModel.models.repositoryModelId, "TestModel1");
+    const model = await iModel.editing.models.createAndInsertPhysicalModel(modelCode);
+
+    const dictionaryModelId = await iModel.models.getDictionaryModel();
+    const category = await iModel.editing.categories.createAndInsertSpatialCategory(dictionaryModelId, "TestCategory1", { color: 0 });
+
+    await createLine(editor, model, category, makeLine());
+
+    await editor.write();
+
+    await editor.end();
+
+    assert(await iModel.editing.hasUnsavedChanges());
+
+    await iModel.saveChanges("create element test"); // TODO: Move this after select statement when we fix the problem with querying uncommitted changes
+
+    const qres = await iModel.queryRows("select count(*) as n from bis.GeometricElement3d");
+    assert.equal(qres.rows[0].n, 1);
+
+    assert.isTrue(await iModel.editing.hasPendingTxns());
+    assert.isFalse(await iModel.editing.hasUnsavedChanges());
+
+  });
+
+  it("ElementEditor3d test create and delete assembly", async () => {
+    const editor = await ElementEditor3d.start(iModel);
+
+    const modelCode = await iModel.editing.codes.makeModelCode(iModel.models.repositoryModelId, "TestAssembly");
+    const model = await iModel.editing.models.createAndInsertPhysicalModel(modelCode);
+
+    const dictionaryModelId = await iModel.models.getDictionaryModel();
+    const category = await iModel.editing.categories.createAndInsertSpatialCategory(dictionaryModelId, "TestAssembly", { color: 0 });
+
+    const parentCode = await iModel.editing.codes.makeCode(BisCodeSpec.nullCodeSpec, iModel.elements.rootSubjectId, "assembly-parent");
+    let parentId = await createAssembly(editor, model, category, parentCode);
+    await checkAssembly(iModel, parentId, [1, 2]);
+    await iModel.pushChanges(""); // (release locks)
+
+    // Now delete the assembly. Specify only the parent. The children should be deleted as a side-effect of that.
+    // The editing API should take care of obtaining all needed locks.
+    await iModel.editing.deleteElements([parentId]);
+    await iModel.saveChanges(); // TODO: remove this when we fix the problem with querying uncommitted changes
+    await checkAssembly(iModel, parentId, [0, 0]);
+    await iModel.pushChanges(""); // (release locks)
+
+    // Create another assembly.
+    // This time, delete the parent and both children explicitly. That should be tolerated and not throw an error, even
+    // though deleting the parent automatically deletes the children.
+    const parentCode2 = await iModel.editing.codes.makeCode(BisCodeSpec.nullCodeSpec, iModel.elements.rootSubjectId, "assembly-parent2");
+    parentId = await createAssembly(editor, model, category, parentCode2);
+    let childIds = await checkAssembly(iModel, parentId, [1, 2]);
+    await iModel.editing.deleteElements([parentId, ...childIds]);
+    await iModel.saveChanges(); // TODO: remove this when we fix the problem with querying uncommitted changes
+    await checkAssembly(iModel, parentId, [0, 0]);
+    await iModel.pushChanges(""); // (release locks)
+
+    // Create another assembly.
+    // This time, delete the one of the children explicitly and not the parent. That should
+    // leave the rest of the assy intact.
+    const parentCode3 = await iModel.editing.codes.makeCode(BisCodeSpec.nullCodeSpec, iModel.elements.rootSubjectId, "assembly-parent3");
+    parentId = await createAssembly(editor, model, category, parentCode3);
+    childIds = await checkAssembly(iModel, parentId, [1, 2]);
+    await iModel.editing.deleteElements([childIds[0]]);
+    await iModel.saveChanges(); // TODO: remove this when we fix the problem with querying uncommitted changes
+    await checkAssembly(iModel, parentId, [1, 1]);
+    await iModel.pushChanges(""); // (release locks)
+  });
+
+  it("should run TestPrimitiveTool", async () => {
+    const modelCode = await iModel.editing.codes.makeModelCode(iModel.models.repositoryModelId, "TestModel");
+    const newModelId = await iModel.editing.models.createAndInsertPhysicalModel(modelCode);
+    assert.isTrue(newModelId !== undefined);
+
+    const dictionaryModelId = await iModel.models.getDictionaryModel();
+    const category = await iModel.editing.categories.createAndInsertSpatialCategory(dictionaryModelId, "TestPrimitiveToolCategory", { color: 0 });
+
+    await iModel.saveChanges("create element test - model and category");
+
+    assert.isTrue(await iModel.editing.hasPendingTxns());
+    await iModel.pushChanges("create element test - model and category"); // (release locks)
+
+    // ------------- Set up and run the tool, as if a user executed it from a tool palette  ------------------
+
+    //  --- Register
+    const testNamespace = IModelApp.i18n.registerNamespace("TestApp");
+    PlacementTestTool.register(testNamespace);
+
+    //  --- Run
+    assert.isTrue(IModelApp.tools.run("PlacementTestTool.Points"));
+    assert.isTrue(IModelApp.toolAdmin.currentTool instanceof PlacementTestTool);
+    const tool = IModelApp.toolAdmin.currentTool as PlacementTestTool;
+
+    // Pretend user has picked a target view, model, and Category
+    assert.isUndefined(tool.targetModelId);
+    tool.targetModelId = newModelId;
+
+    assert.isUndefined(tool.targetView);
+    tool.targetView = { view: { iModel } } as any; // mock a viewport, just enough to make the Tool function
+    IModelApp.toolAdmin.activeSettings.category = category;
+
+    //  --- Simulate datapoints, reset, etc.
+    assert.equal(0, await countElementsInModel(iModel, newModelId));
+
+    const points: Point3d[] = [new Point3d(0, 0, 0), new Point3d(1, 0, 0)];
+
+    assert.equal(await TestUtility.getModelLockLevel(iModel, tool.targetModelId), LockLevel.None);   // Ask the iModel SERVER about the lock.
+
+    await tool.onDataButtonDown(new BeButtonEvent({ point: points[0] }));
+
+    assert.equal(await TestUtility.getModelLockLevel(iModel, tool.targetModelId), LockLevel.Shared);
+
+    await tool.onDataButtonDown(new BeButtonEvent({ point: points[1] }));
+
+    assert.equal(await TestUtility.getModelLockLevel(iModel, tool.targetModelId), LockLevel.Shared);
+
+    await tool.onResetButtonUp(new BeButtonEvent({ point: points[1] }));
+
+    assert.equal(1, await countElementsInModel(iModel, newModelId), "Tool should have added an element to the model");
+
+    await iModel.saveChanges("create element test");
+
+    assert.isTrue(await iModel.editing.hasPendingTxns());
+
+    await iModel.pushChanges(tool.toolId); // (release locks)
+
+    assert.isFalse(await iModel.editing.hasPendingTxns());
+
+    assert.equal(await TestUtility.getModelLockLevel(iModel, tool.targetModelId), LockLevel.None);
+  });
+});