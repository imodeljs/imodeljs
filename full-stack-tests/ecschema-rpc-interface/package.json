--- conflicted
+++ resolved
@@ -25,7 +25,6 @@
     "webpack:frontend": "webpack --config webpack.config.js 1>&2"
   },
   "dependencies": {
-<<<<<<< HEAD
     "@bentley/backend-itwin-client": "workspace:*",
     "@bentley/bentleyjs-core": "workspace:*",
     "@bentley/build-tools": "workspace:*",
@@ -44,26 +43,6 @@
     "@bentley/presentation-frontend": "workspace:*",
     "@bentley/rbac-client": "workspace:*",
     "@bentley/ecschema-rpcinterface-common": "workspace:*",
-=======
-    "@bentley/backend-itwin-client": "2.17.0-dev.16",
-    "@bentley/bentleyjs-core": "2.17.0-dev.16",
-    "@bentley/build-tools": "2.17.0-dev.16",
-    "@bentley/certa": "2.17.0-dev.16",
-    "@bentley/config-loader": "2.17.0-dev.16",
-    "@bentley/ecschema-metadata": "2.17.0-dev.16",
-    "@bentley/geometry-core": "2.17.0-dev.16",
-    "@bentley/imodelhub-client": "2.17.0-dev.16",
-    "@bentley/imodeljs-common": "2.17.0-dev.16",
-    "@bentley/imodeljs-frontend": "2.17.0-dev.16",
-    "@bentley/imodeljs-i18n": "2.17.0-dev.16",
-    "@bentley/imodeljs-quantity": "2.17.0-dev.16",
-    "@bentley/itwin-client": "2.17.0-dev.16",
-    "@bentley/oidc-signin-tool": "2.17.0-dev.16",
-    "@bentley/presentation-common": "2.17.0-dev.16",
-    "@bentley/presentation-frontend": "2.17.0-dev.16",
-    "@bentley/rbac-client": "2.17.0-dev.16",
-    "@bentley/ecschema-rpcinterface-common": "2.17.0-dev.16",
->>>>>>> 2e882ab0
     "chai": "^4.1.2",
     "chai-as-promised": "^7",
     "dotenv": "^8.2.0",
@@ -73,15 +52,9 @@
     "puppeteer": "chrome-86"
   },
   "devDependencies": {
-<<<<<<< HEAD
     "@bentley/eslint-plugin": "workspace:*",
     "@bentley/express-server": "workspace:*",
     "@bentley/imodeljs-backend": "workspace:*",
-=======
-    "@bentley/eslint-plugin": "2.17.0-dev.16",
-    "@bentley/express-server": "2.17.0-dev.16",
-    "@bentley/imodeljs-backend": "2.17.0-dev.16",
->>>>>>> 2e882ab0
     "@types/chai": "^4.1.4",
     "@types/chai-as-promised": "^7",
     "@types/dotenv": "^6.1.1",
