{
  "name": "rpc-full-stack-tests",
  "//private": "NOTE: this is a private package that is never published",
  "private": true,
  "license": "MIT",
  "scripts": {
    "compile": "npm run build",
    "build": "tsc 1>&2 && npm run webpack:frontend",
    "clean": "rimraf lib .rush/temp/package-deps*.json coverage",
    "cover": "npm test",
    "docs": "",
    "lint": "eslint -f visualstudio \"./src/**/*.ts\" 1>&2",
    "test": "npm run test:chrome && npm run test:electron",
    "test:chrome": "certa -r chrome -b ./lib/backend/http.js",
    "test:electron": "certa -r electron -b ./lib/backend/electron.js",
    "test:direct": "certa -r node -b ./lib/backend/direct.js",
    "webpack:frontend": "webpack --config webpack.config.js 1>&2"
  },
  "repository": {},
  "dependencies": {
<<<<<<< HEAD
    "@bentley/bentleyjs-core": "2.12.0-dev.1",
    "@bentley/express-server": "2.12.0-dev.1",
    "@bentley/imodeljs-backend": "2.12.0-dev.1",
    "@bentley/imodeljs-frontend": "2.12.0-dev.1",
    "@bentley/itwin-client": "2.12.0-dev.1",
    "@bentley/imodeljs-common": "2.12.0-dev.1",
    "@bentley/electron-manager": "2.12.0-dev.1",
=======
    "@bentley/bentleyjs-core": "2.12.0-dev.2",
    "@bentley/express-server": "2.12.0-dev.2",
    "@bentley/imodeljs-backend": "2.12.0-dev.2",
    "@bentley/imodeljs-frontend": "2.12.0-dev.2",
    "@bentley/itwin-client": "2.12.0-dev.2",
    "@bentley/imodeljs-common": "2.12.0-dev.2",
>>>>>>> 09ae3bdb
    "chai": "^4.1.2",
    "electron": "^11.1.0",
    "express": "^4.16.3",
    "semver": "^5.5.0",
    "spdy": "^4.0.1"
  },
  "devDependencies": {
    "@bentley/certa": "2.12.0-dev.2",
    "@bentley/config-loader": "2.12.0-dev.2",
    "@bentley/build-tools": "2.12.0-dev.2",
    "@bentley/eslint-plugin": "2.12.0-dev.2",
    "@types/chai": "^4.1.4",
    "@types/express": "^4.16.1",
    "@types/mocha": "^5.2.5",
    "@types/node": "10.14.1",
    "@types/semver": "^5.5.0",
    "@types/spdy": "^3.4.4",
    "chai": "^4.1.2",
    "eslint": "^6.8.0",
    "glob": "^7.1.2",
    "null-loader": "^0.1.1",
    "rimraf": "^3.0.2",
    "source-map-loader": "^1.0.0",
    "typescript": "~3.7.4",
    "webpack": "4.42.0"
  },
  "eslintConfig": {
    "plugins": [
      "@bentley"
    ],
    "extends": "plugin:@bentley/imodeljs-recommended"
  }
}<|MERGE_RESOLUTION|>--- conflicted
+++ resolved
@@ -18,22 +18,13 @@
   },
   "repository": {},
   "dependencies": {
-<<<<<<< HEAD
-    "@bentley/bentleyjs-core": "2.12.0-dev.1",
-    "@bentley/express-server": "2.12.0-dev.1",
-    "@bentley/imodeljs-backend": "2.12.0-dev.1",
-    "@bentley/imodeljs-frontend": "2.12.0-dev.1",
-    "@bentley/itwin-client": "2.12.0-dev.1",
-    "@bentley/imodeljs-common": "2.12.0-dev.1",
-    "@bentley/electron-manager": "2.12.0-dev.1",
-=======
     "@bentley/bentleyjs-core": "2.12.0-dev.2",
     "@bentley/express-server": "2.12.0-dev.2",
     "@bentley/imodeljs-backend": "2.12.0-dev.2",
     "@bentley/imodeljs-frontend": "2.12.0-dev.2",
     "@bentley/itwin-client": "2.12.0-dev.2",
     "@bentley/imodeljs-common": "2.12.0-dev.2",
->>>>>>> 09ae3bdb
+    "@bentley/electron-manager": "2.12.0-dev.2",
     "chai": "^4.1.2",
     "electron": "^11.1.0",
     "express": "^4.16.3",
