{
  "name": "rpc-full-stack-tests",
  "//private": "NOTE: this is a private package that is never published",
  "private": true,
  "license": "MIT",
  "scripts": {
    "compile": "npm run build",
    "build": "tsc 1>&2 && npm run webpack:frontend",
    "clean": "rimraf lib .rush/temp/package-deps*.json coverage",
    "cover": "npm test",
    "docs": "",
    "lint": "eslint -f visualstudio \"./src/**/*.ts\" 1>&2",
    "test": "npm run test:chrome && npm run test:electron",
    "test:chrome": "certa -r chrome -b ./lib/backend/http.js",
    "test:electron": "certa -r electron -b ./lib/backend/electron.js",
    "test:direct": "certa -r node -b ./lib/backend/direct.js",
    "webpack:frontend": "webpack --config webpack.config.js 1>&2"
  },
  "repository": {},
  "dependencies": {
<<<<<<< HEAD
    "@bentley/bentleyjs-core": "2.11.0-dev.37",
    "@bentley/express-server": "2.11.0-dev.37",
    "@bentley/imodeljs-backend": "2.11.0-dev.37",
    "@bentley/imodeljs-frontend": "2.11.0-dev.37",
    "@bentley/itwin-client": "2.11.0-dev.37",
    "@bentley/imodeljs-common": "2.11.0-dev.37",
    "@bentley/electron-manager": "2.11.0-dev.37",
=======
    "@bentley/bentleyjs-core": "2.11.0-dev.41",
    "@bentley/express-server": "2.11.0-dev.41",
    "@bentley/imodeljs-backend": "2.11.0-dev.41",
    "@bentley/imodeljs-frontend": "2.11.0-dev.41",
    "@bentley/itwin-client": "2.11.0-dev.41",
    "@bentley/imodeljs-common": "2.11.0-dev.41",
>>>>>>> 816cb94d
    "chai": "^4.1.2",
    "electron": "^10.1.3",
    "express": "^4.16.3",
    "semver": "^5.5.0",
    "spdy": "^4.0.1"
  },
  "devDependencies": {
    "@bentley/certa": "2.11.0-dev.41",
    "@bentley/config-loader": "2.11.0-dev.41",
    "@bentley/build-tools": "2.11.0-dev.41",
    "@bentley/eslint-plugin": "2.11.0-dev.41",
    "@types/chai": "^4.1.4",
    "@types/express": "^4.16.1",
    "@types/mocha": "^5.2.5",
    "@types/node": "10.14.1",
    "@types/semver": "^5.5.0",
    "@types/spdy": "^3.4.4",
    "chai": "^4.1.2",
    "eslint": "^6.8.0",
    "glob": "^7.1.2",
    "null-loader": "^0.1.1",
    "rimraf": "^3.0.2",
    "source-map-loader": "^1.0.0",
    "typescript": "~3.7.4",
    "webpack": "4.42.0"
  },
  "eslintConfig": {
    "plugins": [
      "@bentley"
    ],
    "extends": "plugin:@bentley/imodeljs-recommended"
  }
}<|MERGE_RESOLUTION|>--- conflicted
+++ resolved
@@ -18,22 +18,13 @@
   },
   "repository": {},
   "dependencies": {
-<<<<<<< HEAD
-    "@bentley/bentleyjs-core": "2.11.0-dev.37",
-    "@bentley/express-server": "2.11.0-dev.37",
-    "@bentley/imodeljs-backend": "2.11.0-dev.37",
-    "@bentley/imodeljs-frontend": "2.11.0-dev.37",
-    "@bentley/itwin-client": "2.11.0-dev.37",
-    "@bentley/imodeljs-common": "2.11.0-dev.37",
-    "@bentley/electron-manager": "2.11.0-dev.37",
-=======
     "@bentley/bentleyjs-core": "2.11.0-dev.41",
     "@bentley/express-server": "2.11.0-dev.41",
     "@bentley/imodeljs-backend": "2.11.0-dev.41",
     "@bentley/imodeljs-frontend": "2.11.0-dev.41",
     "@bentley/itwin-client": "2.11.0-dev.41",
     "@bentley/imodeljs-common": "2.11.0-dev.41",
->>>>>>> 816cb94d
+    "@bentley/electron-manager": "2.11.0-dev.41",
     "chai": "^4.1.2",
     "electron": "^10.1.3",
     "express": "^4.16.3",
