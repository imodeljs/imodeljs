--- conflicted
+++ resolved
@@ -18,15 +18,6 @@
   },
   "repository": {},
   "dependencies": {
-<<<<<<< HEAD
-    "@bentley/bentleyjs-core": "2.13.0-dev.6",
-    "@bentley/express-server": "2.13.0-dev.6",
-    "@bentley/imodeljs-backend": "2.13.0-dev.6",
-    "@bentley/imodeljs-frontend": "2.13.0-dev.6",
-    "@bentley/itwin-client": "2.13.0-dev.6",
-    "@bentley/imodeljs-common": "2.13.0-dev.6",
-    "@bentley/electron-manager": "2.13.0-dev.6",
-=======
     "@bentley/bentleyjs-core": "2.13.0-dev.9",
     "@bentley/express-server": "2.13.0-dev.9",
     "@bentley/imodeljs-backend": "2.13.0-dev.9",
@@ -34,7 +25,6 @@
     "@bentley/itwin-client": "2.13.0-dev.9",
     "@bentley/imodeljs-common": "2.13.0-dev.9",
     "@bentley/electron-manager": "2.13.0-dev.9",
->>>>>>> 8a5a8af6
     "chai": "^4.1.2",
     "electron": "^11.1.0",
     "express": "^4.16.3",
@@ -42,16 +32,9 @@
     "spdy": "^4.0.1"
   },
   "devDependencies": {
-<<<<<<< HEAD
-    "@bentley/certa": "2.13.0-dev.6",
-    "@bentley/config-loader": "2.13.0-dev.6",
-    "@bentley/build-tools": "2.13.0-dev.6",
-    "@bentley/eslint-plugin": "2.13.0-dev.6",
-=======
     "@bentley/build-tools": "2.13.0-dev.9",
     "@bentley/certa": "2.13.0-dev.9",
     "@bentley/eslint-plugin": "2.13.0-dev.9",
->>>>>>> 8a5a8af6
     "@types/chai": "^4.1.4",
     "@types/express": "^4.16.1",
     "@types/mocha": "^5.2.5",
