--- conflicted
+++ resolved
@@ -17,19 +17,11 @@
   },
   "repository": {},
   "dependencies": {
-<<<<<<< HEAD
-    "@bentley/bentleyjs-core": "2.0.0-dev.76",
-    "@bentley/express-server": "2.0.0-dev.76",
-    "@bentley/imodeljs-backend": "2.0.0-dev.76",
-    "@bentley/itwin-client": "2.0.0-dev.76",
-    "@bentley/imodeljs-common": "2.0.0-dev.76",
-=======
     "@bentley/bentleyjs-core": "2.0.0-dev.77",
     "@bentley/express-server": "2.0.0-dev.77",
     "@bentley/imodeljs-backend": "2.0.0-dev.77",
     "@bentley/itwin-client": "2.0.0-dev.77",
     "@bentley/imodeljs-common": "2.0.0-dev.77",
->>>>>>> 73f0523d
     "chai": "^4.1.2",
     "electron": "^8.2.1",
     "express": "^4.16.3",
@@ -37,15 +29,9 @@
     "spdy": "^4.0.1"
   },
   "devDependencies": {
-<<<<<<< HEAD
-    "@bentley/certa": "2.0.0-dev.76",
-    "@bentley/config-loader": "2.0.0-dev.76",
-    "@bentley/build-tools": "2.0.0-dev.76",
-=======
     "@bentley/certa": "2.0.0-dev.77",
     "@bentley/config-loader": "2.0.0-dev.77",
     "@bentley/build-tools": "2.0.0-dev.77",
->>>>>>> 73f0523d
     "@types/chai": "^4.1.4",
     "@types/express": "^4.16.1",
     "@types/mocha": "^5.2.5",
