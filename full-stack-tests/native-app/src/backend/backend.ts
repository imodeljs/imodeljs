/*---------------------------------------------------------------------------------------------
* Copyright (c) Bentley Systems, Incorporated. All rights reserved.
* See LICENSE.md in the project root for license terms and full copyright notice.
*--------------------------------------------------------------------------------------------*/
import { BentleyLoggerCategory, Config, Logger, LogLevel } from "@bentley/bentleyjs-core";
import { IModelJsConfig } from "@bentley/config-loader/lib/IModelJsConfig";
import { IModelJsExpressServer } from "@bentley/express-server";
<<<<<<< HEAD
import { BackendIpc, IModelHostConfiguration, NativeAppBackend } from "@bentley/imodeljs-backend";
=======
import { IModelHubClientLoggerCategory } from "@bentley/imodelhub-client";
import { BackendLoggerCategory, IModelHostConfiguration, NativeAppBackend, NativeLoggerCategory } from "@bentley/imodeljs-backend";
>>>>>>> 6afbe95d
import { BentleyCloudRpcManager, ElectronRpcConfiguration, ElectronRpcManager, RpcConfiguration } from "@bentley/imodeljs-common";
import { ITwinClientLoggerCategory } from "@bentley/itwin-client";
// Sets up certa to allow a method on the frontend to get an access token
import "@bentley/oidc-signin-tool/lib/certa/certaBackend";
import * as path from "path";
import { rpcInterfaces } from "../common/RpcInterfaces";
import { CloudEnv } from "./cloudEnv";
import "./RpcImpl";
/* eslint-disable no-console */

function initDebugLogLevels(reset?: boolean) {
  Logger.setLevelDefault(reset ? LogLevel.Error : LogLevel.Warning);
  Logger.setLevel(BentleyLoggerCategory.Performance, reset ? LogLevel.Error : LogLevel.Info);
  Logger.setLevel(BackendLoggerCategory.IModelDb, reset ? LogLevel.Error : LogLevel.Trace);
  Logger.setLevel(BackendLoggerCategory.ConcurrencyControl, reset ? LogLevel.Error : LogLevel.Trace);
  Logger.setLevel(ITwinClientLoggerCategory.Clients, reset ? LogLevel.Error : LogLevel.Trace);
  Logger.setLevel(IModelHubClientLoggerCategory.IModelHub, reset ? LogLevel.Error : LogLevel.Trace);
  Logger.setLevel(ITwinClientLoggerCategory.Request, reset ? LogLevel.Error : LogLevel.Trace);
  Logger.setLevel(NativeLoggerCategory.DgnCore, reset ? LogLevel.Error : LogLevel.Trace);
  Logger.setLevel(NativeLoggerCategory.BeSQLite, reset ? LogLevel.Error : LogLevel.Trace);
  Logger.setLevel(NativeLoggerCategory.Licensing, reset ? LogLevel.Error : LogLevel.Trace);
  Logger.setLevel(NativeLoggerCategory.ECDb, reset ? LogLevel.Error : LogLevel.Trace);
  Logger.setLevel(NativeLoggerCategory.ECObjectsNative, reset ? LogLevel.Error : LogLevel.Trace);
}

export function setupDebugLogLevels() {
  initDebugLogLevels(false);
}

async function init() {
  IModelJsConfig.init(true, true, Config.App);

  RpcConfiguration.developmentMode = true;

  // Bootstrap the cloud environment
  await CloudEnv.initialize();

  if (ElectronRpcConfiguration.isElectron) {
    const electronManager = new (require("@bentley/electron-manager").ElectronManager)();
    BackendIpc.initialize(electronManager);
    ElectronRpcManager.initializeImpl({}, rpcInterfaces, electronManager);
  } else {
    const rpcConfig = BentleyCloudRpcManager.initializeImpl({ info: { title: "full-stack-test", version: "v1.0" } }, rpcInterfaces);

    // create a basic express web server
    const port = Number(process.env.CERTA_PORT || 3011) + 2000;
    const server = new IModelJsExpressServer(rpcConfig.protocol);
    await server.initialize(port);
    console.log(`Web backend for full-stack-tests listening on port ${port}`);
  }

  // Start the backend
  const hostConfig = new IModelHostConfiguration();
  hostConfig.imodelClient = CloudEnv.cloudEnv.imodelClient;
  hostConfig.concurrentQuery.concurrent = 2;
  hostConfig.concurrentQuery.pollInterval = 5;
  hostConfig.cacheDir = path.join(__dirname, "out");
  await NativeAppBackend.startup(hostConfig);

  Logger.initializeToConsole();
<<<<<<< HEAD
  Logger.setLevel("imodeljs-backend.IModelReadRpcImpl", LogLevel.Error);  // Change to trace to debug
  Logger.setLevel("imodeljs-backend.IModelDb", LogLevel.Error);  // Change to trace to debug
  Logger.setLevel("Performance", LogLevel.Error);  // Change to Info to capture
  Logger.setLevel("imodeljs-backend.ConcurrencyControl", LogLevel.Trace);
=======
  // setupDebugLogLevels();

  if (ElectronRpcConfiguration.isElectron) {
    ElectronRpcManager.initializeImpl({}, rpcInterfaces);
  } else {
    const rpcConfig = BentleyCloudRpcManager.initializeImpl({ info: { title: "full-stack-test", version: "v1.0" } }, rpcInterfaces);

    // create a basic express web server
    const port = Number(process.env.CERTA_PORT || 3011) + 2000;
    const server = new IModelJsExpressServer(rpcConfig.protocol);
    await server.initialize(port);
    console.log(`Web backend for full-stack-tests listening on port ${port}`);
  }
>>>>>>> 6afbe95d
}

module.exports = init();<|MERGE_RESOLUTION|>--- conflicted
+++ resolved
@@ -5,12 +5,8 @@
 import { BentleyLoggerCategory, Config, Logger, LogLevel } from "@bentley/bentleyjs-core";
 import { IModelJsConfig } from "@bentley/config-loader/lib/IModelJsConfig";
 import { IModelJsExpressServer } from "@bentley/express-server";
-<<<<<<< HEAD
-import { BackendIpc, IModelHostConfiguration, NativeAppBackend } from "@bentley/imodeljs-backend";
-=======
 import { IModelHubClientLoggerCategory } from "@bentley/imodelhub-client";
 import { BackendLoggerCategory, IModelHostConfiguration, NativeAppBackend, NativeLoggerCategory } from "@bentley/imodeljs-backend";
->>>>>>> 6afbe95d
 import { BentleyCloudRpcManager, ElectronRpcConfiguration, ElectronRpcManager, RpcConfiguration } from "@bentley/imodeljs-common";
 import { ITwinClientLoggerCategory } from "@bentley/itwin-client";
 // Sets up certa to allow a method on the frontend to get an access token
@@ -71,26 +67,7 @@
   await NativeAppBackend.startup(hostConfig);
 
   Logger.initializeToConsole();
-<<<<<<< HEAD
-  Logger.setLevel("imodeljs-backend.IModelReadRpcImpl", LogLevel.Error);  // Change to trace to debug
-  Logger.setLevel("imodeljs-backend.IModelDb", LogLevel.Error);  // Change to trace to debug
-  Logger.setLevel("Performance", LogLevel.Error);  // Change to Info to capture
-  Logger.setLevel("imodeljs-backend.ConcurrencyControl", LogLevel.Trace);
-=======
   // setupDebugLogLevels();
-
-  if (ElectronRpcConfiguration.isElectron) {
-    ElectronRpcManager.initializeImpl({}, rpcInterfaces);
-  } else {
-    const rpcConfig = BentleyCloudRpcManager.initializeImpl({ info: { title: "full-stack-test", version: "v1.0" } }, rpcInterfaces);
-
-    // create a basic express web server
-    const port = Number(process.env.CERTA_PORT || 3011) + 2000;
-    const server = new IModelJsExpressServer(rpcConfig.protocol);
-    await server.initialize(port);
-    console.log(`Web backend for full-stack-tests listening on port ${port}`);
-  }
->>>>>>> 6afbe95d
 }
 
 module.exports = init();