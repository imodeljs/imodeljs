--- conflicted
+++ resolved
@@ -20,23 +20,6 @@
   },
   "repository": {},
   "dependencies": {
-<<<<<<< HEAD
-    "@bentley/backend-itwin-client": "2.16.0-dev.9",
-    "@bentley/bentleyjs-core": "2.16.0-dev.9",
-    "@bentley/context-registry-client": "2.16.0-dev.9",
-    "@bentley/express-server": "2.16.0-dev.9",
-    "@bentley/frontend-authorization-client": "2.16.0-dev.9",
-    "@bentley/geometry-core": "2.16.0-dev.9",
-    "@bentley/imodelhub-client": "2.16.0-dev.9",
-    "@bentley/imodeljs-backend": "2.16.0-dev.9",
-    "@bentley/itwin-client": "2.16.0-dev.9",
-    "@bentley/imodeljs-common": "2.16.0-dev.9",
-    "@bentley/imodeljs-i18n": "2.16.0-dev.9",
-    "@bentley/imodeljs-frontend": "2.16.0-dev.9",
-    "@bentley/imodeljs-markup": "2.16.0-dev.9",
-    "@bentley/rbac-client": "2.16.0-dev.9",
-    "@bentley/electron-manager": "2.16.0-dev.9",
-=======
     "@bentley/backend-itwin-client": "2.16.0-dev.12",
     "@bentley/bentleyjs-core": "2.16.0-dev.12",
     "@bentley/context-registry-client": "2.16.0-dev.12",
@@ -52,25 +35,16 @@
     "@bentley/imodeljs-markup": "2.16.0-dev.12",
     "@bentley/rbac-client": "2.16.0-dev.12",
     "@bentley/electron-manager": "2.16.0-dev.12",
->>>>>>> 8aaff637
     "chai": "^4.1.2",
     "fs-extra": "^8.1.0",
     "electron": "^11.1.0"
   },
   "devDependencies": {
-<<<<<<< HEAD
-    "@bentley/certa": "2.16.0-dev.9",
-    "@bentley/config-loader": "2.16.0-dev.9",
-    "@bentley/build-tools": "2.16.0-dev.9",
-    "@bentley/eslint-plugin": "2.16.0-dev.9",
-    "@bentley/oidc-signin-tool": "2.16.0-dev.9",
-=======
     "@bentley/certa": "2.16.0-dev.12",
     "@bentley/config-loader": "2.16.0-dev.12",
     "@bentley/build-tools": "2.16.0-dev.12",
     "@bentley/eslint-plugin": "2.16.0-dev.12",
     "@bentley/oidc-signin-tool": "2.16.0-dev.12",
->>>>>>> 8aaff637
     "@types/chai": "^4.1.4",
     "@types/fs-extra": "^4.0.7",
     "@types/mocha": "^5.2.5",
