{
  "name": "@bentley/rpcinterface-full-stack-tests",
<<<<<<< HEAD
  "version": "2.13.0-dev.6",
=======
  "version": "2.13.0-dev.7",
>>>>>>> 1af8fb8a
  "description": "Test the full iModel.js stack (frontend and backend) using standard RPC interfaces",
  "license": "MIT",
  "scripts": {
    "compile": "npm run build",
    "build": "npm run copy:files && tsc 1>&2 && npm run webpack:frontend",
    "clean": "rimraf lib .rush/temp/package-deps*.json integration_test_results",
    "copy:files": "cpx \"./rulesets/**/*\" ./lib/rulesets/",
    "cover": "",
    "docs": "",
    "lint": "eslint -f visualstudio \"./src/**/*.ts\" 1>&2",
    "optest": "certa -r chrome --fgrep \"Operational: \"",
    "start:backend": "node ./lib/test/backend.js",
    "test": "",
    "test:integration": "npm-run-all -r -p start:backend test:integration:chrome",
    "test:integration:chrome": "certa -r chrome",
    "webpack:frontend": "webpack --config webpack.config.js 1>&2"
  },
  "repository": {
    "type": "git",
    "url": "https://github.com/imodeljs/imodeljs/tree/master/full-stack-tests/rpc-interface"
  },
  "keywords": [
    "Bentley",
    "Presentation",
    "iModelJS",
    "Testing"
  ],
  "author": {
    "name": "Bentley Systems, Inc.",
    "url": "http://www.bentley.com"
  },
  "dependencies": {
<<<<<<< HEAD
    "@bentley/bentleyjs-core": "2.13.0-dev.6",
    "@bentley/build-tools": "2.13.0-dev.6",
    "@bentley/certa": "2.13.0-dev.6",
    "@bentley/config-loader": "2.13.0-dev.6",
    "@bentley/context-registry-client": "2.13.0-dev.6",
    "@bentley/eslint-plugin": "2.13.0-dev.6",
    "@bentley/geometry-core": "2.13.0-dev.6",
    "@bentley/imodelhub-client": "2.13.0-dev.6",
    "@bentley/imodeljs-common": "2.13.0-dev.6",
    "@bentley/imodeljs-frontend": "2.13.0-dev.6",
    "@bentley/imodeljs-i18n": "2.13.0-dev.6",
    "@bentley/imodeljs-quantity": "2.13.0-dev.6",
    "@bentley/itwin-client": "2.13.0-dev.6",
    "@bentley/oidc-signin-tool": "2.13.0-dev.6",
    "@bentley/presentation-common": "2.13.0-dev.6",
    "@bentley/presentation-frontend": "2.13.0-dev.6",
    "@bentley/rbac-client": "2.13.0-dev.6",
=======
    "@bentley/bentleyjs-core": "2.13.0-dev.7",
    "@bentley/build-tools": "2.13.0-dev.7",
    "@bentley/certa": "2.13.0-dev.7",
    "@bentley/config-loader": "2.13.0-dev.7",
    "@bentley/context-registry-client": "2.13.0-dev.7",
    "@bentley/eslint-plugin": "2.13.0-dev.7",
    "@bentley/geometry-core": "2.13.0-dev.7",
    "@bentley/imodelhub-client": "2.13.0-dev.7",
    "@bentley/imodeljs-common": "2.13.0-dev.7",
    "@bentley/imodeljs-frontend": "2.13.0-dev.7",
    "@bentley/imodeljs-i18n": "2.13.0-dev.7",
    "@bentley/imodeljs-quantity": "2.13.0-dev.7",
    "@bentley/itwin-client": "2.13.0-dev.7",
    "@bentley/oidc-signin-tool": "2.13.0-dev.7",
    "@bentley/presentation-common": "2.13.0-dev.7",
    "@bentley/presentation-frontend": "2.13.0-dev.7",
    "@bentley/rbac-client": "2.13.0-dev.7",
>>>>>>> 1af8fb8a
    "chai": "^4.1.2",
    "chai-as-promised": "^7",
    "dotenv": "^8.2.0",
    "dotenv-expand": "^5.1.0",
    "mocha": "^5.2.0",
    "openid-client": "^3.15.3",
    "puppeteer": "chrome-80"
  },
  "devDependencies": {
<<<<<<< HEAD
    "@bentley/express-server": "2.13.0-dev.6",
    "@bentley/imodeljs-backend": "2.13.0-dev.6",
    "@bentley/presentation-backend": "2.13.0-dev.6",
=======
    "@bentley/express-server": "2.13.0-dev.7",
    "@bentley/imodeljs-backend": "2.13.0-dev.7",
    "@bentley/presentation-backend": "2.13.0-dev.7",
>>>>>>> 1af8fb8a
    "@types/chai": "^4.1.4",
    "@types/chai-as-promised": "^7",
    "@types/dotenv": "^6.1.1",
    "@types/mocha": "^5.2.5",
    "@types/node": "10.14.1",
    "@types/puppeteer": "2.0.1",
    "cpx": "^1.5.0",
    "eslint": "^6.8.0",
    "npm-run-all": "^4.1.5",
    "null-loader": "^0.1.1",
    "rimraf": "^3.0.2",
    "source-map-loader": "^1.0.0",
    "typescript": "~3.7.4",
    "webpack": "4.42.0",
    "webpack-cli": "^3.1.0"
  },
  "eslintConfig": {
    "plugins": [
      "@bentley"
    ],
    "extends": "plugin:@bentley/imodeljs-recommended"
  }
}<|MERGE_RESOLUTION|>--- conflicted
+++ resolved
@@ -1,10 +1,6 @@
 {
   "name": "@bentley/rpcinterface-full-stack-tests",
-<<<<<<< HEAD
-  "version": "2.13.0-dev.6",
-=======
   "version": "2.13.0-dev.7",
->>>>>>> 1af8fb8a
   "description": "Test the full iModel.js stack (frontend and backend) using standard RPC interfaces",
   "license": "MIT",
   "scripts": {
@@ -37,25 +33,6 @@
     "url": "http://www.bentley.com"
   },
   "dependencies": {
-<<<<<<< HEAD
-    "@bentley/bentleyjs-core": "2.13.0-dev.6",
-    "@bentley/build-tools": "2.13.0-dev.6",
-    "@bentley/certa": "2.13.0-dev.6",
-    "@bentley/config-loader": "2.13.0-dev.6",
-    "@bentley/context-registry-client": "2.13.0-dev.6",
-    "@bentley/eslint-plugin": "2.13.0-dev.6",
-    "@bentley/geometry-core": "2.13.0-dev.6",
-    "@bentley/imodelhub-client": "2.13.0-dev.6",
-    "@bentley/imodeljs-common": "2.13.0-dev.6",
-    "@bentley/imodeljs-frontend": "2.13.0-dev.6",
-    "@bentley/imodeljs-i18n": "2.13.0-dev.6",
-    "@bentley/imodeljs-quantity": "2.13.0-dev.6",
-    "@bentley/itwin-client": "2.13.0-dev.6",
-    "@bentley/oidc-signin-tool": "2.13.0-dev.6",
-    "@bentley/presentation-common": "2.13.0-dev.6",
-    "@bentley/presentation-frontend": "2.13.0-dev.6",
-    "@bentley/rbac-client": "2.13.0-dev.6",
-=======
     "@bentley/bentleyjs-core": "2.13.0-dev.7",
     "@bentley/build-tools": "2.13.0-dev.7",
     "@bentley/certa": "2.13.0-dev.7",
@@ -73,7 +50,6 @@
     "@bentley/presentation-common": "2.13.0-dev.7",
     "@bentley/presentation-frontend": "2.13.0-dev.7",
     "@bentley/rbac-client": "2.13.0-dev.7",
->>>>>>> 1af8fb8a
     "chai": "^4.1.2",
     "chai-as-promised": "^7",
     "dotenv": "^8.2.0",
@@ -83,15 +59,9 @@
     "puppeteer": "chrome-80"
   },
   "devDependencies": {
-<<<<<<< HEAD
-    "@bentley/express-server": "2.13.0-dev.6",
-    "@bentley/imodeljs-backend": "2.13.0-dev.6",
-    "@bentley/presentation-backend": "2.13.0-dev.6",
-=======
     "@bentley/express-server": "2.13.0-dev.7",
     "@bentley/imodeljs-backend": "2.13.0-dev.7",
     "@bentley/presentation-backend": "2.13.0-dev.7",
->>>>>>> 1af8fb8a
     "@types/chai": "^4.1.4",
     "@types/chai-as-promised": "^7",
     "@types/dotenv": "^6.1.1",
