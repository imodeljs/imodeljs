{
  "name": "@bentley/rpcinterface-full-stack-tests",
<<<<<<< HEAD
  "version": "2.13.0-dev.6",
=======
  "version": "2.13.0-dev.9",
>>>>>>> 8a5a8af6
  "description": "Test the full iModel.js stack (frontend and backend) using standard RPC interfaces",
  "license": "MIT",
  "scripts": {
    "compile": "npm run build",
    "build": "npm run copy:files && tsc 1>&2 && npm run webpack:frontend",
    "clean": "rimraf lib .rush/temp/package-deps*.json integration_test_results",
    "copy:config": "internal-tools copy-config",
    "copy:files": "cpx \"./rulesets/**/*\" ./lib/rulesets/",
    "cover": "",
    "docs": "",
    "lint": "eslint -f visualstudio \"./src/**/*.ts\" 1>&2",
    "optest": "certa -r chrome --fgrep \"Operational: \"",
    "start:backend": "node ./lib/test/backend.js",
    "test": "",
    "test:integration": "npm-run-all -r -p start:backend test:integration:chrome",
    "test:integration:chrome": "certa -r chrome",
    "webpack:frontend": "webpack --config webpack.config.js 1>&2"
  },
  "repository": {
    "type": "git",
    "url": "https://github.com/imodeljs/imodeljs/tree/master/full-stack-tests/rpc-interface"
  },
  "keywords": [
    "Bentley",
    "Presentation",
    "iModelJS",
    "Testing"
  ],
  "author": {
    "name": "Bentley Systems, Inc.",
    "url": "http://www.bentley.com"
  },
  "dependencies": {
<<<<<<< HEAD
    "@bentley/bentleyjs-core": "2.13.0-dev.6",
    "@bentley/build-tools": "2.13.0-dev.6",
    "@bentley/certa": "2.13.0-dev.6",
    "@bentley/config-loader": "2.13.0-dev.6",
    "@bentley/context-registry-client": "2.13.0-dev.6",
    "@bentley/eslint-plugin": "2.13.0-dev.6",
    "@bentley/geometry-core": "2.13.0-dev.6",
    "@bentley/imodelhub-client": "2.13.0-dev.6",
    "@bentley/imodeljs-common": "2.13.0-dev.6",
    "@bentley/imodeljs-frontend": "2.13.0-dev.6",
    "@bentley/imodeljs-i18n": "2.13.0-dev.6",
    "@bentley/imodeljs-quantity": "2.13.0-dev.6",
    "@bentley/itwin-client": "2.13.0-dev.6",
    "@bentley/oidc-signin-tool": "2.13.0-dev.6",
    "@bentley/presentation-common": "2.13.0-dev.6",
    "@bentley/presentation-frontend": "2.13.0-dev.6",
    "@bentley/rbac-client": "2.13.0-dev.6",
=======
    "@bentley/bentleyjs-core": "2.13.0-dev.9",
    "@bentley/build-tools": "2.13.0-dev.9",
    "@bentley/certa": "2.13.0-dev.9",
    "@bentley/config-loader": "2.13.0-dev.9",
    "@bentley/context-registry-client": "2.13.0-dev.9",
    "@bentley/eslint-plugin": "2.13.0-dev.9",
    "@bentley/geometry-core": "2.13.0-dev.9",
    "@bentley/imodelhub-client": "2.13.0-dev.9",
    "@bentley/imodeljs-common": "2.13.0-dev.9",
    "@bentley/imodeljs-frontend": "2.13.0-dev.9",
    "@bentley/imodeljs-i18n": "2.13.0-dev.9",
    "@bentley/imodeljs-quantity": "2.13.0-dev.9",
    "@bentley/itwin-client": "2.13.0-dev.9",
    "@bentley/oidc-signin-tool": "2.13.0-dev.9",
    "@bentley/presentation-common": "2.13.0-dev.9",
    "@bentley/presentation-frontend": "2.13.0-dev.9",
    "@bentley/rbac-client": "2.13.0-dev.9",
>>>>>>> 8a5a8af6
    "chai": "^4.1.2",
    "chai-as-promised": "^7",
    "dotenv": "^8.2.0",
    "dotenv-expand": "^5.1.0",
    "mocha": "^5.2.0",
    "openid-client": "^3.15.3",
    "puppeteer": "chrome-80"
  },
  "devDependencies": {
<<<<<<< HEAD
    "@bentley/express-server": "2.13.0-dev.6",
    "@bentley/imodeljs-backend": "2.13.0-dev.6",
    "@bentley/presentation-backend": "2.13.0-dev.6",
=======
    "@bentley/express-server": "2.13.0-dev.9",
    "@bentley/imodeljs-backend": "2.13.0-dev.9",
    "@bentley/presentation-backend": "2.13.0-dev.9",
>>>>>>> 8a5a8af6
    "@types/chai": "^4.1.4",
    "@types/chai-as-promised": "^7",
    "@types/dotenv": "^6.1.1",
    "@types/mocha": "^5.2.5",
    "@types/node": "10.14.1",
    "@types/puppeteer": "2.0.1",
    "cpx": "^1.5.0",
    "eslint": "^6.8.0",
    "internal-tools": "0.0.0",
    "npm-run-all": "^4.1.5",
    "null-loader": "^0.1.1",
    "rimraf": "^3.0.2",
    "source-map-loader": "^1.0.0",
    "typescript": "~3.7.4",
    "webpack": "4.42.0",
    "webpack-cli": "^3.1.0"
  },
  "eslintConfig": {
    "plugins": [
      "@bentley"
    ],
    "extends": "plugin:@bentley/imodeljs-recommended"
  }
}<|MERGE_RESOLUTION|>--- conflicted
+++ resolved
@@ -1,10 +1,6 @@
 {
   "name": "@bentley/rpcinterface-full-stack-tests",
-<<<<<<< HEAD
-  "version": "2.13.0-dev.6",
-=======
   "version": "2.13.0-dev.9",
->>>>>>> 8a5a8af6
   "description": "Test the full iModel.js stack (frontend and backend) using standard RPC interfaces",
   "license": "MIT",
   "scripts": {
@@ -38,25 +34,6 @@
     "url": "http://www.bentley.com"
   },
   "dependencies": {
-<<<<<<< HEAD
-    "@bentley/bentleyjs-core": "2.13.0-dev.6",
-    "@bentley/build-tools": "2.13.0-dev.6",
-    "@bentley/certa": "2.13.0-dev.6",
-    "@bentley/config-loader": "2.13.0-dev.6",
-    "@bentley/context-registry-client": "2.13.0-dev.6",
-    "@bentley/eslint-plugin": "2.13.0-dev.6",
-    "@bentley/geometry-core": "2.13.0-dev.6",
-    "@bentley/imodelhub-client": "2.13.0-dev.6",
-    "@bentley/imodeljs-common": "2.13.0-dev.6",
-    "@bentley/imodeljs-frontend": "2.13.0-dev.6",
-    "@bentley/imodeljs-i18n": "2.13.0-dev.6",
-    "@bentley/imodeljs-quantity": "2.13.0-dev.6",
-    "@bentley/itwin-client": "2.13.0-dev.6",
-    "@bentley/oidc-signin-tool": "2.13.0-dev.6",
-    "@bentley/presentation-common": "2.13.0-dev.6",
-    "@bentley/presentation-frontend": "2.13.0-dev.6",
-    "@bentley/rbac-client": "2.13.0-dev.6",
-=======
     "@bentley/bentleyjs-core": "2.13.0-dev.9",
     "@bentley/build-tools": "2.13.0-dev.9",
     "@bentley/certa": "2.13.0-dev.9",
@@ -74,7 +51,6 @@
     "@bentley/presentation-common": "2.13.0-dev.9",
     "@bentley/presentation-frontend": "2.13.0-dev.9",
     "@bentley/rbac-client": "2.13.0-dev.9",
->>>>>>> 8a5a8af6
     "chai": "^4.1.2",
     "chai-as-promised": "^7",
     "dotenv": "^8.2.0",
@@ -84,15 +60,9 @@
     "puppeteer": "chrome-80"
   },
   "devDependencies": {
-<<<<<<< HEAD
-    "@bentley/express-server": "2.13.0-dev.6",
-    "@bentley/imodeljs-backend": "2.13.0-dev.6",
-    "@bentley/presentation-backend": "2.13.0-dev.6",
-=======
     "@bentley/express-server": "2.13.0-dev.9",
     "@bentley/imodeljs-backend": "2.13.0-dev.9",
     "@bentley/presentation-backend": "2.13.0-dev.9",
->>>>>>> 8a5a8af6
     "@types/chai": "^4.1.4",
     "@types/chai-as-promised": "^7",
     "@types/dotenv": "^6.1.1",
