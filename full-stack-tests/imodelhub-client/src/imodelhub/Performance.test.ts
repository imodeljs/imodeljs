/*---------------------------------------------------------------------------------------------
* Copyright (c) Bentley Systems, Incorporated. All rights reserved.
* See LICENSE.md in the project root for license terms and full copyright notice.
*--------------------------------------------------------------------------------------------*/
import { GuidString, Id64, Logger } from "@bentley/bentleyjs-core";
import { Briefcase, CodeQuery, CodeState, HubCode, IModelClient, Lock, LockLevel, LockQuery, LockType } from "@bentley/imodelhub-client";
import { AccessToken, AuthenticationError, AuthorizedClientRequestContext, ResponseError } from "@bentley/itwin-client";
import * as utils from "./TestUtils";
import { TestConfig } from "../TestConfig";

describe.skip("iModelHub Performance tests", () => {
  let contextId: string;
  let imodelId: GuidString;
  let briefcase1: Briefcase;
  let briefcase2: Briefcase;
  let imodelHubClient: IModelClient;
  let requestContext: AuthorizedClientRequestContext;

  async function setup(recreate = false) {
    const accessToken: AccessToken = await utils.login();
    requestContext = new AuthorizedClientRequestContext(accessToken);

    contextId = await utils.getProjectId(requestContext);
<<<<<<< HEAD
    await utils.createIModel(requestContext, imodelName, contextId, true, recreate);
    imodelId = await utils.getIModelId(requestContext, imodelName, contextId);
    imodelHubClient = utils.getDefaultClient();
=======
    await utils.createIModel(requestContext, utils.sharedimodelName, contextId, true, recreate);
    imodelId = await utils.getIModelId(requestContext, utils.sharedimodelName, contextId);
>>>>>>> 7c74e3db
    const briefcases = await utils.getBriefcases(requestContext, imodelId, 2);
    briefcase1 = briefcases[0];
    briefcase2 = briefcases[1];
  }

  before(async () => {
    await setup(true);
  });

  after(async () => {
    if (TestConfig.enableIModelBank) {
      await utils.deleteIModelByName(requestContext, contextId, utils.sharedimodelName);
    }
  });

  async function reserveCodes(statingCount: number, count: number, perRequest: number, briefcase: Briefcase, codeScope: string) {
    if (count < 1)
      return;

    let j = statingCount;
    Logger.logTrace("performance", `Creating codes from ${statingCount}`);
    const codes = Array(count).fill(0).map(() => {
      const code = new HubCode();
      code.briefcaseId = briefcase.briefcaseId;
      code.changeState = "new";
      code.codeScope = codeScope;
      code.codeSpecId = Id64.fromString("0XA");
      code.state = CodeState.Reserved;
      code.value = `${j++}`;
      return code;
    });
    await imodelHubClient.codes.update(requestContext, imodelId, codes, { codesPerRequest: perRequest });
  }

  it.skip("Reserve codes", async () => {
    const sizes: number[] = [10000, 20000, 30000, 40000, 50000, 100000, 125000, 150000, 175000, 200000];
    const runCount = 20;
    const scope = "ReserveCodes";
    let startingCount = 0;
    for (const size of sizes) {
      Logger.logTrace("performance", `Test Case ${size} Started`);
      for (let run = 0; run < runCount; ++run) {
        let startTime = Date.now();
        Logger.logTrace("performance", `Test ${run} Started`);
        try {
          startingCount += size;
          await reserveCodes(startingCount, size, size, briefcase1, scope);
        } catch (err) {
          if ((err instanceof ResponseError && err.status === 401) || err instanceof AuthenticationError) {
            const accessToken = await utils.login();
            requestContext = new AuthorizedClientRequestContext(accessToken);
            startTime = Date.now();
            startingCount += size;
            await reserveCodes(startingCount, size, size, briefcase1, scope);
          }
        }
        Logger.logTrace("performance", `Test ${run} End ${Date.now() - startTime}`);
      }
    }
  });

  async function ensureCodesCount(count: number, briefcase: Briefcase, codeScope: string, query = new CodeQuery()) {
    try {
      const currentCount = (await imodelHubClient.codes.get(requestContext, imodelId, query)).length;
      await reserveCodes(currentCount, count - currentCount, 50000, briefcase, codeScope);
    } catch (err) {
      if ((err instanceof ResponseError && err.status === 401) || err instanceof AuthenticationError) {
        const accessToken = await utils.login();
        requestContext = new AuthorizedClientRequestContext(accessToken);
        await ensureCodesCount(count, briefcase, codeScope, query);
      }
    }
  }

  it.skip("Retrieve codes", async () => {
    await setup(true);
    const sizes: number[] = [10000, 100000, 1000000, 2000000, 3000000, 4000000, 5000000, 6000000, 7000000, 8000000];
    const runCount = 25;
    for (const size of sizes) {
      Logger.logTrace("performance", `Test Case ${size} Started`);
      await ensureCodesCount(size, briefcase1, "RetrieveCodes");
      for (let run = 0; run < runCount; ++run) {
        let startTime = Date.now();
        Logger.logTrace("performance", `Test ${run} Started`);
        try {
          await imodelHubClient.codes.get(requestContext, imodelId);
        } catch (err) {
          if ((err instanceof ResponseError && err.status === 401) || err instanceof AuthenticationError) {
            const accessToken = await utils.login();
            requestContext = new AuthorizedClientRequestContext(accessToken);
            startTime = Date.now();
            await imodelHubClient.codes.get(requestContext, imodelId, new CodeQuery());
          }
        }
        Logger.logTrace("performance", `Test ${run} End ${Date.now() - startTime}`);
      }
    }
  });

  it.skip("Retrieve partial codes", async () => {
    const sizes: number[] = [10000, 100000, 1000000, 2000000, 3000000, 4000000, 5000000, 6000000, 7000000, 8000000];
    const runCount = 25;
    const query = new CodeQuery().byBriefcaseId(briefcase2.briefcaseId!);
    for (const size of sizes) {
      Logger.logTrace("performance", `Test Case ${size} Started`);
      await ensureCodesCount(size, briefcase2, "RetrievePartialCodes", query);
      for (let run = 0; run < runCount; ++run) {
        let startTime = Date.now();
        Logger.logTrace("performance", `Test ${run} Started`);
        try {
          await imodelHubClient.codes.get(requestContext, imodelId, query);
        } catch (err) {
          if ((err instanceof ResponseError && err.status === 401) || err instanceof AuthenticationError) {
            const accessToken = await utils.login();
            requestContext = new AuthorizedClientRequestContext(accessToken);
            startTime = Date.now();
            await imodelHubClient.codes.get(requestContext, imodelId, query);
          }
        }
        Logger.logTrace("performance", `Test ${run} End ${Date.now() - startTime}`);
      }
    }
  });

  it.skip("Retrieve codes by ids", async () => {
    await setup(true);
    const sizes: number[] = [3000, 4000, 5000, 6000, 7000, 8000];
    const runCount = 25;
    await ensureCodesCount(10000, briefcase1, "RetrieveCodesByIds");
    const codes = await imodelHubClient.codes.get(requestContext, imodelId);
    for (const size of sizes) {
      Logger.logTrace("performance", `Test Case ${size} Started`);
      for (let run = 0; run < runCount; ++run) {
        let startTime = Date.now();
        const query = new CodeQuery().byCodes(codes.slice(0, size));
        Logger.logTrace("performance", `Test ${run} Started`);
        try {
          await imodelHubClient.codes.get(requestContext, imodelId, query);
        } catch (err) {
          if ((err instanceof ResponseError && err.status === 401) || err instanceof AuthenticationError) {
            const accessToken = await utils.login();
            requestContext = new AuthorizedClientRequestContext(accessToken);
            startTime = Date.now();
            await imodelHubClient.codes.get(requestContext, imodelId, query);
          }
        }
        Logger.logTrace("performance", `Test ${run} End ${Date.now() - startTime}`);
      }
    }
  });

  async function acquireLocks(statingCount: number, count: number, perRequest: number, briefcase: Briefcase) {
    if (count < 1)
      return;

    let j = statingCount;
    Logger.logTrace("performance", `Creating locks from ${statingCount}`);
    const locks = Array(count).fill(0).map(() => {
      const lock = new Lock();
      lock.briefcaseId = briefcase.briefcaseId!;
      lock.lockLevel = LockLevel.Shared;
      lock.lockType = LockType.Element;
      lock.objectId = Id64.fromString(j.toString());
      lock.seedFileId = briefcase.fileId;
      j++;
      return lock;
    });
    await imodelHubClient.locks.update(requestContext, imodelId, locks, { locksPerRequest: perRequest });
  }

  it.skip("Acquire locks", async () => {
    await setup(true);
    const sizes: number[] = [10000, 20000, 30000, 40000, 50000, 70000, 80000, 90000, 100000];
    const runCount = 25;
    let startingCount = (await imodelHubClient.locks.get(requestContext, imodelId)).length;
    for (const size of sizes) {
      Logger.logTrace("performance", `Test Case ${size} Started`);
      for (let run = 0; run < runCount; ++run) {
        let startTime = Date.now();
        Logger.logTrace("performance", `Test ${run} Started`);
        try {
          await acquireLocks(startingCount, size, size, briefcase1);
        } catch (err) {
          if ((err instanceof ResponseError && err.status === 401) || err instanceof AuthenticationError) {
            const accessToken = await utils.login();
            requestContext = new AuthorizedClientRequestContext(accessToken);
            startTime = Date.now();
            await acquireLocks(startingCount, size, size, briefcase1);
          }
        }
        Logger.logTrace("performance", `Test ${run} End ${Date.now() - startTime}`);
        startingCount += size;
      }
    }
  });

  async function ensureLocksCount(startingCount: number, count: number, briefcase: Briefcase, query = new LockQuery()) {
    try {
      const currentCount = (await imodelHubClient.locks.get(requestContext, imodelId, query)).length;
      await acquireLocks(startingCount + currentCount, count - currentCount, 1000, briefcase);
    } catch (err) {
      if ((err instanceof ResponseError && err.status === 401) || err instanceof AuthenticationError) {
        const accessToken = await utils.login();
        requestContext = new AuthorizedClientRequestContext(accessToken);
        await ensureLocksCount(startingCount, count, briefcase, query);
      }
    }
  }

  it("Query locks", async () => {
    await setup(true);
    const sizes: number[] = [10000, 100000, 1000000, 1500000, 2000000, 3000000, 4000000, 5000000, 6000000, 7000000, 8000000, 9000000];
    const runCount = 25;
    for (const size of sizes) {
      Logger.logTrace("performance", `Test Case ${size} Started`);
      await ensureLocksCount(0, size, briefcase1);
      for (let run = 0; run < runCount; ++run) {
        let startTime = Date.now();
        Logger.logTrace("performance", `Test ${run} Started`);
        try {
          await imodelHubClient.locks.get(requestContext, imodelId);
        } catch (err) {
          if ((err instanceof ResponseError && err.status === 401) || err instanceof AuthenticationError) {
            const accessToken = await utils.login();
            requestContext = new AuthorizedClientRequestContext(accessToken);
            startTime = Date.now();
            await imodelHubClient.locks.get(requestContext, imodelId);
          }
        }
        Logger.logTrace("performance", `Test ${run} End ${Date.now() - startTime}`);
      }
    }
  });

  it.skip("Query partial locks", async () => {
    const sizes: number[] = [10000, 100000, 1000000, 1500000, 2000000, 3000000, 4000000, 5000000, 6000000, 7000000, 8000000];
    const runCount = 25;
    const query = new LockQuery().byBriefcaseId(briefcase2.briefcaseId!);
    for (const size of sizes) {
      Logger.logTrace("performance", `Test Case ${size} Started`);
      await ensureLocksCount(10000000, size, briefcase2, query);
      for (let run = 0; run < runCount; ++run) {
        let startTime = Date.now();
        Logger.logTrace("performance", `Test ${run} Started`);
        try {
          await imodelHubClient.locks.get(requestContext, imodelId, query);
        } catch (err) {
          if ((err instanceof ResponseError && err.status === 401) || err instanceof AuthenticationError) {
            const accessToken = await utils.login();
            requestContext = new AuthorizedClientRequestContext(accessToken);

            startTime = Date.now();
            await imodelHubClient.locks.get(requestContext, imodelId, query);
          }
        }
        Logger.logTrace("performance", `Test ${run} End ${Date.now() - startTime}`);
      }
    }
  });

  it.skip("Retrieve locks by ids", async () => {
    await setup(true);
    const sizes: number[] = [10000, 20000, 50000, 100000, 150000, 200000, 300000, 350000];
    const runCount = 25;
    const briefcaseQuery = new LockQuery().byBriefcaseId(briefcase1.briefcaseId!);
    await ensureLocksCount(0, 1000000, briefcase1, briefcaseQuery);
    const locks = await imodelHubClient.locks.get(requestContext, imodelId, briefcaseQuery);
    for (const size of sizes) {
      Logger.logTrace("performance", `Test Case ${size} Started`);
      for (let run = 0; run < runCount; ++run) {
        let startTime = Date.now();
        const query = new LockQuery().byLocks(locks.slice(0, size));
        Logger.logTrace("performance", `Test ${run} Started`);
        try {
          await imodelHubClient.locks.get(requestContext, imodelId, query);
        } catch (err) {
          if ((err instanceof ResponseError && err.status === 401) || err instanceof AuthenticationError) {
            const accessToken: AccessToken = await utils.login();
            requestContext = new AuthorizedClientRequestContext(accessToken);
            startTime = Date.now();
            await imodelHubClient.locks.get(requestContext, imodelId, query);
          }
        }
        Logger.logTrace("performance", `Test ${run} End ${Date.now() - startTime}`);
      }
    }
  });
});<|MERGE_RESOLUTION|>--- conflicted
+++ resolved
@@ -21,14 +21,9 @@
     requestContext = new AuthorizedClientRequestContext(accessToken);
 
     contextId = await utils.getProjectId(requestContext);
-<<<<<<< HEAD
-    await utils.createIModel(requestContext, imodelName, contextId, true, recreate);
-    imodelId = await utils.getIModelId(requestContext, imodelName, contextId);
-    imodelHubClient = utils.getDefaultClient();
-=======
     await utils.createIModel(requestContext, utils.sharedimodelName, contextId, true, recreate);
     imodelId = await utils.getIModelId(requestContext, utils.sharedimodelName, contextId);
->>>>>>> 7c74e3db
+    imodelHubClient = utils.getDefaultClient();
     const briefcases = await utils.getBriefcases(requestContext, imodelId, 2);
     briefcase1 = briefcases[0];
     briefcase2 = briefcases[1];
