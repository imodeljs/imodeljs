/*---------------------------------------------------------------------------------------------
* Copyright (c) Bentley Systems, Incorporated. All rights reserved.
* See LICENSE.md in the project root for license terms and full copyright notice.
*--------------------------------------------------------------------------------------------*/
import * as chai from "chai";
import { GuidString, IModelHubStatus } from "@bentley/bentleyjs-core";
import { IModelClient, IModelHubClientError, UserStatistics, UserStatisticsQuery } from "@bentley/imodelhub-client";
import { AccessToken, AuthorizedClientRequestContext, UserInfo } from "@bentley/itwin-client";
import { TestUsers } from "@bentley/oidc-signin-tool";
import { RequestType, ResponseBuilder, ScopeType } from "../ResponseBuilder";
import { TestConfig } from "../TestConfig";
import * as utils from "./TestUtils";

chai.should();

function mockGetUserStatistics(imodelId: GuidString, userStatistics: UserStatistics[], query?: string) {
  if (!TestConfig.enableMocks)
    return;

  const requestResponse = ResponseBuilder.generateGetArrayResponse<UserStatistics>(userStatistics);
  let requestPath;
  if (query === undefined) {
    requestPath = utils.createRequestUrl(ScopeType.iModel, imodelId, "UserInfo", "$query");
    ResponseBuilder.mockResponse(utils.IModelHubUrlMock.getUrl(), RequestType.Post, requestPath, requestResponse);
  } else {
    requestPath = utils.createRequestUrl(ScopeType.iModel, imodelId, "UserInfo", `${query ? query : ""}`);
    ResponseBuilder.mockResponse(utils.IModelHubUrlMock.getUrl(), RequestType.Get, requestPath, requestResponse);
  }
}

function generateUsersStatistics(count: number, users: UserInfo[], briefcasesCount?: number[], ownedLocksCount?: number[],
  pushedChangesetsCount?: number[], lastChangeSetPushDate?: string[]): UserStatistics[] {
  const statistics: UserStatistics[] = [];

  for (let i = 0; i < count; i++) {
    const userStatistics = new UserStatistics();
    if (users !== undefined) {
      userStatistics.wsgId = users[i].id;
      userStatistics.email = users[i].email!.id;
    }

    userStatistics.briefcasesCount = briefcasesCount !== undefined ? briefcasesCount[i] : 0;
    userStatistics.ownedLocksCount = ownedLocksCount !== undefined ? ownedLocksCount[i] : 0;
    userStatistics.pushedChangeSetsCount = pushedChangesetsCount !== undefined ? pushedChangesetsCount[i] : 0;
    userStatistics.lastChangeSetPushDate = lastChangeSetPushDate !== undefined ? lastChangeSetPushDate[i] : "2018-05-01T12:00:00.36Z";

    statistics.push(userStatistics);
  }

  return statistics;
}

function sortStatistics(value: UserStatistics[]) {
  value.sort((a: UserStatistics, b: UserStatistics) => 0 - a.email!.localeCompare(b.email!));
}

describe("iModelHubClient UserStatisticsHandler", () => {
  const requestContexts: AuthorizedClientRequestContext[] = [];
  let contextId: string;
  let imodelId: GuidString;

<<<<<<< HEAD
  const imodelName = "imodeljs-clients Statistics test";
  let imodelHubClient: IModelClient;
=======
  const imodelHubClient: IModelClient = utils.getDefaultClient();
>>>>>>> 7c74e3db

  const user1BriefcasesCount = 2;
  const user1OwnedLocksCount = 1;
  const user1PushedChangesetsCount = 1;

  const user2BriefcasesCount = 1;
  const user2OwnedLocksCount = 1;
  const user2PushedChangesetsCount = 0;

  before(async () => {
    const superAccessToken: AccessToken = TestConfig.enableMocks ? new utils.MockAccessToken() : await utils.login(TestUsers.super);
    const managerAccessToken: AccessToken = TestConfig.enableMocks ? new utils.MockAccessToken() : await utils.login(TestUsers.manager);
    requestContexts.push(new AuthorizedClientRequestContext(superAccessToken));
    requestContexts.push(new AuthorizedClientRequestContext(managerAccessToken));

    contextId = await utils.getProjectId(requestContexts[0]);
<<<<<<< HEAD
    await utils.createIModel(requestContexts[0], imodelName, contextId, true, true);
    imodelId = await utils.getIModelId(requestContexts[0], imodelName, contextId);
    imodelHubClient = utils.getDefaultClient();
=======
    await utils.createIModel(requestContexts[0], utils.sharedimodelName, contextId, true, true);
    imodelId = await utils.getIModelId(requestContexts[0], utils.sharedimodelName, contextId);
>>>>>>> 7c74e3db

    if (!TestConfig.enableMocks) {
      // generate data for user statistics
      // user 1
      if (user1BriefcasesCount > 0) {
        const briefcases = await utils.getBriefcases(requestContexts[0], imodelId, user1BriefcasesCount);
        await utils.createChangeSets(requestContexts[0], imodelId, briefcases[0], 0, user1PushedChangesetsCount);
        await utils.createLocks(requestContexts[0], imodelId, briefcases[0], user1OwnedLocksCount);
      }
      // user 2
      if (user2BriefcasesCount > 0) {
        const briefcases = await utils.getBriefcases(requestContexts[1], imodelId, user2BriefcasesCount);
        await utils.createChangeSets(requestContexts[1], imodelId, briefcases[0], user1PushedChangesetsCount, user2PushedChangesetsCount);
        await utils.createLocks(requestContexts[1], imodelId, briefcases[0], user2OwnedLocksCount);
      }
    }
  });

  after(async () => {
    if (TestConfig.enableIModelBank) {
      await utils.deleteIModelByName(requestContexts[0], contextId, utils.sharedimodelName);
    }
  });

  afterEach(() => {
    ResponseBuilder.clearMocks();
  });

  it("should get user briefcases count", async () => {
    const query = new UserStatisticsQuery().byId(requestContexts[0].accessToken.getUserInfo()!.id).selectBriefcasesCount();
    const textQuery = `${requestContexts[0].accessToken.getUserInfo()!.id}?$select=*,HasStatistics-forward-Statistics.BriefcasesCount`;

    mockGetUserStatistics(imodelId, generateUsersStatistics(1, [requestContexts[0].accessToken.getUserInfo()!], [user1BriefcasesCount]), textQuery);

    const briefcasesCount = (await imodelHubClient.users.statistics.get(requestContexts[0], imodelId, query))[0];

    chai.assert(briefcasesCount);
    chai.expect(briefcasesCount.briefcasesCount).to.be.equal(user1BriefcasesCount);
  });

  it("should get user owned locks count", async () => {
    const query = new UserStatisticsQuery().byId(requestContexts[0].accessToken.getUserInfo()!.id).selectOwnedLocksCount();
    const textQuery = `${requestContexts[0].accessToken.getUserInfo()!.id}?$select=*,HasStatistics-forward-Statistics.OwnedLocksCount`;

    mockGetUserStatistics(imodelId, generateUsersStatistics(1, [requestContexts[0].accessToken.getUserInfo()!], undefined,
      [user1OwnedLocksCount]), textQuery);

    const ownedLocksCount = (await imodelHubClient.users.statistics.get(requestContexts[0], imodelId, query))[0];

    chai.assert(ownedLocksCount);
    chai.expect(ownedLocksCount.ownedLocksCount).to.be.equal(user1OwnedLocksCount);
  });

  it("should get user pushed changesets count", async () => {
    const query = new UserStatisticsQuery().byId(requestContexts[0].accessToken.getUserInfo()!.id).selectPushedChangeSetsCount();
    const textQuery = `${requestContexts[0].accessToken.getUserInfo()!.id}?$select=*,HasStatistics-forward-Statistics.PushedChangeSetsCount`;

    mockGetUserStatistics(imodelId, generateUsersStatistics(1, [requestContexts[0].accessToken.getUserInfo()!], undefined,
      undefined, [user1PushedChangesetsCount]), textQuery);

    const pushedChangesetsCount = (await imodelHubClient.users.statistics.get(requestContexts[0], imodelId,
      query))[0];

    chai.assert(pushedChangesetsCount);
    chai.expect(pushedChangesetsCount.pushedChangeSetsCount).to.be.equal(user1PushedChangesetsCount);
  });

  it("should get user last changeset push date", async () => {
    const query = new UserStatisticsQuery().byId(requestContexts[0].accessToken.getUserInfo()!.id).selectLastChangeSetPushDate();
    const textQuery = `${requestContexts[0].accessToken.getUserInfo()!.id}?$select=*,HasStatistics-forward-Statistics.LastChangeSetPushDate`;

    mockGetUserStatistics(imodelId, generateUsersStatistics(1, [requestContexts[0].accessToken.getUserInfo()!], undefined,
      undefined, undefined, ["date"]), textQuery);

    const lastChangeSetPushDate = (await imodelHubClient.users.statistics.get(requestContexts[0], imodelId,
      query))[0];

    chai.assert(lastChangeSetPushDate);
    chai.assert(lastChangeSetPushDate.lastChangeSetPushDate);
    chai.expect(lastChangeSetPushDate.lastChangeSetPushDate!.length > 1);
  });

  it("should get user pushed changesets count and last changeset push date", async () => {
    const query = new UserStatisticsQuery().byId(requestContexts[0].accessToken.getUserInfo()!.id)
      .selectPushedChangeSetsCount().selectLastChangeSetPushDate();
    const textQuery = `${requestContexts[0].accessToken.getUserInfo()!.id}?$select=*,HasStatistics-forward-Statistics.PushedChangeSetsCount,`
      + "HasStatistics-forward-Statistics.LastChangeSetPushDate";

    mockGetUserStatistics(imodelId, generateUsersStatistics(1, [requestContexts[0].accessToken.getUserInfo()!], undefined,
      undefined, [user1PushedChangesetsCount], ["date"]), textQuery);

    const changesetStatistics = (await imodelHubClient.users.statistics.get(requestContexts[0], imodelId,
      query))[0];

    chai.assert(changesetStatistics);
    chai.expect(changesetStatistics.lastChangeSetPushDate!.length > 1);
    chai.expect(changesetStatistics.pushedChangeSetsCount).to.be.equal(user1PushedChangesetsCount);
  });

  it("should get briefcases and owned locks count", async () => {
    const query = new UserStatisticsQuery().byId(requestContexts[0].accessToken.getUserInfo()!.id).selectBriefcasesCount().selectOwnedLocksCount();
    const textQuery = `${requestContexts[0].accessToken.getUserInfo()!.id}?$select=*,HasStatistics-forward-Statistics.BriefcasesCount,`
      + "HasStatistics-forward-Statistics.OwnedLocksCount";

    mockGetUserStatistics(imodelId, generateUsersStatistics(1, [requestContexts[0].accessToken.getUserInfo()!],
      [user1BriefcasesCount], [user1OwnedLocksCount]), textQuery);

    const briefcasesLocksStatistics = (await imodelHubClient.users.statistics.get(requestContexts[0], imodelId,
      query))[0];

    chai.assert(briefcasesLocksStatistics);
    chai.expect(briefcasesLocksStatistics.ownedLocksCount).to.be.equal(user1OwnedLocksCount);
    chai.expect(briefcasesLocksStatistics.briefcasesCount).to.be.equal(user1BriefcasesCount);
  });

  it("should get all iModel users Briefcases count", async () => {
    const query = new UserStatisticsQuery().selectBriefcasesCount();
    const textQuery = "?$select=*,HasStatistics-forward-Statistics.BriefcasesCount";

    mockGetUserStatistics(imodelId, generateUsersStatistics(2,
      [requestContexts[0].accessToken.getUserInfo()!, requestContexts[1].accessToken.getUserInfo()!],
      [user1BriefcasesCount, user2BriefcasesCount]), textQuery);

    const iModelStatistics = (await imodelHubClient.users.statistics.get(requestContexts[0], imodelId, query));

    chai.assert(iModelStatistics);
    chai.expect(iModelStatistics.length === 2);
    sortStatistics(iModelStatistics);
    chai.expect(iModelStatistics[0].briefcasesCount).to.be.equal(user1BriefcasesCount);
    chai.expect(iModelStatistics[1].briefcasesCount).to.be.equal(user2BriefcasesCount);
  });

  it("should get two users Pushed Changesets count", async () => {
    const query = new UserStatisticsQuery()
      .byIds([requestContexts[0].accessToken.getUserInfo()!.id, requestContexts[1].accessToken.getUserInfo()!.id])
      .selectPushedChangeSetsCount();

    mockGetUserStatistics(imodelId, generateUsersStatistics(2,
      [requestContexts[0].accessToken.getUserInfo()!, requestContexts[1].accessToken.getUserInfo()!],
      undefined, undefined, [user1PushedChangesetsCount, user2PushedChangesetsCount]));

    const iModelStatistics = (await imodelHubClient.users.statistics.get(requestContexts[0], imodelId, query));

    chai.assert(iModelStatistics);
    chai.expect(iModelStatistics.length === 2);
    sortStatistics(iModelStatistics);
    chai.expect(iModelStatistics[0].pushedChangeSetsCount).to.be.equal(user1PushedChangesetsCount);
    chai.expect(iModelStatistics[1].pushedChangeSetsCount).to.be.equal(user2PushedChangesetsCount);
  });

  it("should get all iModel statistics", async () => {
    const textQuery = "?$select=*,HasStatistics-forward-Statistics.*";

    mockGetUserStatistics(imodelId, generateUsersStatistics(2,
      [requestContexts[0].accessToken.getUserInfo()!, requestContexts[1].accessToken.getUserInfo()!],
      [user1BriefcasesCount, user2BriefcasesCount],
      [user1OwnedLocksCount, user2OwnedLocksCount], [user1PushedChangesetsCount, user2PushedChangesetsCount]), textQuery);

    const iModelStatistics = await imodelHubClient.users.statistics.get(requestContexts[0], imodelId);

    chai.assert(iModelStatistics);
    chai.expect(iModelStatistics.length === 2);
    sortStatistics(iModelStatistics);
    chai.expect(iModelStatistics[0].ownedLocksCount).to.be.equal(user1OwnedLocksCount);
    chai.expect(iModelStatistics[0].briefcasesCount).to.be.equal(user1BriefcasesCount);
    chai.expect(iModelStatistics[0].pushedChangeSetsCount).to.be.equal(user1PushedChangesetsCount);
    chai.expect(iModelStatistics[1].ownedLocksCount).to.be.equal(user2OwnedLocksCount);
    chai.expect(iModelStatistics[1].briefcasesCount).to.be.equal(user2BriefcasesCount);
    chai.expect(iModelStatistics[1].pushedChangeSetsCount).to.be.equal(user2PushedChangesetsCount);
  });

  it("should fail to get user statistics without ids", async () => {
    let error: IModelHubClientError | undefined;
    try {
      await imodelHubClient.users.statistics.get(requestContexts[0], imodelId, new UserStatisticsQuery().byIds([]));
    } catch (err) {
      if (err instanceof IModelHubClientError)
        error = err;
    }
    chai.assert(error);
    chai.expect(error!.errorNumber).to.be.equal(IModelHubStatus.InvalidArgumentError);
  });
});<|MERGE_RESOLUTION|>--- conflicted
+++ resolved
@@ -59,12 +59,7 @@
   let contextId: string;
   let imodelId: GuidString;
 
-<<<<<<< HEAD
-  const imodelName = "imodeljs-clients Statistics test";
   let imodelHubClient: IModelClient;
-=======
-  const imodelHubClient: IModelClient = utils.getDefaultClient();
->>>>>>> 7c74e3db
 
   const user1BriefcasesCount = 2;
   const user1OwnedLocksCount = 1;
@@ -81,14 +76,9 @@
     requestContexts.push(new AuthorizedClientRequestContext(managerAccessToken));
 
     contextId = await utils.getProjectId(requestContexts[0]);
-<<<<<<< HEAD
-    await utils.createIModel(requestContexts[0], imodelName, contextId, true, true);
-    imodelId = await utils.getIModelId(requestContexts[0], imodelName, contextId);
-    imodelHubClient = utils.getDefaultClient();
-=======
     await utils.createIModel(requestContexts[0], utils.sharedimodelName, contextId, true, true);
     imodelId = await utils.getIModelId(requestContexts[0], utils.sharedimodelName, contextId);
->>>>>>> 7c74e3db
+    imodelHubClient = utils.getDefaultClient();
 
     if (!TestConfig.enableMocks) {
       // generate data for user statistics
