/*---------------------------------------------------------------------------------------------
* Copyright (c) Bentley Systems, Incorporated. All rights reserved.
* See LICENSE.md in the project root for license terms and full copyright notice.
*--------------------------------------------------------------------------------------------*/
import * as chai from "chai";
import * as fs from "fs";
import { Guid, GuidString } from "@bentley/bentleyjs-core";
import { HubIModel, IModelClient, IModelHubPermission } from "@bentley/imodelhub-client";
import { AccessToken, AuthorizedClientRequestContext, ECJsonTypeMap, WsgInstance } from "@bentley/itwin-client";
import { TestUsers } from "@bentley/oidc-signin-tool";
import { TestConfig } from "../TestConfig";
import * as utils from "./TestUtils";
import { RequestType, ResponseBuilder, ScopeType } from "../ResponseBuilder";
import { workDir } from "./TestConstants";

@ECJsonTypeMap.classToJson("wsg", "RBAC.PermissionContainer", { schemaPropertyName: "schemaName", classPropertyName: "className" })
export class RbacPermissionContainer extends WsgInstance {
  @ECJsonTypeMap.propertyToJson("wsg", "relationshipInstances[RolePermission].relatedInstance[Permission].instanceId")
  public permissionId?: string;
}

@ECJsonTypeMap.classToJson("wsg", "RBAC.ObjectType", { schemaPropertyName: "schemaName", classPropertyName: "className" })
export class RbacObjectType extends WsgInstance { }

function mockGetContextPermissions(contextId: string, userId: string, permissionId: string) {
  if (!TestConfig.enableMocks)
    return;

  contextId = contextId || Guid.createValue();
  const requestPath = `/v2.4/Repositories/BentleyCONNECT--Main/RBAC/User/${userId}/Context?$select=Permission.*&$filter=$id+eq+%27${contextId}%27+and+Permission.ServiceGPRId+eq+2485`;
  const requestResponse = ResponseBuilder.generateGetResponse<RbacPermissionContainer>(ResponseBuilder.generateObject<RbacPermissionContainer>(RbacPermissionContainer,
    new Map<string, any>([
      ["permissionId", permissionId],
    ])));
  ResponseBuilder.mockResponse(utils.RbacUrlMock.getUrl(), RequestType.Get, requestPath, requestResponse);
}

function mockGetiModelPermissions(userId: string, imodelId: string, objectTypeId: string, permissionId: string) {
  if (!TestConfig.enableMocks)
    return;

  const requestPath = `/v2.4/Repositories/BentleyCONNECT--Main/RBAC/User/${userId}/Object?$select=Permission.*&$filter=$id+eq+%27${imodelId}%27+and+typeid+eq+%27${objectTypeId}%27`;
  const requestResponse = ResponseBuilder.generateGetResponse<RbacPermissionContainer>(ResponseBuilder.generateObject<RbacPermissionContainer>(RbacPermissionContainer,
    new Map<string, any>([
      ["permissionId", permissionId],
    ])));
  ResponseBuilder.mockResponse(utils.RbacUrlMock.getUrl(), RequestType.Get, requestPath, requestResponse);
}

function mockGetObjectTypeId(objectId: string) {
  if (!TestConfig.enableMocks)
    return;

  const requestPath = `/v2.4/Repositories/BentleyCONNECT--Main/RBAC/ObjectType?$filter=Name+eq+%27IMHS_ObjectType_iModel%27+and+ServiceGPRId+eq+2485`;
  const requestResponse = ResponseBuilder.generateGetResponse<RbacObjectType>(ResponseBuilder.generateObject<RbacObjectType>(RbacObjectType,
    new Map<string, any>([
      ["wsgId", objectId],
    ])));
  ResponseBuilder.mockResponse(utils.RbacUrlMock.getUrl(), RequestType.Get, requestPath, requestResponse);
}

function mockGetIModel(contextId: string, imodelId: GuidString, secured: boolean) {
  if (!TestConfig.enableMocks)
    return;

  imodelId = imodelId || Guid.createValue();

  const requestPath = utils.createRequestUrl(ScopeType.Context, contextId, "iModel", imodelId);
  const responseProperties = new Map<string, any>([
    ["wsgId", imodelId.toString()],
    ["id", imodelId],
    ["secured", secured],
  ]);
  const requestResponse = ResponseBuilder.generateGetResponse<HubIModel>(
    ResponseBuilder.generateObject<HubIModel>(HubIModel, responseProperties), 1);
  ResponseBuilder.mockResponse(utils.IModelHubUrlMock.getUrl(), RequestType.Get, requestPath, requestResponse);
}

describe("iModelHub PermissionsManager", () => {
  let projectId: string;
  let imodelId: GuidString;
<<<<<<< HEAD
  const imodelName = "imodeljs-clients PermissionHandler test";
  let imodelClient: IModelClient;
=======
  const imodelClient: IModelClient = utils.getIModelHubClient();
>>>>>>> 7c74e3db
  let requestContext: AuthorizedClientRequestContext;

  before(async function () {
    this.enableTimeouts(false);
    const accessToken: AccessToken = TestConfig.enableMocks ? new utils.MockAccessToken() : await utils.login(TestUsers.super);
    requestContext = new AuthorizedClientRequestContext(accessToken);

    (requestContext as any).activityId = "iModelHub PermissionHandler";
    projectId = await utils.getProjectId(requestContext, "iModelJsTest");

<<<<<<< HEAD
    await utils.createIModel(requestContext, imodelName, projectId);
    imodelId = await utils.getIModelId(requestContext, imodelName, projectId);
    imodelClient = utils.getIModelHubClient();
=======
    await utils.createIModel(requestContext, utils.sharedimodelName, projectId);
    imodelId = await utils.getIModelId(requestContext, utils.sharedimodelName, projectId);
>>>>>>> 7c74e3db

    if (!fs.existsSync(workDir)) {
      fs.mkdirSync(workDir);
    }
  });

  beforeEach(() => {
    utils.RbacUrlMock.mockGetUrl();
    utils.IModelHubUrlMock.mockGetUrl();
  });

  afterEach(async () => {
    ResponseBuilder.clearMocks();
  });

  after(async () => {
    if (TestConfig.enableIModelBank) {
      await utils.deleteIModelByName(requestContext, projectId, utils.sharedimodelName);
    }
  });

  it("should get Context permissions (#unit)", async () => {
    const permissionsHandler = imodelClient.permissions!;
    mockGetContextPermissions(projectId, requestContext.accessToken.getUserInfo()!.id, "IMHS_Read_iModel");

    const contextPermissions = await permissionsHandler.getContextPermissions(requestContext, projectId);
    chai.expect(contextPermissions).to.eq(IModelHubPermission.View | IModelHubPermission.Read);
  });

  it("should get not secured iModel permissions (#unit)", async () => {
    mockGetContextPermissions(projectId, requestContext.accessToken.getUserInfo()!.id, "IMHS_Modify_iModel");
    mockGetIModel(projectId, imodelId, false);

    const permissionsHandler = imodelClient.permissions!;
    const imodelPermissions = await permissionsHandler.getiModelPermissions(requestContext, projectId, imodelId);
    chai.expect(imodelPermissions).to.eq(IModelHubPermission.View | IModelHubPermission.Read | IModelHubPermission.Modify);
  });

  it("should get secured iModel permissions (#unit)", async () => {
    const objectTypeId = "objectTypeId";
    mockGetContextPermissions(projectId, requestContext.accessToken.getUserInfo()!.id, "IMHS_Read_iModel");
    mockGetIModel(projectId, imodelId, true);
    mockGetObjectTypeId(objectTypeId);
    mockGetiModelPermissions(requestContext.accessToken.getUserInfo()!.id, imodelId, objectTypeId, "IMHS_Manage_Versions");

    const permissionsHandler = imodelClient.permissions!;
    const imodelPermissions = await permissionsHandler.getiModelPermissions(requestContext, projectId, imodelId);
    chai.expect(imodelPermissions).to.eq(IModelHubPermission.ManageVersions | IModelHubPermission.View | IModelHubPermission.Read | IModelHubPermission.Modify);
  });
});<|MERGE_RESOLUTION|>--- conflicted
+++ resolved
@@ -79,12 +79,7 @@
 describe("iModelHub PermissionsManager", () => {
   let projectId: string;
   let imodelId: GuidString;
-<<<<<<< HEAD
-  const imodelName = "imodeljs-clients PermissionHandler test";
   let imodelClient: IModelClient;
-=======
-  const imodelClient: IModelClient = utils.getIModelHubClient();
->>>>>>> 7c74e3db
   let requestContext: AuthorizedClientRequestContext;
 
   before(async function () {
@@ -95,14 +90,9 @@
     (requestContext as any).activityId = "iModelHub PermissionHandler";
     projectId = await utils.getProjectId(requestContext, "iModelJsTest");
 
-<<<<<<< HEAD
-    await utils.createIModel(requestContext, imodelName, projectId);
-    imodelId = await utils.getIModelId(requestContext, imodelName, projectId);
-    imodelClient = utils.getIModelHubClient();
-=======
     await utils.createIModel(requestContext, utils.sharedimodelName, projectId);
     imodelId = await utils.getIModelId(requestContext, utils.sharedimodelName, projectId);
->>>>>>> 7c74e3db
+    imodelClient = utils.getIModelHubClient();
 
     if (!fs.existsSync(workDir)) {
       fs.mkdirSync(workDir);
