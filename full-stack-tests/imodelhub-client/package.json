{
  "name": "@bentley/imodelhub-client-tests",
<<<<<<< HEAD
  "version": "2.16.0-dev.9",
=======
  "version": "2.16.0-dev.12",
>>>>>>> 8aaff637
  "main": "lib/imodelhub-client-tests.js",
  "description": "Tests the iModelHub client",
  "license": "MIT",
  "repository": {
    "type": "git",
    "url": "https://github.com/imodeljs/imodeljs/tree/master/full-stack-tests/imodelhub-client"
  },
  "scripts": {
    "compile": "npm run build",
    "build": "tsc 1>&2",
    "clean": "rimraf lib .rush/temp/package-deps*.json",
    "copy:config": "internal-tools copy-config",
    "copy:test-assets": "cpx \"./src/assets/**/*\" ./lib/assets",
    "cover": "npm run cover:imodelhub-client && npm run cover:backend-itwin-client && npm run cover:itwin-client",
    "cover:imodelhub-client": "nyc --nycrc-path=imodelhub-client.nycrc npm test",
    "cover:backend-itwin-client": "nyc --nycrc-path=backend-itwin-client.nycrc npm test",
    "cover:itwin-client": "nyc --nycrc-path=itwin-client.nycrc npm test",
    "docs": "",
    "lint": "eslint -f visualstudio \"./src/**/*.ts\" 1>&2",
    "pretest": "npm run copy:test-assets",
    "test": "npm run pretest && betools test --offline=\"mock\" --grep=\"#integration\" --invert --testDir ./lib",
    "test:integration": "npm run pretest && betools test --grep=\"#unit\" --invert --testDir ./lib",
    "test:imodel-bank": "npm run pretest && npm run copy:config && betools test --grep=\"#iModelBank\" --testDir ./lib"
  },
  "keywords": [
    "Bentley",
    "iModelHub",
    "iModelJS",
    "Testing"
  ],
  "author": {
    "name": "Bentley Systems, Inc.",
    "url": "http://www.bentley.com"
  },
  "dependencies": {
<<<<<<< HEAD
    "@bentley/backend-itwin-client": "2.16.0-dev.9",
    "@bentley/bentleyjs-core": "2.16.0-dev.9",
    "@bentley/context-registry-client": "2.16.0-dev.9",
    "@bentley/frontend-authorization-client": "2.16.0-dev.9",
    "@bentley/imodelhub-client": "2.16.0-dev.9",
    "@bentley/imodeljs-common": "2.16.0-dev.9",
    "@bentley/itwin-client": "2.16.0-dev.9",
    "@bentley/rbac-client": "2.16.0-dev.9",
=======
    "@bentley/backend-itwin-client": "2.16.0-dev.12",
    "@bentley/bentleyjs-core": "2.16.0-dev.12",
    "@bentley/context-registry-client": "2.16.0-dev.12",
    "@bentley/frontend-authorization-client": "2.16.0-dev.12",
    "@bentley/imodelhub-client": "2.16.0-dev.12",
    "@bentley/imodeljs-common": "2.16.0-dev.12",
    "@bentley/itwin-client": "2.16.0-dev.12",
    "@bentley/rbac-client": "2.16.0-dev.12",
>>>>>>> 8aaff637
    "chai": "^4.1.2",
    "deep-assign": "^2.0.0",
    "fs-extra": "^8.1.0",
    "js-base64": "^2.4.5",
    "mocha": "^5.2.0",
    "nock": "^12.0.3"
  },
  "devDependencies": {
<<<<<<< HEAD
    "@bentley/build-tools": "2.16.0-dev.9",
    "@bentley/config-loader": "2.16.0-dev.9",
    "@bentley/eslint-plugin": "2.16.0-dev.9",
    "@bentley/oidc-signin-tool": "2.16.0-dev.9",
=======
    "@bentley/build-tools": "2.16.0-dev.12",
    "@bentley/config-loader": "2.16.0-dev.12",
    "@bentley/eslint-plugin": "2.16.0-dev.12",
    "@bentley/oidc-signin-tool": "2.16.0-dev.12",
>>>>>>> 8aaff637
    "@types/chai": "^4.1.4",
    "@types/deep-assign": "^0.1.0",
    "@types/fs-extra": "^4.0.7",
    "@types/js-base64": "^2.3.1",
    "@types/mocha": "^5.2.5",
    "@types/nock": "^11.1.0",
    "cpx": "^1.5.0",
    "eslint": "^6.8.0",
    "internal-tools": "0.0.0",
    "nyc": "^14.0.0",
    "rimraf": "^3.0.2",
    "typescript": "~4.1.0"
  },
  "eslintConfig": {
    "plugins": [
      "@bentley"
    ],
    "extends": "plugin:@bentley/imodeljs-recommended"
  }
}<|MERGE_RESOLUTION|>--- conflicted
+++ resolved
@@ -1,10 +1,6 @@
 {
   "name": "@bentley/imodelhub-client-tests",
-<<<<<<< HEAD
-  "version": "2.16.0-dev.9",
-=======
   "version": "2.16.0-dev.12",
->>>>>>> 8aaff637
   "main": "lib/imodelhub-client-tests.js",
   "description": "Tests the iModelHub client",
   "license": "MIT",
@@ -40,16 +36,6 @@
     "url": "http://www.bentley.com"
   },
   "dependencies": {
-<<<<<<< HEAD
-    "@bentley/backend-itwin-client": "2.16.0-dev.9",
-    "@bentley/bentleyjs-core": "2.16.0-dev.9",
-    "@bentley/context-registry-client": "2.16.0-dev.9",
-    "@bentley/frontend-authorization-client": "2.16.0-dev.9",
-    "@bentley/imodelhub-client": "2.16.0-dev.9",
-    "@bentley/imodeljs-common": "2.16.0-dev.9",
-    "@bentley/itwin-client": "2.16.0-dev.9",
-    "@bentley/rbac-client": "2.16.0-dev.9",
-=======
     "@bentley/backend-itwin-client": "2.16.0-dev.12",
     "@bentley/bentleyjs-core": "2.16.0-dev.12",
     "@bentley/context-registry-client": "2.16.0-dev.12",
@@ -58,7 +44,6 @@
     "@bentley/imodeljs-common": "2.16.0-dev.12",
     "@bentley/itwin-client": "2.16.0-dev.12",
     "@bentley/rbac-client": "2.16.0-dev.12",
->>>>>>> 8aaff637
     "chai": "^4.1.2",
     "deep-assign": "^2.0.0",
     "fs-extra": "^8.1.0",
@@ -67,17 +52,10 @@
     "nock": "^12.0.3"
   },
   "devDependencies": {
-<<<<<<< HEAD
-    "@bentley/build-tools": "2.16.0-dev.9",
-    "@bentley/config-loader": "2.16.0-dev.9",
-    "@bentley/eslint-plugin": "2.16.0-dev.9",
-    "@bentley/oidc-signin-tool": "2.16.0-dev.9",
-=======
     "@bentley/build-tools": "2.16.0-dev.12",
     "@bentley/config-loader": "2.16.0-dev.12",
     "@bentley/eslint-plugin": "2.16.0-dev.12",
     "@bentley/oidc-signin-tool": "2.16.0-dev.12",
->>>>>>> 8aaff637
     "@types/chai": "^4.1.4",
     "@types/deep-assign": "^0.1.0",
     "@types/fs-extra": "^4.0.7",
