---
publish: false
---
# NextVersion

## UI Changes

<<<<<<< HEAD
### New QuantityNumberInput component

Added component [QuantityNumberInput]($ui-components) which accepts input for quantity values. The quantity value is shown as a single numeric value and the quantity "display" unit is shown next to the input control. The "display" unit is determined by the active unit system as defined by the [QuantityFormatter]($frontend). The control also provides buttons to increment and decrement the "displayed" value. The value reported by via the onChange function is in "persistence" units that can be stored in the iModel.
=======
### @bentley/ui-abstract package

Added ability for [UiItemsProvider]($ui-abstract) to provide widgets to [AbstractZoneLocation]($ui-abstract) locations when running is AppUi version 1. Prior to this a widget could only be targeted to a [StagePanelLocation]($ui-abstract) location.

#### Example UiItemsProvider

The example below, shows how to add a widget to a [StagePanelLocation]($ui-abstract) if UiFramework.uiVersion === "2" and to the "BottomRight" [AbstractZoneLocation]($ui-abstract) if UiFramework.uiVersion === "1".  See [UiItemsProvider.provideWidgets]($ui-abstract) for new `zoneLocation` argument.

```tsx
export class ExtensionUiItemsProvider implements UiItemsProvider {
  public readonly id = "ExtensionUiItemsProvider";
  public static i18n: I18N;
  private _backstageItems?: BackstageItem[];

  public constructor(i18n: I18N) {
    ExtensionUiItemsProvider.i18n = i18n;
  }

  /** provideWidgets() is called for each registered UI provider to allow the provider to add widgets to a specific section of a stage panel.
   *  items to the StatusBar.
   */
  public provideWidgets(_stageId: string, stageUsage: string, location: StagePanelLocation, section: StagePanelSection | undefined, zoneLocation?: AbstractZoneLocation): ReadonlyArray<AbstractWidgetProps> {
    const widgets: AbstractWidgetProps[] = [];
    // section will be undefined if uiVersion === "1" and in that case we can add widgets to the specified zoneLocation
    if ((undefined === section && stageUsage === StageUsage.General && zoneLocation === AbstractZoneLocation.BottomRight) ||
      (stageUsage === StageUsage.General && location === StagePanelLocation.Right && section === StagePanelSection.End && "1" !== UiFramework.uiVersion)) {
      {
        widgets.push({
          id: PresentationPropertyGridWidgetControl.id,
          icon: PresentationPropertyGridWidgetControl.iconSpec,  // icon required if uiVersion === "1"
          label: PresentationPropertyGridWidgetControl.label,
          defaultState: WidgetState.Open,
          getWidgetContent: () => <PresentationPropertyGridWidget />, // eslint-disable-line react/display-name
          canPopout: true,  // canPopout ignore if uiVersion === "1"
        });
      }
    }
    return widgets;
  }
}
```

### @bentley/ui-framework package

- The need for an IModelApp to explicitly call [ConfigurableUiManager.initialize]($ui-framework) has been removed. This call is now made when processing [UiFramework.initialize]($ui-framework). This will not break any existing applications as subsequent calls to `ConfigurableUiManager.initialize()` are ignored.

- If an application calls [UiFramework.setIModelConnection]($ui-framework) it will no longer need to explicitly call [SyncUiEventDispatcher.initializeConnectionEvents]($ui-framework) as `UiFramework.setIModelConnection` will call that method as it update the redux store.

- The `version` prop passed to [FrameworkVersion]($ui-framework) component will update the [UiFramework.uiVersion] if necessary keeping the redux state matching the value defined by the prop.

- The [ScheduleAnimationTimelineDataProvider]($ui-framework) is published for use by AppUi apps. Specifying this data provider to a [TimelineComponent]($ui-components) allows animation of the [RenderSchedule.Script]($common) if one exists for the view. A component that automatically detects a schedule script and attaches the data provider to its TimelineComponent can be found in the [DefaultViewOverlay]($ui-framework).

- The [AnalysisAnimationTimelineDataProvider]($ui-framework) is published for use by AppUi apps. Specifying this data provider to a TimelineComponent allows animation of the information in the AnalysisDisplayProperties if the view's [DisplayStyleState]($frontend) contains one. A component that automatically detects analysis data and attaches the data provider to its TimelineComponent can be found in the [DefaultViewOverlay]($ui-framework).
>>>>>>> db4647f6
<|MERGE_RESOLUTION|>--- conflicted
+++ resolved
@@ -5,11 +5,6 @@
 
 ## UI Changes
 
-<<<<<<< HEAD
-### New QuantityNumberInput component
-
-Added component [QuantityNumberInput]($ui-components) which accepts input for quantity values. The quantity value is shown as a single numeric value and the quantity "display" unit is shown next to the input control. The "display" unit is determined by the active unit system as defined by the [QuantityFormatter]($frontend). The control also provides buttons to increment and decrement the "displayed" value. The value reported by via the onChange function is in "persistence" units that can be stored in the iModel.
-=======
 ### @bentley/ui-abstract package
 
 Added ability for [UiItemsProvider]($ui-abstract) to provide widgets to [AbstractZoneLocation]($ui-abstract) locations when running is AppUi version 1. Prior to this a widget could only be targeted to a [StagePanelLocation]($ui-abstract) location.
@@ -63,4 +58,11 @@
 - The [ScheduleAnimationTimelineDataProvider]($ui-framework) is published for use by AppUi apps. Specifying this data provider to a [TimelineComponent]($ui-components) allows animation of the [RenderSchedule.Script]($common) if one exists for the view. A component that automatically detects a schedule script and attaches the data provider to its TimelineComponent can be found in the [DefaultViewOverlay]($ui-framework).
 
 - The [AnalysisAnimationTimelineDataProvider]($ui-framework) is published for use by AppUi apps. Specifying this data provider to a TimelineComponent allows animation of the information in the AnalysisDisplayProperties if the view's [DisplayStyleState]($frontend) contains one. A component that automatically detects analysis data and attaches the data provider to its TimelineComponent can be found in the [DefaultViewOverlay]($ui-framework).
->>>>>>> db4647f6
+
+### @bentley/ui-componentsframework package
+
+- Added component [QuantityNumberInput]($ui-components) which accepts input for quantity values. The quantity value is shown as a single numeric value and the quantity "display" unit is shown next to the input control. The "display" unit is determined by the active unit system as defined by the [QuantityFormatter]($frontend). The control also provides buttons to increment and decrement the "displayed" value. The value reported by via the onChange function is in "persistence" units that can be stored in the iModel.
+
+### Quantity package
+
+The Format class now provides the method [Format.clone]($quantity) to clone an existing Format. [CloneOptions]($quantity) may optionally passed into the clone method to adjust the format.