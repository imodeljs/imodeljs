---
publish: false
---
# NextVersion

## Section-cut graphics

A [DisplayStyleState]($frontend) can now be configured to produce section-cut graphics from the view's [ClipVector]($geometry-core). In the image below, a clipping plane has been applied to produce a cross-section view of a house. Note that all of the geometry intersecting the clipping plane appears to be hollow, whereas in the real world we'd expect things like walls, floors, and tables to be solid throughout:

![Clipped view without section-cut graphics](./assets/house-section-clip.jpg)

Now, every [DisplayStyleSettings]($common) has a [ClipStyle]($common) that specifies how the clipping planes should affect the view. [ClipStyle.produceCutGeometry]($common) specifies that additional graphics should be produced for solid geometry intersecting the clipping planes, causing solid objects to continue to appear solid when sliced by a clipping plane, as shown below:

![Clipped view with section-cut graphics](./assets/house-section-cut.jpg)

A [ClipStyle]($common) can also specify a [CutStyle]($common) controlling how the section-cut geometry is displayed by overriding:

- Aspects of the [ViewFlags]($common) with which it is drawn;
- The edge symbology via [HiddenLine.Settings]($common); and
- The color, transparency, etc of the geometry via [FeatureAppearance]($common).

In the image below, the section-cut graphics are drawn in orange with visible blue edges as specified by the [CutStyle]($common).

![Section-cut view with CutStyle overriding symbology](./assets/house-section-cut-style.jpg)

NOTE: If a ClipStyle is associated with a [Viewport]($frontend), it should be modified via [Viewport.clipStyle]($frontend) to ensure the viewport's contents are updated to reflect the change.

## Custom screen-space effects

The display system now allows applications to apply their own post-processing effects to the image rendered by a [Viewport]($frontend) using [RenderSystem.createScreenSpaceEffectBuilder]($frontend). A couple of example effects can be found in the [frontend-devtools package](https://github.com/imodeljs/imodeljs/tree/master/core/frontend-devtools), including [LensDistortionEffect]($frontend-devtools) (illustrated below) for simulating the distortion produced by real-world cameras with wide fields of view; and various [ConvolutionEffect]($frontend-devtools)s for producing a blurred, sharpened, or embossed image.

Wide-angle camera with no lens distortion:
![Wide-angle camera with no lens distortion](./assets/wide-fov-no-distortion.jpg)

Wide-angle camera with lens distortion:
![Wide-angle camera with lens distortion](./assets/wide-fov-distortion.jpg)

## Automatic viewport synchronization

A [Viewport]($frontend) holds a reference to a [ViewState]($frontend) defining its viewing parameters, which in turn holds references to objects like a [DisplayStyleState]($frontend) and [CategorySelectorState]($frontend) controlling the styling and contents of the Viewport. Previously, directly modifying the ViewState or its components would not cause the Viewport to update immediately on-screen - instead, callers would either need to manually invoke methods like `Viewport.invalidateScene` to notify the Viewport that something had changed; or use special Viewport APIs like [Viewport.changeCategoryDisplay]($frontend) that would forward to the appropriate object and also invalidate the Viewport's internal state. This was error-prone and tedious.

New events have been added to ViewState and its related classes to notify listeners when aspects of their states change. For example, changing the background color via [DisplayStyleSettings.backgroundColor]($common) raises the [DisplayStyleSettings.onBackgroundColorChanged]($common) event. A Viewport now listens for such events and updates its own state automatically. This eliminates the need for most manual synchronization. However, [Viewport.synchWithView]($frontend) should still be used when modifying the ViewState's [Frustum]($common)

## Tile compression

[IModelHostConfiguration.compressCachedTiles]($backend) specifies whether tiles uploaded to blob storage should be compressed using gzip. Previously, it defaulted to `false` if omitted. The default has now been switched to `true`. Compressing tiles conserves bandwidth; the tiles are transparently and efficiently decompressed by the browser.

## Changes to display style excluded elements

[DisplayStyleSettings.excludedElements]($common) allows a display style to specify a set of elements that should not be drawn. Previously, this set was always persisted to the database as an array of element Ids, and represented in JSON and in memory as a `Set<string>`. However, element Ids tend to be long strings (at least 13 characters), and sets of excluded elements can occasionally grow quite large. To reduce the amount of data associated with these sets:

- They are now always persisted to the database as a [CompressedId64Set]($bentleyjs-core).
- The type of [DisplayStyleSettingsProps.excludedElements]($common) has changed from `Id64Array` to `Id64Array | CompressedId64Set`.
- [DisplayStyleSettings.excludedElements]($common) - a `Set<string>` - has been deprecated in favor of [DisplayStyleSettings.excludedElementIds]($common) - an [OrderedId64Iterable]($bentleyjs-core).
- [IModelDb.Views.getViewStateData]($backend) and [ElementLoadProps]($common) allow the caller to specify whether the Ids should be returned in compressed (string) form or as an uncompressed array; by default, they are uncompressed.
- [IModelConnection.Views.load]($frontend) will always use the compressed representation of the Ids.

To adjust code that uses [DisplayStyleSettings.excludedElements]($common), given `settings: DisplayStyleSettings`:

```ts
  settings.excludedElements.add(id); // Replace this...
  settings.addExcludedElements(id); // ...with this.

  settings.excludedElements.delete(id); // Replace this...
  settings.dropExcludedElements(id); // ...with this.

  settings.excludedElements.clear(); // Replace this...
  settings.clearExcludedElements(); // ...with this.

  for (const id of settings.excludedElements) { } // Replace this...
  for (const id of settings.excludedElementIds) { } // ...with this.
```

Note that [DisplayStyleSettings.addExcludedElements]($common) and [DisplayStyleSettings.dropExcludedElements]($common) can accept any number of Ids. If you have multiple Ids, prefer to pass them all at once rather than one at a time - it is more efficient.

## Filtering in Property Grid

Now it is possible to filter property grid items (Records or Categories) using `FilteringPropertyDataProvider`. In addition, support for highlighting parts of items that matched the search criteria has also been added.

![Property Filtering](./assets/property-filtering.png "Property Filtering")

Filtering is done by `FilteringPropertyDataProvider` and `IPropertyDataFilterer` that is passed to the provider. We provide a number of read-to-use filterers:

- `CompositePropertyDataFilterer` combines two other filterers
- `PropertyCategoryLabelFilterer` filters `PropertyCategories` by label
- `DisplayValuePropertyDataFilterer` filters `PropertyRecords` by display value
- `LabelPropertyDataFilterer` filters `PropertyRecords` by property label
- `FavoritePropertiesDataFilterer` (in `@bentley/presentation-components`) filters `PropertyRecords` by whether the property is favorite or not.

**Example:**

```ts
const searchString = "Test";

const filteringDataProvider = useDisposable(React.useCallback(() => {
  // Combine a filterer that filters out favorite properties having `searchString` in their category label,
  // property label or display value
  const valueFilterer = new DisplayValuePropertyDataFilterer(searchString);
  const labelFilterer = new LabelPropertyDataFilterer(searchString);
  const categoryFilterer = new PropertyCategoryLabelFilterer(searchString);
  const recordFilterer = new CompositePropertyDataFilterer(labelFilterer, CompositeFilterType.Or, valueFilterer);
  const recordAndCategoryFilterer = new CompositePropertyDataFilterer(recordFilterer, CompositeFilterType.Or, categoryFilterer);
  const favoritesFilterer = new FavoritePropertiesDataFilterer({ source: dataProvider, favoritesScope: FAVORITES_SCOPE, isActive: true });
  const combinedFilterer = new CompositePropertyDataFilterer(recordAndCategoryFilterer, CompositeFilterType.And, favoritesFilterer);
  // Create the provider
  return new FilteringPropertyDataProvider(dataProvider, combinedFilterer);
}, [dataProvider]));

// Getting results from FilteringDataProvider
const { value: filteringResult } = useDebouncedAsyncValue(React.useCallback(async () => {
  return await filteringDataProvider.getData();
}, [filteringDataProvider]));

// Getting a match at index 10, which we want to actively highlight
const [activeHighlight, setActiveHighlight] = React.useState<HighlightInfo>();
React.useEffect(() => {
    if (filteringResult?.getMatchByIndex)
      setActiveHighlight(filteringResult.getMatchByIndex(10));
}, [filteringDataProvider, filteringResult]);

// Set up props for highlighting matches
const highlightProps: HighlightingComponentProps = {
  highlightedText: searchString,
  activeHighlight,
  filteredTypes: filteringResult?.filteredTypes,
};

// Render the component with filtering data provider and highlight props
return (
  <VirtualizedPropertyGridWithDataProvider
    dataProvider={filteringDataProvider}
    highlight={highlightProps}
    ...
  />
);
```

## Breaking API changes

- The union type [Matrix3dProps]($geometry-core) inadvertently included [Matrix3d]($geometry-core). "Props" types are wire formats and so must be pure JavaScript primitives. To fix compilation errors where you are using `Matrix3d` where a `Matrix3dProps` is expected, simply call [Matrix3d.toJSON]($geometry-core) on your Matrix3d object. Also, since [TransformProps]($geometry-core) includes Matrix3dProps, you may need to call [Transform.toJSON]($geometry-core) on your Transform objects some places too.

- The type of [Texture.data]($backend) has been corrected from `string` to `Uint8Array` to match the type in the BIS schema. If you get compilation errors, simply remove calls to `Buffer.from(texture.data, "base64")` for read, and `texture.data.toString("base64")` if you create texture objects.

- Several interfaces in the `@bentley/ui-components` package have been renamed:

 Previous

  ```ts
  interface HighlightedRecordProps {
    activeMatch?: PropertyRecordMatchInfo;
    searchText: string;
  }
  ```

  New

  ```ts
  interface HighlightInfo {
    highlightedText: string;
    activeHighlight?: HighlightInfo;
  }
  ```

 > This is just a terminology change, so reacting to the change is as simple as renaming `searchText` -> `highlightedText` and `activeMatch` -> `highlightedText`.

Previous

 ```ts
 interface PropertyRecordMatchInfo {
    matchCounts: {
        label: number;
        value: number;
    };
    matchIndex: number;
    propertyName: string;
  }
  ```

New

  ```ts
  interface HighlightInfo {
    highlightedItemIdentifier: string;
    highlightIndex: number;
  }
  ```

> This is just a terminology change, so reacting to the change is as simple as renaming `matchIndex` -> `highlightedItemIdentifier` and `propertyName` -> `highlightedItemIdentifier`.

- Changed `highlightProps?: HighlightedRecordProps` property to `highlight?: HighlightingComponentProps` on [PrimitiveRendererProps]($ui-components) interface. To react to this change, simply rename `highlightProps` -> `highlight`.

- Changed `highlightProps?: HighlightedRecordProps` property to `highlight?: HighlightingComponentProps` on [PropertyRendererProps]($ui-components) interface. To react to this change, simply rename `highlightProps` -> `highlight`.

- The methods fromJson and toJson from alpha class `Format`, in the quantity package, have been renamed to fromJSON and toJSON respectively.

- The method parseIntoQuantityValue from alpha class `QuantityFormatter` in the imodeljs-frontend package, has been renamed to parseToQuantityValue.

## BriefcaseManager breaking changes

This version changes the approach to storing Briefcase and Checkpoint files in the local disk cache. Now, [BriefcaseManager]($backend) will create a subdirectory from the root directory supplied in [BriefcaseManager.initialize]($backend) for each iModelId, and then folders called `briefcases` and `checkpoints` within that folder. The Briefcase and Checkpoint files themselves are named with the `BriefcaseId` and `ChangeSetId` respectively.

> For backwards compatibility: When searching for local files from RPC calls, the previous locations and naming rules are checked for briefcase and checkpoint files. This check will be removed in a future version.

Several methods on the @beta class `BriefcaseManager` have been changed to simplify how local Briefcase files are acquired and managed. Previously the location and name of the local files holding Briefcases was hidden behind a local in-memory cache that complicated the API. Now, the [BriefcaseDb.open]($backend) method takes an argument that specifies the file name. This makes working with local Briefcases much simpler. BriefcaseManager's role is limited to acquiring and releasing briefcases, and for downloading, uploading, and applying changesets.

In particular, the method `BriefcaseManager.download` was removed and replaced with [BriefcaseManager.downloadBriefcase]($backend), since backwards compatibility could not be maintained. See the documentation on that method to understand what you may need to change in your code.

> Note that the frontend APIs have not changed, so the impact of this change to the beta APIs should be limited.

Also, the `@internal` class `NativeApp` has several changed methods, so some refactoring may be necessary to react to those changes for anyone implementing native applications using this internal API.

## Upgrading schemas in an iModel

In previous versions the method to open briefcases ([BriefcaseDb.open]($backend)) and standalone files (`StandaloneDb.open` renamed to `StandaloneDb.openFile`) provided options to upgrade the schemas in the iModel. This functionality has been now separated out, and there are separate methods to validate and upgrade the schemas in the iModel. As a result [OpenBriefcaseProps]($common) and [SnapshotOpenOptions]($common) do not include options to upgrade anymore.

See section on [Upgrading Schemas]($docs/learning/backend/IModelDb.md#upgrading-schemas-in-an-imodel) for more information.
## Updated version of Electron

Updated version of electron used from 8.2.1 to 10.1.3. Note that Electron is specified as a peer dependency in the iModel.js stack - so it's recommended but not mandatory that applications migrate to this electron version.

## Globe location tool fixes

The globe location tools now will properly use GCS reprojection when navigating. Previously, navigating to certain cartographic locations within the iModel extents could be slightly inaccurate.

The tools affected are:

- [ViewGlobeSatelliteTool]($frontend)
- [ViewGlobeBirdTool]($frontend)
- [ViewGlobeLocationTool]($frontend)
- [ViewGlobeIModelTool]($frontend)

The [ViewGlobeLocationTool]($frontend) has been further improved to navigate better across long distances when using plane mode.

There is now a method called `lookAtGlobalLocationFromGcs` on [ViewState3d]($frontend). This method behaves exactly like `lookAtGlobalLocation` except that is async and uses the GCS to reproject the location.

[ViewState3d]($frontend) also has GCS versions of these methods:

- `rootToCartographicFromGcs` behaves like `rootToCartographic` except it is async and uses the GCS to reproject the location.
- `cartographicToRootFromGcs` behaves like `cartographicToRoot` except it is async and uses the GCS to reproject the location.

## Presentation

### Formatted property values in ECExpressions

ECExpressions now support formatted property values. `GetFormattedValue` function can be used in ECExpressions to get formatted value of the property. This adds ability to filter instances by some formatted value:

```ts
GetFormattedValue(this.Length, "Metric") = "10.0 m"
```

<<<<<<< HEAD
### Enhanced navigation property values

Navigation property values now contain related instance class information in addition to instance ids, making them now full-fledged instance keys. As a result, it is now possible to use navigation property values directly with Unified Selection APIs.

### Interactable navigation properties

A new kind of property renderer has been added for navigation properties, which makes navigation property values be clickable. On click, it changes current Unified Selection to the instance pointed by the navigation property. To use this new renderer, you'll need to wrap your UI components with [UnifiedSelectionContextProvider]($presentation-components) and set `SelectableInstance` renderer on navigation properties using Presentation Rules:

```json
{
  "ruleType": "ContentModifier",
  "propertyOverrides": [
    {
      "name": "<navigation property to make clickable>",
      "renderer": {
        "rendererName": "SelectableInstance"
      }
=======
### Breaking changes to `ContentRelatedInstances`

Behavior of `ContentRelatedInstances` specification used in content rules was changed. It used to include input instances into the result if all paths in `relationshipPaths` property had `count: "*"` and target class matched input instance class. The behavior was changed to match cases where steps `relationshipPaths` have `count` set to specific number - the result only includes instances resulting from step outputs. See [RelationshipPathSpecification documentation](../learning/presentation/RelationshipPathSpecification.md) for more details and examples.

Example:

```json
{
  "ruleType": "Content",
  "specifications": [
    {
      "specType": "ContentRelatedInstances",
      "relationshipPaths": [
        [
          {
            "relationship": {
              "schemaName": "BisCore",
              "className": "GeometricElement3dHasTypeDefinition"
            },
            "direction": "Backward",
            "count": "*"
          },
          {
            "relationship": {
              "schemaName": "BisCore",
              "className": "ElementOwnsChildElements"
            },
            "direction": "Forward",
            "count": "*"
          }
        ]
      ]
    }
  ]
}
```

This rule used to include *BisCore.TypeDefinitionElement* instance used as input along side *BisCore.GeometricElement3d* instances. If previous behavior is desired `SelectedNodeInstance` specification can be added to the content rule:

```json
{
  "ruleType": "Content",
  "specifications": [
    {
      "specType": "SelectedNodeInstances"
    },
    {
      "specType": "ContentRelatedInstances",
      "relationshipPaths": [
        [
          {
            "relationship": {
              "schemaName": "BisCore",
              "className": "GeometricElement3dHasTypeDefinition"
            },
            "direction": "Backward",
            "count": "*"
          },
          {
            "relationship": {
              "schemaName": "BisCore",
              "className": "ElementOwnsChildElements"
            },
            "direction": "Forward",
            "count": "*"
          }
        ]
      ]
>>>>>>> 7c74e3db
    }
  ]
}
```

## QuantityFormatter updates

The [QuantityFormatter]($frontend) now support four unit systems: Metric, Imperial, US Survey, and US Customary. This allows it to align with the four unit systems supported in the `Presentation` package. The method `setActiveUnitSystem` and property `activeUnitSystem` can be used to set and query the active unit system. See [UnitSystemKey]($frontend).

```ts
export type UnitSystemKey = "metric" | "imperial" | "usCustomary" | "usSurvey";
```

There are also new methods to set and
clear override formats for a particular [QuantityType]($frontend). The example below show how to set an override format for QuantityType.Length used be the measure tool.

```ts
    const overrideLengthFormats = {
      metric: {
        composite: {
          includeZero: true,
          spacer: " ",
          units: [{ label: "cm", name: "Units.CM" }],
        },
        formatTraits: ["keepSingleZero", "showUnitLabel"],
        precision: 4,
        type: "Decimal",
      },
      imperial: {
        composite: {
          includeZero: true,
          spacer: " ",
          units: [{ label: "in", name: "Units.IN" }],
        },
        formatTraits: ["keepSingleZero", "showUnitLabel"],
        precision: 4,
        type: "Decimal",
      },
      usCustomary: {
        composite: {
          includeZero: true,
          spacer: " ",
          units: [{ label: "in", name: "Units.IN" }],
        },
        formatTraits: ["keepSingleZero", "showUnitLabel"],
        precision: 4,
        type: "Decimal",
      },
      usSurvey: {
        composite: {
          includeZero: true,
          spacer: " ",
          units: [{ label: "in", name: "Units.US_SURVEY_IN" }],
        },
        formatTraits: ["keepSingleZero", "showUnitLabel"],
        precision: 4,
        type: "Decimal",
      },
    };

await IModelApp.quantityFormatter.setOverrideFormats(QuantityType.Length, overrideLengthFormats);
```<|MERGE_RESOLUTION|>--- conflicted
+++ resolved
@@ -248,7 +248,6 @@
 GetFormattedValue(this.Length, "Metric") = "10.0 m"
 ```
 
-<<<<<<< HEAD
 ### Enhanced navigation property values
 
 Navigation property values now contain related instance class information in addition to instance ids, making them now full-fledged instance keys. As a result, it is now possible to use navigation property values directly with Unified Selection APIs.
@@ -266,7 +265,11 @@
       "renderer": {
         "rendererName": "SelectableInstance"
       }
-=======
+    }
+  ]
+}
+```
+
 ### Breaking changes to `ContentRelatedInstances`
 
 Behavior of `ContentRelatedInstances` specification used in content rules was changed. It used to include input instances into the result if all paths in `relationshipPaths` property had `count: "*"` and target class matched input instance class. The behavior was changed to match cases where steps `relationshipPaths` have `count` set to specific number - the result only includes instances resulting from step outputs. See [RelationshipPathSpecification documentation](../learning/presentation/RelationshipPathSpecification.md) for more details and examples.
@@ -335,7 +338,6 @@
           }
         ]
       ]
->>>>>>> 7c74e3db
     }
   ]
 }
