--- conflicted
+++ resolved
@@ -16,7 +16,6 @@
 
 Within [IpcApp]($frontend)-based applications, [BriefcaseConnection]($frontend)s now automatically synchronize their properties in response to such events produced by changes on the backend. For example, if [BriefcaseDb.projectExtents]($backend) is modified, [BriefcaseConnection.projectExtents]($frontend) will be updated to match and both the BriefcaseDb and BriefcaseConnection will emit an `onProjectExtentsChanged` event.
 
-<<<<<<< HEAD
 ## Reality model APIs
 
 Several APIs relating to reality models have been introduced, in some cases replacing previous `beta` APIs. A reality model can be displayed in a [Viewport]($frontend) in one of two ways:
@@ -36,19 +35,6 @@
 ## Popout Widgets
 
 IModelApps, that use AppUi version "2", can now specify if a Widget can support being "popped-out" to a child popup window. The child window runs in the same javascript context as the parent application window. See [Child Window Manager]($docs/learning/ui/framework/ChildWindows.md) for more details.
-## Promoted APIs
-
-
-The following previously `alpha` or `beta` APIs have been promoted to `public`. Public APIs are guaranteed to remain stable for the duration of the current major version of the package.
-=======
-## Presentation
-
-### Associating content items with given input
->>>>>>> 21f19840
-
-Sometimes there's a need to associate content items with given input. For example, when requesting child elements' content based on given parent keys, we may want to know which child element content item is related to which
-given parent key. That information has been made available through [Item.inputKeys]($presentation-common) attribute. Because getting this information may be somewhat expensive and is needed only occasionally, it's only set
-when content is requested with [ContentFlags.IncludeInputKeys]($presentation-common) flag.
 
 ## External textures
 
@@ -68,12 +54,23 @@
 
 Disabling this feature will incur a performance penalty. The option to disable this feature will likely be removed in the future.
 
+## Presentation
+
+### Associating content items with given input
+
+Sometimes there's a need to associate content items with given input. For example, when requesting child elements' content based on given parent keys, we may want to know which child element content item is related to which
+given parent key. That information has been made available through [Item.inputKeys]($presentation-common) attribute. Because getting this information may be somewhat expensive and is needed only occasionally, it's only set
+when content is requested with [ContentFlags.IncludeInputKeys]($presentation-common) flag.
+
 ### Custom category nesting
 
 A new `requiredSchemas` attribute was added to [Ruleset]($presentation-common), [Rule]($presentation-common) and [SubCondition]($presentation-common) definitions. The attribute allows specifying ECSchema requirements for rules and avoid using them when requirements are not met. See the [schema requirements page](../learning/presentation/SchemaRequirements.md) for more details.
+
+## Promoted APIs
+
 The following APIs have been promoted to `public`. Public APIs are guaranteed to remain stable for the duration of the current major version of a package.
 
-### [@bentley/webgl-compatibility](https://www.itwinjs.org/reference/webgl-compatibility/)
+### [@bentley/bentleyjs-core](https://www.itwinjs.org/reference/bentleyjs-core)
 
 * [ReadonlySortedArray.findEquivalent]($bentleyjs-core) and [ReadonlySortedArray.indexOfEquivalent]($bentleyjs-core) for locating an element based on a custom criterion.
 * [CompressedId64Set.sortAndCompress]($bentleyjs-core) for conveniently producing a compact representation of a set of [Id64String]($bentleyjs-core)s.
@@ -81,19 +78,13 @@
 ### [@bentley/imodeljs-common](https://www.itwinjs.org/reference/imodeljs-common/)
 
 * [RenderSchedule]($common) for defining scripts to visualize changes in an iModel over time.
-* [queryRenderCompatibility]($webgl-compatibility) for querying the client system's compatibility with the iTwin.js rendering system.
-* [WebGLRenderCompatibilityInfo]($webgl-compatibility) for summarizing the client system's compatibility.
-* [WebGLFeature]($webgl-compatibility) for enumerating the required and optionals features used by the iTwin.js rendering system.
 
 ### [@bentley/imodeljs-frontend](https://www.itwinjs.org/reference/imodeljs-frontend/)
 
 * [LookAndMoveTool]($frontend) for using videogame-like mouse and keyboard controls to navigate a 3d view.
-* [WebGLRenderCompatibilityStatus]($webgl-compatibility) for describing a general compatiblity rating of a client system.
-* [GraphicsDriverBugs]($webgl-compatibility) for describing any known graphics driver bugs for which iTwin.js will apply workarounds.
-* [ContextCreator]($webgl-compatibility) for describing a function that creates and returns a WebGLContext for [queryRenderCompatibility]($webgl-compatibility).
 * [Viewport.antialiasSamples]($frontend) and [ViewManager.setAntialiasingAllViews]($frontend) for applying [antialiasing](https://en.wikipedia.org/wiki/Multisample_anti-aliasing) to make viewport images appear smoother.
 
-### @bentley/imodeljs-backend package
+### [@bentley/imodeljs-backend package](https://www.itwinjs.org/reference/imodeljs-backend)
 
 * [TxnManager]($backend) for managing local changes to a [BriefcaseDb]($backend).
 The arguments for the @beta protected static methods called during modifications have been changed to be more consistent and extensible:
@@ -102,14 +93,14 @@
 * [Element]($backend) `[onInsert, onInserted, onUpdate, onUpdated, onDelete, onDeleted]`
 * [Model]($backend) `[onInsert, onInserted, onUpdate, onUpdated, onDelete, onDeleted]`
 * [ElementAspect]($backend) `[onInsert, onInserted, onUpdate, onUpdated, onDelete, onDeleted]`
+
 In addition, new protected static methods were added:
 * [Element]($backend) `[onChildInsert, onChildInserted, onChildUpdate, onChildUpdated, onChildDelete, onChildDeleted, onChildAdd, onChildAdded, onChildDrop, onChildDropped]`
 
-## Breaking API changes
+### [@bentley/webgl-compatibility](https://www.itwinjs.org/reference/webgl-compatibility/)
 
-### [@bentley/imodeljs-backend](https://www.itwinjs.org/reference/imodeljs-backend/)
+* [queryRenderCompatibility]($webgl-compatibility) for querying the client system's compatibility with the iTwin.js rendering system.
 
-<<<<<<< HEAD
 ## Breaking API changes
 
 During the course of routine improvement and stabilization of formerly `alpha` and `beta` APIs, some such APIs have changed. No breaking changes have been made to `public` APIs.
@@ -134,10 +125,11 @@
   * `getRealityModelAppearanceOverride`, `overrideRealityModelAppearance`, `dropRealityModelAppearanceOverride`: use [ContextRealityModel.appearanceOverrides]($common).
   * `modelAppearanceOverrides`: use [DisplayStyleSettings.modelAppearanceOverrides]($common).
   * `getRealityModelPlanarClipMask`, `overrideRealityModelPlanarClipMask`, `dropRealityModelPlanarClipMask`: use [ContextRealityModel.planarClipMaskSettings]($common).
-=======
+
+### [@bentley/imodeljs-backend](https://www.itwinjs.org/reference/imodeljs-backend/)
+
 To make it easier to use async APIs while exporting a schema, [IModelExportHandler.onExportSchema]($backend) has been made async and must return a promise.  For example, serialization APIs can be async, and previously to have custom async schema serialization, one would have to manually synchronize around their call to [IModelExporter.exportSchemas]($backend).
 
 [IModelTransformer.shouldExportSchema]($backend) now gets a [SchemaKey]($ecschema-metadata) schema key as argument, instead of a full [Schema]($ecschema-metadata). If you
 need to check the full schema, return `true` in shouldExportSchema and in [IModelExportHandler.onExportSchema]($backend), you can use the schema object to check and then
-return early.
->>>>>>> 21f19840
+return early.