--- conflicted
+++ resolved
@@ -36,7 +36,6 @@
 This feature replaces the `@alpha` `TileAdmin.Props.mobileExpirationMemoryThreshold` option.
 
 ## Planar clip masks
-<<<<<<< HEAD
 
 Planar clip masks provide a two and a half dimensional method for masking the regions where the background map, reality models and BIM geometry overlap. A planar clip mask is described by [PlanarClipMaskProps]($common).A planar clip mask may be applied to a contexual reality model as a [ContextRealityModelProps.planarClipMask]($common) to the background map as [BackgroundMapProps.planarClipMask]($common) or as an override to attached reality models with the [DisplayStyleSettingsProps.planarClipOvr]($common) array of [DisplayStyleRealityModelPlanarClipMaskProps]($common).   The planar clip mask geometry is not required to be planar as the masks will be generated from their projection to the X-Y plane, therefore any 3D model or reality model can be used to generate a planar clip mask.
 
@@ -59,8 +58,6 @@
 ![Planar clip mask with transparency](./assets/PlanarMask_TunnelTransparent.png)
 
 ## Common table expression support in ECSQL
-=======
->>>>>>> 088570e3
 
 Planar clip masks provide a two and a half dimensional method for masking the regions where the background map, reality models and BIM geometry overlap. A planar clip mask is described by [PlanarClipMaskProps]($common).A planar clip mask may be applied to a contexual reality model as a [ContextRealityModelProps.planarClipMask]($common) to the background map as [BackgroundMapProps.planarClipMask]($common) or as an override to attached reality models with the [DisplayStyleSettingsProps.planarClipOvr]($common) array of [DisplayStyleRealityModelPlanarClipMaskProps]($common).   The planar clip mask geometry is not required to be planar as the masks will be generated from their projection to the X-Y plane, therefore any 3D model or reality model can be used to generate a planar clip mask.
 
