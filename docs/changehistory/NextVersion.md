---
publish: false
---
# NextVersion

## GPU memory limits

The [RenderGraphic]($frontend)s used to represent a [Tile]($frontend)'s contents consume WebGL resources - chiefly, GPU memory. If the amount of GPU memory consumed exceeds that available, the WebGL context will be lost, causing an error dialog to be displayed and all rendering to cease. The [TileAdmin]($frontend) can now be configured with a strategy for managing the amount of GPU memory consumed and avoiding context loss. Each strategy defines a maximum amount of GPU memory permitted to be allocated to tile graphics; when that limit is exceeded, graphics for tiles that are not currently being displayed by any [Viewport]($frontend) are discarded one by one until the limit is satisfied or no more tiles remain to be discarded. Graphics are discarded in order from least-recently- to most-recently-displayed, and graphics currently being displayed will not be discarded. The available strategies are:
<<<<<<< HEAD
=======

>>>>>>> 1af8fb8a
- "default" - a "reasonable" amount of GPU memory can be consumed.
- "aggressive" - a conservative amount of GPU memory can be consumed.
- "relaxed" - a generous amount of GPU memory can be consumed.
- "none" - an unbounded amount of GPU memory can be consumed - no maximum is imposed.

The precise amount of memory permitted by each strategy varies based on whether or not the client is running on a mobile device; see [TileAdmin.mobileGpuMemoryLimits]($frontend) and [TileAdmin.nonMobileGpuMemoryLimits]($frontend) for precise values. The application can also specify an exact amount in number of bytes instead.

The limit defaults to "default" for mobile devices and "none" for non-mobile devices. To configure the limit when calling [IModelApp.startup]($frontend), specify [TileAdmin.Props.gpuMemoryLimits]($frontend). For example:

```ts
  IModelApp.startup({ tileAdmin: TileAdmin.create({ gpuMemoryLimits: "aggressive" }) });
```

Separate limits for mobile and non-mobile devices can be specified at startup if desired; the appropriate limit will be selected based on the type of device the client is running on:

```ts
  IModelApp.startup({ tileAdmin: TileAdmin.create({
    gpuMemoryLimits: {
      mobile: "default",
      nonMobile: "relaxed",
    }),
  });
```

To adjust the limit after startup, assign to [TileAdmin.gpuMemoryLimit]($frontend).

This feature replaces the `@alpha` `TileAdmin.Props.mobileExpirationMemoryThreshold` option.

<<<<<<< HEAD
## Moving properties within an existing ECSchema

ECDb now supports moving properties within the existing class hierarchy. Columns will be remapped or data will be moved to match the new structure.
Inserting a new base class in the middle of the hierarchy which has properties is now also supported.
As this requires data modifications during schema updates, we will no longer support reverse and reinstate on schema changesets. Attempts to do so will now raise an error.
=======
## Common table expression support in ECSQL

CTE are now supported in ECSQL. For more information read [Common Table Expression](..\learning\CommonTableExp.md)
>>>>>>> 1af8fb8a
<|MERGE_RESOLUTION|>--- conflicted
+++ resolved
@@ -6,10 +6,6 @@
 ## GPU memory limits
 
 The [RenderGraphic]($frontend)s used to represent a [Tile]($frontend)'s contents consume WebGL resources - chiefly, GPU memory. If the amount of GPU memory consumed exceeds that available, the WebGL context will be lost, causing an error dialog to be displayed and all rendering to cease. The [TileAdmin]($frontend) can now be configured with a strategy for managing the amount of GPU memory consumed and avoiding context loss. Each strategy defines a maximum amount of GPU memory permitted to be allocated to tile graphics; when that limit is exceeded, graphics for tiles that are not currently being displayed by any [Viewport]($frontend) are discarded one by one until the limit is satisfied or no more tiles remain to be discarded. Graphics are discarded in order from least-recently- to most-recently-displayed, and graphics currently being displayed will not be discarded. The available strategies are:
-<<<<<<< HEAD
-=======
-
->>>>>>> 1af8fb8a
 - "default" - a "reasonable" amount of GPU memory can be consumed.
 - "aggressive" - a conservative amount of GPU memory can be consumed.
 - "relaxed" - a generous amount of GPU memory can be consumed.
@@ -38,14 +34,12 @@
 
 This feature replaces the `@alpha` `TileAdmin.Props.mobileExpirationMemoryThreshold` option.
 
-<<<<<<< HEAD
+## Common table expression support in ECSQL
+
+CTE are now supported in ECSQL. For more information read [Common Table Expression](..\learning\CommonTableExp.md)
+
 ## Moving properties within an existing ECSchema
 
 ECDb now supports moving properties within the existing class hierarchy. Columns will be remapped or data will be moved to match the new structure.
 Inserting a new base class in the middle of the hierarchy which has properties is now also supported.
-As this requires data modifications during schema updates, we will no longer support reverse and reinstate on schema changesets. Attempts to do so will now raise an error.
-=======
-## Common table expression support in ECSQL
-
-CTE are now supported in ECSQL. For more information read [Common Table Expression](..\learning\CommonTableExp.md)
->>>>>>> 1af8fb8a
+As this requires data modifications during schema updates, we will no longer support reverse and reinstate on schema changesets. Attempts to do so will now raise an error.