--- conflicted
+++ resolved
@@ -2,153 +2,7 @@
 publish: false
 ---
 # NextVersion
-<<<<<<< HEAD
-
-## UI Changes
-
-### Cube Navigation Aid
-
-The enums HitBoxX, HitBoxY, and HitBoxZ used by the CubeNavigationAid have been renamed to CubeNavigationHitBoxX, CubeNavigationHitBoxY, and CubeNavigationHitBoxZ, respectively. The old enums are deprecated.
-
-### TimelineComponent and TimelineComponentDataProvider
-
-The incomplete milestones feature was removed from the TimelineComponent and TimelineComponentDataProvider in preparation to move the APIs to @public.
-
-## New IModel events
-
-[IModel]($common)s now emit events when their properties change.
-
-* [IModel.onProjectExtentsChanged]($common)
-* [IModel.onGlobalOriginChanged]($common)
-* [IModel.onEcefLocationChanged]($common)
-* [IModel.onGeographicCoordinateSystemChanged]($common)
-* [IModel.onRootSubjectChanged]($common)
-* [IModel.onNameChanged]($common)
-
-Within [IpcApp]($frontend)-based applications, [BriefcaseConnection]($frontend)s now automatically synchronize their properties in response to such events produced by changes on the backend. For example, if [BriefcaseDb.projectExtents]($backend) is modified, [BriefcaseConnection.projectExtents]($frontend) will be updated to match and both the BriefcaseDb and BriefcaseConnection will emit an `onProjectExtentsChanged` event.
-
-## Reality model APIs
-
-Several APIs relating to reality models have been introduced, in some cases replacing previous `beta` APIs. A reality model can be displayed in a [Viewport]($frontend) in one of two ways:
-
-* Adding to the [ViewState]($frontend)'s [ModelSelector]($backend) the Id of a persistent [SpatialModelState]($frontend) containing a URL pointing to a 3d tileset; or
-* Attaching to the [DisplayStyleState]($frontend) a [ContextRealityModel]($common) with a URL pointing to a 3d tileset.
-
-The set of [ContextRealityModels]($common) attached to a display style can be accessed and modified via [DisplayStyleSettings.contextRealityModels]($common).
-
-Spatial classification can be applied to a reality model using [ContextRealityModel.classifiers]($common) or [SpatialModelState.classifiers]($frontend). The [SpatialClassifier]($common) APIs replace the previous `beta` APIs in the `SpatialClassificationProps` namespace.
-
-Portions of a reality model can be masked by other models using [ContextRealityModel.planarClipMaskSettings]($common) or, for persistent models, [DisplayStyleSettings.planarClipMasks]($common).
-
-The color, transparency, locatability, and "emphasized" state of a reality model can be overridden using [ContextRealityModel.appearanceOverrides]($common) or, for persistent models, [DisplayStyleSettings.modelAppearanceOverrides]($common).
-
-A reality model displaying simple building meshes for locations all over the world obtained from [OpenStreetMap Buildings](https://cesium.com/platform/cesium-ion/content/cesium-osm-buildings/) can be enabled via [DisplayStyleState.setOSMBuildingDisplay]($frontend).
-
-## Popout Widgets
-
-IModelApps, that use AppUi version "2", can now specify if a Widget can support being "popped-out" to a child popup window. The child window runs in the same javascript context as the parent application window. See [Child Window Manager]($docs/learning/ui/framework/ChildWindows.md) for more details.
-
-## External textures
-
-The external textures feature is now enabled by default.
-
-Previously, by default the images for textured materials would be embedded in the tile contents. This increased the size of the tile, consumed bandwidth, and imposed other penalties. The external textures feature, however, requires only the Id of the texture element to be included in the tile; the image can then be requested separately. Texture images are cached, so the image need only be requested once no matter how many tiles reference it.
-
-Additionally, if a dimension of the external texture exceeds the client's maximum supported texture size, the image will be downsampled to adhere to that limit before being transmitted to the client.
-
-To disable external textures, pass a `TileAdmin` to [IModelApp.startup]($frontend) with the feature disabled as follows:
-
-```ts
-  const tileAdminProps: TileAdmin.Props = { enableExternalTextures: false };
-  const tileAdmin = TileAdmin.create(tileAdminProps);
-  IModelApp.startup({ tileAdmin });
-```
-
-Disabling this feature will incur a performance penalty. The option to disable this feature will likely be removed in the future.
-
-## Presentation
-
-### Associating content items with given input
-
-Sometimes there's a need to associate content items with given input. For example, when requesting child elements' content based on given parent keys, we may want to know which child element content item is related to which
-given parent key. That information has been made available through [Item.inputKeys]($presentation-common) attribute. Because getting this information may be somewhat expensive and is needed only occasionally, it's only set
-when content is requested with [ContentFlags.IncludeInputKeys]($presentation-common) flag.
-
-### Custom category nesting
-
-A new `requiredSchemas` attribute was added to [Ruleset]($presentation-common), [Rule]($presentation-common) and [SubCondition]($presentation-common) definitions. The attribute allows specifying ECSchema requirements for rules and avoid using them when requirements are not met. See the [schema requirements page](../learning/presentation/SchemaRequirements.md) for more details.
-
-## Promoted APIs
-
-The following APIs have been promoted to `public`. Public APIs are guaranteed to remain stable for the duration of the current major version of a package.
-
-### [@bentley/bentleyjs-core](https://www.itwinjs.org/reference/bentleyjs-core)
-
-* [ReadonlySortedArray.findEquivalent]($bentleyjs-core) and [ReadonlySortedArray.indexOfEquivalent]($bentleyjs-core) for locating an element based on a custom criterion.
-* [CompressedId64Set.sortAndCompress]($bentleyjs-core) for conveniently producing a compact representation of a set of [Id64String]($bentleyjs-core)s.
-
-### [@bentley/imodeljs-common](https://www.itwinjs.org/reference/imodeljs-common/)
-
-* [RenderSchedule]($common) for defining scripts to visualize changes in an iModel over time.
-
-### [@bentley/imodeljs-frontend](https://www.itwinjs.org/reference/imodeljs-frontend/)
-
-* [LookAndMoveTool]($frontend) for using videogame-like mouse and keyboard controls to navigate a 3d view.
-* [Viewport.antialiasSamples]($frontend) and [ViewManager.setAntialiasingAllViews]($frontend) for applying [antialiasing](https://en.wikipedia.org/wiki/Multisample_anti-aliasing) to make viewport images appear smoother.
-
-### [@bentley/imodeljs-backend package](https://www.itwinjs.org/reference/imodeljs-backend)
-
-* [TxnManager]($backend) for managing local changes to a [BriefcaseDb]($backend).
-The arguments for the @beta protected static methods called during modifications have been changed to be more consistent and extensible:
-* [IModelDb.generateElementGraphics]($backend) for generating [RenderGraphic]($frontend)s from [GeometricElement]($backend)s or arbitrary geometry streams.
-* [IModelDb.getGeometryContainment]($backend) for computing the containment of a set of [GeometricElement]($backend)s within a [ClipVector]($geometry-core).
-* [Element]($backend) `[onInsert, onInserted, onUpdate, onUpdated, onDelete, onDeleted]`
-* [Model]($backend) `[onInsert, onInserted, onUpdate, onUpdated, onDelete, onDeleted]`
-* [ElementAspect]($backend) `[onInsert, onInserted, onUpdate, onUpdated, onDelete, onDeleted]`
-
-In addition, new protected static methods were added:
-
-* [Element]($backend) `[onChildInsert, onChildInserted, onChildUpdate, onChildUpdated, onChildDelete, onChildDeleted, onChildAdd, onChildAdded, onChildDrop, onChildDropped]`
-
-### [@bentley/webgl-compatibility](https://www.itwinjs.org/reference/webgl-compatibility/)
-
-* [queryRenderCompatibility]($webgl-compatibility) for querying the client system's compatibility with the iTwin.js rendering system.
-
-## Breaking API changes
-
-During the course of routine improvement and stabilization of formerly `alpha` and `beta` APIs, some such APIs have changed. No breaking changes have been made to `public` APIs.
-
-### [@bentley/imodeljs-common](https://www.itwinjs.org/reference/imodeljs-common/)
-
-The following APIs have been replaced:
-
-* [DisplayStyleSettings]($common):
-  * `getModelPlanarClipMask`, `overrideModelPlanarClipMask`, and `dropModelPlanarClipMaskOverride`: use the `get`, `set`, and `delete` methods, respectively, of [DisplayStyleSettings.planarClipMasks]($common).
-  * `onRealityModelPlanarClipMaskChanged`: use [DisplayStyleSettings.onPlanarClipMaskChanged]($common) for changes to [DisplayStyleSettings.planarClipMasks]($common) and [DisplayStyleSettings.contextRealityModels]($common)'s `onPlanarClipMaskChanged` event for [ContextRealityModel]($common)s.
-* `SpatialClassificationProps` namespace: use [SpatialClassifier]($common) instead.
-
-### [@bentley/imodeljs-frontend](https://www.itwinjs.org/reference/imodeljs-frontend/)
-
-* Most properties and methods of [ContextRealityModelState]($frontend) have moved to its new base class, [ContextRealityModel]($common).
-* The [SpatialClassifiers]($common) class has moved to imodeljs-common.
-* `Viewport.setOSMBuildingDisplay` has been replaced by [DisplayStyleState.setOSMBuildingDisplay]($frontend).
-* The following [DisplayStyleState]($frontend) APIs have been replaced:
-  * Methods identifying [ContextRealityModel]($common)s by array index have been replaced with APIs that take a [ContextRealityModel]($common) object. If your existing code has an array index, you can use it to index into the arrays exposed by [DisplayStyleState.contextRealityModelStates]($frontend) and the `models` property of [DisplayStyleSettings.contextRealityModels]($common).
-  * `getModelAppearanceOverride`, `overrideModelAppearance`, `dropModelAppearanceOverride`: use the `get`, `set`, and `delete` methods of [DisplayStyleSettings.modelAppearanceOverrides]($common).
-  * `getRealityModelAppearanceOverride`, `overrideRealityModelAppearance`, `dropRealityModelAppearanceOverride`: use [ContextRealityModel.appearanceOverrides]($common).
-  * `modelAppearanceOverrides`: use [DisplayStyleSettings.modelAppearanceOverrides]($common).
-  * `getRealityModelPlanarClipMask`, `overrideRealityModelPlanarClipMask`, `dropRealityModelPlanarClipMask`: use [ContextRealityModel.planarClipMaskSettings]($common).
-
-### [@bentley/imodeljs-backend](https://www.itwinjs.org/reference/imodeljs-backend/)
-
-To make it easier to use async APIs while exporting a schema, [IModelExportHandler.onExportSchema]($backend) has been made async and must return a promise.  For example, serialization APIs can be async, and previously to have custom async schema serialization, one would have to manually synchronize around their call to [IModelExporter.exportSchemas]($backend).
-
-[IModelTransformer.shouldExportSchema]($backend) now gets a [SchemaKey]($ecschema-metadata) schema key as argument, instead of a full [Schema]($ecschema-metadata). If you
-need to check the full schema, return `true` in shouldExportSchema and in [IModelExportHandler.onExportSchema]($backend), you can use the schema object to check and then
-return early.
 
 ### [@bentley/imodeljs-backend](https://www.itwinjs.org/reference/ecschema-metadata/)
 
-To reduce the size and limit the scope of the APIs available in the ecschema-metadata package, all APIs associated with EC Schema editing and validation have been moved to the [@bentley/ecschema-editing](https://www.itwinjs.org/reference/ecschema-editing/) package. This includes all source code under the [Validation](https://www.itwinjs.org/reference/ecschema-metadata/) and [Editing](https://www.itwinjs.org/reference/ecschema-metadata/editing/) folders. All corresponding @beta types defined in the ecschema-metadata package have been deprecated.  All @alpha types have been removed from the ecschema-metadata package.
-=======
->>>>>>> 129684b8
+To reduce the size and limit the scope of the APIs available in the ecschema-metadata package, all APIs associated with EC Schema editing and validation have been moved to the [@bentley/ecschema-editing](https://www.itwinjs.org/reference/ecschema-editing/) package. This includes all source code under the [Validation](https://www.itwinjs.org/reference/ecschema-metadata/) and [Editing](https://www.itwinjs.org/reference/ecschema-metadata/editing/) folders. All corresponding @beta types defined in the ecschema-metadata package have been deprecated.  All @alpha types have been removed from the ecschema-metadata package.