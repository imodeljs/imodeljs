--- conflicted
+++ resolved
@@ -35,29 +35,6 @@
 
 This feature replaces the `@alpha` `TileAdmin.Props.mobileExpirationMemoryThreshold` option.
 
-<<<<<<< HEAD
-## Planar clip masks
-
-Planar clip masks provide a two and a half dimensional method for masking the regions where the background map, reality models and BIM geometry overlap. A planar clip mask is described by [PlanarClipMaskProps]($common).A planar clip mask may be applied to a contexual reality model as a [ContextRealityModelProps.planarClipMask]($common) to the background map as [BackgroundMapProps.planarClipMask]($common) or as an override to attached reality models with the [DisplayStyleSettingsProps.planarClipOvr]($common) array of [DisplayStyleRealityModelPlanarClipMaskProps]($common).   The planar clip mask geometry is not required to be planar as the masks will be generated from their projection to the X-Y plane, therefore any 3D model or reality model can be used to generate a planar clip mask.
-
-The [PlanarClipMaskProps.mode]($common) specifies how the mask geometry is collected.  [PlanarClipMaskMode]$(common) includes collection of masks by models, subcategories, elements (included or excluded) or by a priority scheme that clips against other models with a higher priority.
-
-#### By masking a reality model with a BIM model we can display the BIM model without the overlapping reality model
-
-![Building and reality model without mask](./assets/PlanarMask_BuildingNoMask.png)
-![Reality model masked by building](./assets/PlanarMask_BuildingMasked.png)
-
-#### By masking the background map terrain with the reality model we can display the current state of the quarry without intrusive terrain
-
-![Quarry and Background Map Terrain without mask](./assets/PlanarMask_QuarryNoMask.png)
-![Background Map Terrain masked by quarry reality model](./assets/PlanarMask_QuarryMasked.png)
-
-#### Planar Clip Mask Transparency
-
-Planar clip masks support transparency.  If a mask is not transparent then the masked geometry is omitted completely, if transparency is included then increasing the transparency will decrease the masking and increase a translucent blending of the masked geometry.  A transparency value of 1 would indicate no masking.  If no transparency is included then the transparency value from the mask elements is used.  In the image below a transparent mask is applied to the reality model to show the underground tunnel.
-
-![Planar clip mask with transparency](./assets/PlanarMask_TunnelTransparent.png)
-=======
 ## IModelHost and IModelApp Initialization Changes
 
 Initialization processing of iModel.js applications, and in particular the order of individual steps for frontend and backend classes has been complicated and vague, involving several steps that vary depending on application type and platform. This release attempts to clarify and simplify that process, while maintaining backwards compatibility. In general, if your code uses [IModelHost.startup]($backend) and [IModelApp.startup]($frontend) for web visualization, it will continue to work without changes. However, for native (desktop and mobile) apps, some refactoring may be necessary. See [IModelHost documentation]($docs/learning/backend/IModelHost.md) for appropriate backend initialization, and [IModelApp documentation]($docs/learning/frontend/IModelApp.md) for frontend initialization.
@@ -101,7 +78,28 @@
 ## ProcessDetector API
 
 It is frequently necessary to detect the type of JavaScript process currently executing. Previously, there were several ways (sometimes redundant, sometimes conflicting) to do that, depending on the subsystem being used. This release attempts to centralize process classification into the class [ProcessDetector]($bentley) in the `@bentleyjs-core` package. All previous methods for detecting process type have been deprecated in favor of `ProcessDetector`. The deprecated methods will likely be removed in version 3.0.
->>>>>>> c69ea6da
+
+## Planar clip masks
+
+Planar clip masks provide a two and a half dimensional method for masking the regions where the background map, reality models and BIM geometry overlap. A planar clip mask is described by [PlanarClipMaskProps]($common).A planar clip mask may be applied to a contexual reality model as a [ContextRealityModelProps.planarClipMask]($common) to the background map as [BackgroundMapProps.planarClipMask]($common) or as an override to attached reality models with the [DisplayStyleSettingsProps.planarClipOvr]($common) array of [DisplayStyleRealityModelPlanarClipMaskProps]($common).   The planar clip mask geometry is not required to be planar as the masks will be generated from their projection to the X-Y plane, therefore any 3D model or reality model can be used to generate a planar clip mask.
+
+The [PlanarClipMaskProps.mode]($common) specifies how the mask geometry is collected.  [PlanarClipMaskMode]$(common) includes collection of masks by models, subcategories, elements (included or excluded) or by a priority scheme that clips against other models with a higher priority.
+
+#### By masking a reality model with a BIM model we can display the BIM model without the overlapping reality model
+
+![Building and reality model without mask](./assets/PlanarMask_BuildingNoMask.png)
+![Reality model masked by building](./assets/PlanarMask_BuildingMasked.png)
+
+#### By masking the background map terrain with the reality model we can display the current state of the quarry without intrusive terrain
+
+![Quarry and Background Map Terrain without mask](./assets/PlanarMask_QuarryNoMask.png)
+![Background Map Terrain masked by quarry reality model](./assets/PlanarMask_QuarryMasked.png)
+
+#### Planar Clip Mask Transparency
+
+Planar clip masks support transparency.  If a mask is not transparent then the masked geometry is omitted completely, if transparency is included then increasing the transparency will decrease the masking and increase a translucent blending of the masked geometry.  A transparency value of 1 would indicate no masking.  If no transparency is included then the transparency value from the mask elements is used.  In the image below a transparent mask is applied to the reality model to show the underground tunnel.
+
+![Planar clip mask with transparency](./assets/PlanarMask_TunnelTransparent.png)
 
 ## Common table expression support in ECSQL
 
