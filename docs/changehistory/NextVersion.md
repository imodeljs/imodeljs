---
publish: false
---
# NextVersion

## New Settings UI Features

The @bentley/ui-core package has added the [SettingsManager]($ui-core) class that allows any number of [SettingsProvider]($ui-core) classes to be registered. These providers provide [SettingsTabEntry]($ui-core) definitions used to populate the [SettingsContainer]($ui-core) UI component with setting pages used to manage application settings. These new classes are marked as beta in this release and are subject to minor modifications in future releases.

## Breaking Api Changes

### @bentley/ui-abstract package

Property `onClick` in [LinkElementsInfo]($ui-abstract) was changed to be mandatory. Also, the first [PropertyRecord]($ui-abstract) argument was removed from the method. Suggested ways to resolve:

- If you have a function `myFunction(record: PropertyRecord, text: string)` and use the first argument, the issue can be resolved with a lambda:

  ```ts
  record.links = {
    onClick: (text) => myFunction(record, text),
  };
  ```

- If you were omitting the `onClick` method to get the default behavior, it can still be achieved by not setting `PropertyRecord.links` at all. It's only valid to expect default click behavior when default matcher is used, but if a custom matcher is used, then the click handled can be as simple as this:

  ```ts
  record.links = {
    onClick: (text) => { window.open(text, "_blank"); },
  };
  ```

### @bentley/imodeljs-frontend package

#### Initializing TileAdmin

The previously-`alpha` [IModelAppOptions.tileAdmin]($frontend) property has been promoted to `beta` and its type has changed from [TileAdmin]($frontend) to [TileAdmin.Props]($frontend). [TileAdmin.create]($frontend) has become `async`. Replace code like the following:

```ts
  IModelApp.startup({ tileAdmin: TileAdmin.create(props) });
```

with:

```ts
  IModelApp.startup({ tileAdmin: props });
```

#### Tile request channels

[Tile]($frontend)s are now required to report the [TileRequestChannel]($frontend) via which requests for their content should be executed, by implementing the new abstract [Tile.channel]($frontend) property. The channel needs to specify a name and a concurrency. The name must be unique among all registered channels, so choose something unlikely to conflict. The concurrency specifies the maximum number of requests that can be simultaneously active on the channel. For example, when using HTTP 1.1 modern browsers allow no more than 6 simultaneous connections to a given hostname, so 6 is a good concurrency for HTTP 1.1-based channels and the hostname is a decent choice for the channel's name.

Typically all tiles in the same [TileTree]($frontend) use the same channel. Your implementation of `Tile.channel` will depend on the mechanism by which the content is obtained. If it uses HTTP, it's easy:

```ts
  public get channel() { return IModelApp.tileAdmin.getForHttp("my-unique-channel-name"); }
```

If your tile never requests content, you can implement like so:

```ts
  public get channel() { throw new Error("This tile never has content so this property should never be invoked"); }
```

If your tile uses the `alpha` `TileAdmin.requestElementGraphics` API, use the dedicated channel for such requests:

```ts
  public get channel() { return IModelApp.tileAdmin.channels.elementGraphicsRpc; }
```

Otherwise, you must register a channel ahead of time. Choose an appropriate concurrency:

- If the tile requests content from some custom [RpcInterface]($common), use `IModelApp.tileAdmin.channels.rpcConcurrency`.
- Otherwise, choose a reasonably small limit to prevent too much work from being done at one time. Remember that tile requests are frequently canceled shortly after they are enqueued as the user navigates the view. A concurrency somewhere around 6-10 is probably reasonable.

To register a channel at startup:

```ts
  await IModelApp.startup();
  const channel = new TileRequestChannel("my-unique-channel-name", IModelApp.tileAdmin.rpcConcurrency);
  IModelApp.tileAdmin.channels.add(channel);
```

If you store `channel` from the above snippet in a global variable, you can implement your `channel` property to return it directly; otherwise you must look it up:

```ts
  public get channel() {
    const channel = IModelApp.tileAdmin.channels.get("my-unique-channel-name");
    assert(undefined !== channel);
    return channel;
  }
```

### Authentication changes for Electron and Mobile apps

For desktop and mobile applications, all authentication happens on the backend. The frontend process merely initiates the login process and waits for notification that it succeeds. Previously the steps required to set up the process were somewhat complicated.

Now, to configure your electron or mobile application for authorization, pass the `authConfig` option to `ElectronApp.startup` or `IOSApp.startup` to specify your authorization configuration.

Then, if you want a method that can be awaited for the user to sign in, use something like:

```ts
// returns `true` after successful login.
async function signIn(): Promise<boolean> {
  const auth = IModelApp.authorizationClient!;
  if (auth.isAuthorized)
    return true; // make sure not already signed in

  return new Promise<boolean>((resolve, reject) => {
    auth.onUserStateChanged.addOnce((token?: AccessToken) => resolve(token !== undefined)); // resolve Promise with `onUserStateChanged` event
    auth.signIn().catch((err) => reject(err)); // initiate the sign in process (forwarded to the backend)
  });
}
```

<<<<<<< HEAD
## Enhancements to exportGraphics

[IModelDb.exportGraphics]($imodeljs-backend) and [IModelDb.exportPartGraphics]($imodeljs-backend) have new options that provide more control
over the amount of detail in their output. See `decimationTol` and `minLineStyleComponentSize` in [ExportGraphicsOptions]($imodeljs-backend)
for details.
=======
## Deprecation and removal of @bentley/forms-data-management-client

The current @bentley/forms-data-management-client package is being deprecated and immediately removed from the source. While this is technically a breaking change outside of the major release cycle, no one is able to use this client due to the required OIDC scopes not being published.
>>>>>>> 5531cec3
<|MERGE_RESOLUTION|>--- conflicted
+++ resolved
@@ -112,14 +112,12 @@
 }
 ```
 
-<<<<<<< HEAD
 ## Enhancements to exportGraphics
 
 [IModelDb.exportGraphics]($imodeljs-backend) and [IModelDb.exportPartGraphics]($imodeljs-backend) have new options that provide more control
 over the amount of detail in their output. See `decimationTol` and `minLineStyleComponentSize` in [ExportGraphicsOptions]($imodeljs-backend)
 for details.
-=======
+
 ## Deprecation and removal of @bentley/forms-data-management-client
 
-The current @bentley/forms-data-management-client package is being deprecated and immediately removed from the source. While this is technically a breaking change outside of the major release cycle, no one is able to use this client due to the required OIDC scopes not being published.
->>>>>>> 5531cec3
+The current @bentley/forms-data-management-client package is being deprecated and immediately removed from the source. While this is technically a breaking change outside of the major release cycle, no one is able to use this client due to the required OIDC scopes not being published.