---
publish: false
---
# NextVersion

<<<<<<< HEAD
## Section-cut graphics

A [DisplayStyleState]($frontend) can now be configured to produce section-cut graphics from the view's [ClipVector]($geometry-core). In the image below, a clipping plane has been applied to produce a cross-section view of a house. Note that all of the geometry intersecting the clipping plane appears to be hollow, whereas in the real world we'd expect things like walls, floors, and tables to be solid throughout:

![Clipped view without section-cut graphics](./assets/house-section-clip.jpg)

Now, every [DisplayStyleSettings]($common) has a [ClipStyle]($common) that specifies how the clipping planes should affect the view. [ClipStyle.produceCutGeometry]($common) specifies that additional graphics should be produced for solid geometry intersecting the clipping planes, causing solid objects to continue to appear solid when sliced by a clipping plane, as shown below:

![Clipped view with section-cut graphics](./assets/house-section-cut.jpg)

A [ClipStyle]($common) can also specify a [CutStyle]($common) controlling how the section-cut geometry is displayed by overriding:

- Aspects of the [ViewFlags]($common) with which it is drawn;
- The edge symbology via [HiddenLine.Settings]($common); and
- The color, transparency, etc of the geometry via [FeatureAppearance]($common).

In the image below, the section-cut graphics are drawn in orange with visible blue edges as specified by the [CutStyle]($common).

![Section-cut view with CutStyle overriding symbology](./assets/house-section-cut-style.jpg)

NOTE: If a ClipStyle is associated with a [Viewport]($frontend), it should be modified via [Viewport.clipStyle]($frontend) to ensure the viewport's contents are updated to reflect the change.

## Custom screen-space effects

The display system now allows applications to apply their own post-processing effects to the image rendered by a [Viewport]($frontend) using [RenderSystem.createScreenSpaceEffectBuilder]($frontend). A couple of example effects can be found in the [frontend-devtools package](https://github.com/imodeljs/imodeljs/tree/master/core/frontend-devtools), including [LensDistortionEffect]($frontend-devtools) (illustrated below) for simulating the distortion produced by real-world cameras with wide fields of view; and various [ConvolutionEffect]($frontend-devtools)s for producing a blurred, sharpened, or embossed image.

Wide-angle camera with no lens distortion:
![Wide-angle camera with no lens distortion](./assets/wide-fov-no-distortion.jpg)

Wide-angle camera with lens distortion:
![Wide-angle camera with lens distortion](./assets/wide-fov-distortion.jpg)

## Custom particle effects

The display system now makes it easy to implement [particle effects](https://en.wikipedia.org/wiki/Particle_system) using [decorators](../learning/frontend/ViewDecorations.md). Particle effects simulate phenomena like fire, smoke, snow, and rain by animating hundreds or thousands of small particles. The new [ParticleCollectionBuilder]($frontend) API allows such collections to be efficiently created and rendered.

The frontend-devtools package contains an example [SnowEffect]($frontend-devtools), as illustrated in the still image below. When applied to a viewport, the effect is animated, of course.
![Snow particle effect](./assets/snow.jpg)

## Automatic viewport synchronization

A [Viewport]($frontend) holds a reference to a [ViewState]($frontend) defining its viewing parameters, which in turn holds references to objects like a [DisplayStyleState]($frontend) and [CategorySelectorState]($frontend) controlling the styling and contents of the Viewport. Previously, directly modifying the ViewState or its components would not cause the Viewport to update immediately on-screen - instead, callers would either need to manually invoke methods like `Viewport.invalidateScene` to notify the Viewport that something had changed; or use special Viewport APIs like [Viewport.changeCategoryDisplay]($frontend) that would forward to the appropriate object and also invalidate the Viewport's internal state. This was error-prone and tedious.
=======
## Updated version of Electron
>>>>>>> c95f605f

Updated recommended version of Electron from 10.1.3 to 11.1.0. Note that Electron is specified as a peer dependency in iModel.js - so it's recommended but not mandatory that applications migrate to this electron version.

## IpcSocket for use with dedicated backends

For cases where a frontend and backend are explicitly paired (e.g. desktop and mobile apps), a more direct communication path is now supported via the [IpcSocket api]($docs/learning/IpcInterface.md). See the [Rpc vs Ipc learning article]($docs/learning/RpcVsIpc.md) for more details.

## Breaking API Changes

### Electron Initialization

The `@beta` API's for desktop applications to use Electron via the `@bentley/electron-manager` package have been simplified substantially. Existing code will need to be adjusted to work with this version. The class `ElectronManager` has been removed, and it is now replaced with the classes `ElectronBackend` and `ElectronFrontend`.

To create an Electron application, you should initialize your frontend via:

```ts
  import { ElectronFrontend } from "@bentley/electron-manager/lib/ElectronFrontend";
  ElectronFrontend.initialize({ rpcInterfaces });
```

And your backend via:

```ts
  import { ElectronBackend } from "@bentley/electron-manager/lib/ElectronBackend";
  ElectronBackend.initialize({ rpcInterfaces });
```

> Note that the class `ElectronRpcManager` is now initialized internally by the calls above, and you do not need to initialize it directly.<|MERGE_RESOLUTION|>--- conflicted
+++ resolved
@@ -2,39 +2,6 @@
 publish: false
 ---
 # NextVersion
-
-<<<<<<< HEAD
-## Section-cut graphics
-
-A [DisplayStyleState]($frontend) can now be configured to produce section-cut graphics from the view's [ClipVector]($geometry-core). In the image below, a clipping plane has been applied to produce a cross-section view of a house. Note that all of the geometry intersecting the clipping plane appears to be hollow, whereas in the real world we'd expect things like walls, floors, and tables to be solid throughout:
-
-![Clipped view without section-cut graphics](./assets/house-section-clip.jpg)
-
-Now, every [DisplayStyleSettings]($common) has a [ClipStyle]($common) that specifies how the clipping planes should affect the view. [ClipStyle.produceCutGeometry]($common) specifies that additional graphics should be produced for solid geometry intersecting the clipping planes, causing solid objects to continue to appear solid when sliced by a clipping plane, as shown below:
-
-![Clipped view with section-cut graphics](./assets/house-section-cut.jpg)
-
-A [ClipStyle]($common) can also specify a [CutStyle]($common) controlling how the section-cut geometry is displayed by overriding:
-
-- Aspects of the [ViewFlags]($common) with which it is drawn;
-- The edge symbology via [HiddenLine.Settings]($common); and
-- The color, transparency, etc of the geometry via [FeatureAppearance]($common).
-
-In the image below, the section-cut graphics are drawn in orange with visible blue edges as specified by the [CutStyle]($common).
-
-![Section-cut view with CutStyle overriding symbology](./assets/house-section-cut-style.jpg)
-
-NOTE: If a ClipStyle is associated with a [Viewport]($frontend), it should be modified via [Viewport.clipStyle]($frontend) to ensure the viewport's contents are updated to reflect the change.
-
-## Custom screen-space effects
-
-The display system now allows applications to apply their own post-processing effects to the image rendered by a [Viewport]($frontend) using [RenderSystem.createScreenSpaceEffectBuilder]($frontend). A couple of example effects can be found in the [frontend-devtools package](https://github.com/imodeljs/imodeljs/tree/master/core/frontend-devtools), including [LensDistortionEffect]($frontend-devtools) (illustrated below) for simulating the distortion produced by real-world cameras with wide fields of view; and various [ConvolutionEffect]($frontend-devtools)s for producing a blurred, sharpened, or embossed image.
-
-Wide-angle camera with no lens distortion:
-![Wide-angle camera with no lens distortion](./assets/wide-fov-no-distortion.jpg)
-
-Wide-angle camera with lens distortion:
-![Wide-angle camera with lens distortion](./assets/wide-fov-distortion.jpg)
 
 ## Custom particle effects
 
@@ -43,12 +10,7 @@
 The frontend-devtools package contains an example [SnowEffect]($frontend-devtools), as illustrated in the still image below. When applied to a viewport, the effect is animated, of course.
 ![Snow particle effect](./assets/snow.jpg)
 
-## Automatic viewport synchronization
-
-A [Viewport]($frontend) holds a reference to a [ViewState]($frontend) defining its viewing parameters, which in turn holds references to objects like a [DisplayStyleState]($frontend) and [CategorySelectorState]($frontend) controlling the styling and contents of the Viewport. Previously, directly modifying the ViewState or its components would not cause the Viewport to update immediately on-screen - instead, callers would either need to manually invoke methods like `Viewport.invalidateScene` to notify the Viewport that something had changed; or use special Viewport APIs like [Viewport.changeCategoryDisplay]($frontend) that would forward to the appropriate object and also invalidate the Viewport's internal state. This was error-prone and tedious.
-=======
 ## Updated version of Electron
->>>>>>> c95f605f
 
 Updated recommended version of Electron from 10.1.3 to 11.1.0. Note that Electron is specified as a peer dependency in iModel.js - so it's recommended but not mandatory that applications migrate to this electron version.
 
