// Place your settings in this file to overwrite default and user settings.
{
  "editor.tabSize": 2,
  "editor.insertSpaces": true,
  "editor.formatOnSave": true,
  "search.exclude": {
    "**/node_modules": true,
    "**/bower_components": true,
    "**/.nyc_output": true,
    "**/.rush": true
  },
  "files.exclude": {
    "**/.nyc_output": true,
    "**/.rush": true,
    "**/*.build.log": true,
    "**/*.build.error.log": true,
    "**/generated-docs": true,
    "**/package-deps.json": true,
    "**/node_modules": true,
    "**/test-apps/**/build": true,
    "**/out": true,
    "**/lib": true,
    "common/temp": true
  },
  "files.trimTrailingWhitespace": true,
  "typescript.tsdk": "node_modules\\typescript\\lib",
  "files.associations": {
    "*.snap": "javascript",
    ".nycrc": "json",
    "certa.json": "jsonc"
  },
  "cSpell.enableFiletypes": [
    "c",
    "cpp",
    "csharp",
    "go",
    "html",
    "javascript",
    "javascriptreact",
    "latex",
    "markdown",
    "php",
    "plaintext",
    "python",
    "text",
    "typescript",
    "typescriptreact",
    "xml",
    "yml"
  ],
  "json.schemas": [
    {
      "fileMatch": [
        "certa.json"
      ],
      "url": "./tools/certa/certa.schema.json"
    },
  ],
  "markdownlint.config": {
    "MD024": {
      "allow_different_nesting": true
    },
  },
  "markdownlint.ignore": [
    "**/CHANGELOG.md"
  ],
  "eslint.validate": [
    "javascript",
    "javascriptreact",
    "typescript",
    "typescriptreact",
  ],
  "eslint.workingDirectories": [
    {
      "mode": "auto"
    }
  ],
  "eslint.options": {
    "configFile": "./package.json",
    "useEslintrc": false,
    "resolvePluginsRelativeTo": "./node_modules/@bentley/eslint-plugin"
  },
  "importSorter.importStringConfiguration.quoteMark": "double",
  "importSorter.generalConfiguration.sortImportsInDirectory": false,
  "importSorter.generalConfiguration.sortOnBeforeSave": true,
  "importSorter.importStringConfiguration.trailingComma": "multiLine",
  "importSorter.importStringConfiguration.maximumNumberOfImportExpressionsPerLine.count": 150,
  "importSorter.importStringConfiguration.tabSize": 2,
  "importSorter.sortConfiguration.removeUnusedImports": true,
  "importSorter.sortConfiguration.customOrderingRules.rules": [
    {
      "type": "importMember",
      "regex": "^$",
      "orderLevel": 5,
      "disableSort": true
    },
    {
      "regex": "^[^.@]",
      "orderLevel": 10
    },
    {
      "regex": "^[@]",
      "orderLevel": 15
    },
    {
      "regex": "^[.]",
      "orderLevel": 30
    }
  ],
  "importSorter.sortConfiguration.customOrderingRules.defaultNumberOfEmptyLinesAfterGroup": 0,
  "debug.internalConsoleOptions": "openOnSessionStart",
<<<<<<< HEAD
  "editor.codeActionsOnSave": {
    "source.fixAll.markdownlint": true
=======
  "eslint.codeAction.disableRuleComment": {
    "location": "sameLine"
  },
  "eslint.format.enable": true,
  "eslint.lintTask.enable": true,
  "editor.codeActionsOnSave": {
    "editor.action.fixAll": true, // first run the default formatter, it handles whitespace better
    "source.fixAll.eslint": true // then run ESLint auto-fix
>>>>>>> 845f3e72
  }
}<|MERGE_RESOLUTION|>--- conflicted
+++ resolved
@@ -109,18 +109,14 @@
   ],
   "importSorter.sortConfiguration.customOrderingRules.defaultNumberOfEmptyLinesAfterGroup": 0,
   "debug.internalConsoleOptions": "openOnSessionStart",
-<<<<<<< HEAD
-  "editor.codeActionsOnSave": {
-    "source.fixAll.markdownlint": true
-=======
   "eslint.codeAction.disableRuleComment": {
     "location": "sameLine"
   },
   "eslint.format.enable": true,
   "eslint.lintTask.enable": true,
   "editor.codeActionsOnSave": {
-    "editor.action.fixAll": true, // first run the default formatter, it handles whitespace better
+    "source.fixAll.markdownlint": true, // first run the markdown linter
+    "editor.action.fixAll": true, // Run the default formatter before eslint, it handles whitespace better
     "source.fixAll.eslint": true // then run ESLint auto-fix
->>>>>>> 845f3e72
   }
 }