{
  "name": "@bentley/ui-ninezone",
<<<<<<< HEAD
  "version": "2.16.0-dev.9",
=======
  "version": "2.16.0-dev.12",
>>>>>>> 8aaff637
  "description": "iModel.js Nine-zone React UI components",
  "main": "lib/ui-ninezone.js",
  "typings": "lib/ui-ninezone",
  "imodeljsSharedLibrary": true,
  "license": "MIT",
  "repository": {
    "type": "git",
    "url": "https://github.com/imodeljs/imodeljs/tree/master/ui/ninezone"
  },
  "scripts": {
    "compile": "npm run build",
    "copy:assets": "cpx \"./src/**/*.*css\" \"./lib\"",
    "build": "npm run copy:assets && tsc 1>&2",
    "clean": "rimraf lib .rush/temp/package-deps*.json",
    "cover": "nyc npm test",
    "docs": "npm run docs:typedoc",
    "docs:typedoc": "betools docs --includes=../../generated-docs/extract --json=../../generated-docs/ui/ui-ninezone/file.json --tsIndexFile=./ui-ninezone.ts --onlyJson",
    "extract-api": "betools extract-api --entry=ui-ninezone",
    "lint": "eslint -f visualstudio \"./src/**/*.{ts,tsx}\" 1>&2",
    "test": "mocha --opts ../mocha.opts \"./lib/test/**/*.test.js\"",
    "test:watch": "npm test -- --reporter min --watch-extensions ts,tsx --watch"
  },
  "keywords": [
    "Bentley",
    "BIM",
    "iModel"
  ],
  "author": {
    "name": "Bentley Systems, Inc.",
    "url": "http://www.bentley.com"
  },
  "peerDependencies": {
<<<<<<< HEAD
    "@bentley/ui-abstract": "^2.16.0-dev.9",
    "@bentley/ui-core": "^2.16.0-dev.9",
    "@bentley/bentleyjs-core": "^2.16.0-dev.9",
=======
    "@bentley/ui-abstract": "^2.16.0-dev.12",
    "@bentley/ui-core": "^2.16.0-dev.12",
    "@bentley/bentleyjs-core": "^2.16.0-dev.12",
>>>>>>> 8aaff637
    "react": "^16.8.0",
    "react-dom": "^16.8.0"
  },
  "//devDependencies": [
    "NOTE: All peerDependencies should also be listed as devDependencies since peerDependencies are not considered by npm install",
    "NOTE: All tools used by scripts in this package must be listed as devDependencies"
  ],
  "devDependencies": {
<<<<<<< HEAD
    "@bentley/build-tools": "2.16.0-dev.9",
    "@bentley/eslint-plugin": "2.16.0-dev.9",
    "@bentley/ui-abstract": "2.16.0-dev.9",
    "@bentley/ui-core": "2.16.0-dev.9",
    "@bentley/bentleyjs-core": "2.16.0-dev.9",
=======
    "@bentley/build-tools": "2.16.0-dev.12",
    "@bentley/eslint-plugin": "2.16.0-dev.12",
    "@bentley/ui-abstract": "2.16.0-dev.12",
    "@bentley/ui-core": "2.16.0-dev.12",
    "@bentley/bentleyjs-core": "2.16.0-dev.12",
>>>>>>> 8aaff637
    "@testing-library/react": "^8.0.1",
    "@testing-library/react-hooks": "^3.2.1",
    "@types/chai": "^4.1.4",
    "@types/chai-as-promised": "^7",
    "@types/chai-jest-snapshot": "^1.3.0",
    "@types/chai-spies": "^1.0.0",
    "@types/classnames": "^2.2.3",
    "@types/enzyme": "3.9.3",
    "@types/mocha": "^5.2.5",
    "@types/react": "16.9.43",
    "@types/react-dom": "^16.8.0",
    "@types/sinon": "^9.0.0",
    "@types/testing-library__react-hooks": "^3.1.0",
    "@types/uuid": "^7.0.2",
    "chai": "^4.1.2",
    "chai-as-promised": "^7",
    "chai-jest-snapshot": "^2.0.0",
    "chai-spies": "1.0.0",
    "cpx": "^1.5.0",
    "enzyme": "^3.4.0",
    "enzyme-adapter-react-16": "^1.15.5",
    "enzyme-to-json": "^3.3.4",
    "eslint": "^6.8.0",
    "ignore-styles": "^5.0.1",
    "jsdom": "^11.12.0",
    "jsdom-global": "3.0.2",
    "mocha": "^5.2.0",
    "nyc": "^14.0.0",
    "raf": "^3.4.0",
    "rimraf": "^3.0.2",
    "sinon": "^9.0.2",
    "sinon-chai": "^3.2.0",
    "ts-node": "^7.0.1",
    "typemoq": "^2.1.0",
    "typescript": "~4.1.0"
  },
  "//dependencies": [
    "NOTE: these dependencies should be only for things that DO NOT APPEAR IN THE API",
    "NOTE: imodeljs-frontend should remain UI technology agnostic, so no react/angular dependencies are allowed"
  ],
  "dependencies": {
    "classnames": "2.2.6",
    "immer": "^9.0.1",
    "uuid": "^7.0.3"
  },
  "nyc": {
    "extends": "./node_modules/@bentley/build-tools/.nycrc",
    "require": [
      "ignore-styles",
      "jsdom-global/register",
      "source-map-support/register",
      "ts-node/register"
    ],
    "check-coverage": true,
    "statements": 100,
    "branches": 100,
    "functions": 100,
    "lines": 100
  },
  "eslintConfig": {
    "plugins": [
      "@bentley",
      "jsx-a11y"
    ],
    "extends": [
      "plugin:@bentley/ui",
      "plugin:@bentley/jsdoc"
    ]
  }
}<|MERGE_RESOLUTION|>--- conflicted
+++ resolved
@@ -1,10 +1,6 @@
 {
   "name": "@bentley/ui-ninezone",
-<<<<<<< HEAD
-  "version": "2.16.0-dev.9",
-=======
   "version": "2.16.0-dev.12",
->>>>>>> 8aaff637
   "description": "iModel.js Nine-zone React UI components",
   "main": "lib/ui-ninezone.js",
   "typings": "lib/ui-ninezone",
@@ -37,15 +33,9 @@
     "url": "http://www.bentley.com"
   },
   "peerDependencies": {
-<<<<<<< HEAD
-    "@bentley/ui-abstract": "^2.16.0-dev.9",
-    "@bentley/ui-core": "^2.16.0-dev.9",
-    "@bentley/bentleyjs-core": "^2.16.0-dev.9",
-=======
     "@bentley/ui-abstract": "^2.16.0-dev.12",
     "@bentley/ui-core": "^2.16.0-dev.12",
     "@bentley/bentleyjs-core": "^2.16.0-dev.12",
->>>>>>> 8aaff637
     "react": "^16.8.0",
     "react-dom": "^16.8.0"
   },
@@ -54,19 +44,11 @@
     "NOTE: All tools used by scripts in this package must be listed as devDependencies"
   ],
   "devDependencies": {
-<<<<<<< HEAD
-    "@bentley/build-tools": "2.16.0-dev.9",
-    "@bentley/eslint-plugin": "2.16.0-dev.9",
-    "@bentley/ui-abstract": "2.16.0-dev.9",
-    "@bentley/ui-core": "2.16.0-dev.9",
-    "@bentley/bentleyjs-core": "2.16.0-dev.9",
-=======
     "@bentley/build-tools": "2.16.0-dev.12",
     "@bentley/eslint-plugin": "2.16.0-dev.12",
     "@bentley/ui-abstract": "2.16.0-dev.12",
     "@bentley/ui-core": "2.16.0-dev.12",
     "@bentley/bentleyjs-core": "2.16.0-dev.12",
->>>>>>> 8aaff637
     "@testing-library/react": "^8.0.1",
     "@testing-library/react-hooks": "^3.2.1",
     "@types/chai": "^4.1.4",
