{
  "name": "@bentley/ui-ninezone",
  "version": "2.17.0-dev.18",
  "description": "iModel.js Nine-zone React UI components",
  "main": "lib/ui-ninezone.js",
  "typings": "lib/ui-ninezone",
  "imodeljsSharedLibrary": true,
  "license": "MIT",
  "repository": {
    "type": "git",
    "url": "https://github.com/imodeljs/imodeljs/tree/master/ui/ninezone"
  },
  "scripts": {
    "compile": "npm run build",
    "copy:assets": "cpx \"./src/**/*.{*css,svg}\" \"./lib\"",
    "build": "npm run copy:assets && tsc 1>&2",
    "clean": "rimraf lib .rush/temp/package-deps*.json",
    "cover": "nyc npm test",
    "docs": "npm run docs:typedoc",
    "docs:typedoc": "betools docs --includes=../../generated-docs/extract --json=../../generated-docs/ui/ui-ninezone/file.json --tsIndexFile=./ui-ninezone.ts --onlyJson",
    "extract-api": "betools extract-api --entry=ui-ninezone",
    "lint": "eslint -f visualstudio \"./src/**/*.{ts,tsx}\" 1>&2",
    "test": "mocha --config ../.mocharc.json \"./lib/test/**/*.test.js\"",
    "test:watch": "npm test -- --reporter min --watch-extensions ts,tsx --watch"
  },
  "keywords": [
    "Bentley",
    "BIM",
    "iModel"
  ],
  "author": {
    "name": "Bentley Systems, Inc.",
    "url": "http://www.bentley.com"
  },
  "peerDependencies": {
<<<<<<< HEAD
    "@bentley/bentleyjs-core": "workspace:^",
    "@bentley/ui-abstract": "workspace:^",
    "@bentley/ui-core": "workspace:^",
=======
    "@bentley/ui-abstract": "^2.17.0-dev.18",
    "@bentley/ui-core": "^2.17.0-dev.18",
    "@bentley/bentleyjs-core": "^2.17.0-dev.18",
>>>>>>> e1b945d8
    "react": "^16.8.0",
    "react-dom": "^16.8.0"
  },
  "//devDependencies": [
    "NOTE: All peerDependencies should also be listed as devDependencies since peerDependencies are not considered by npm install",
    "NOTE: All tools used by scripts in this package must be listed as devDependencies"
  ],
  "devDependencies": {
<<<<<<< HEAD
    "@bentley/bentleyjs-core": "workspace:*",
    "@bentley/build-tools": "workspace:*",
    "@bentley/eslint-plugin": "workspace:*",
    "@bentley/react-scripts": "3.4.9",
    "@bentley/ui-abstract": "workspace:*",
    "@bentley/ui-core": "workspace:*",
=======
    "@bentley/build-tools": "2.17.0-dev.18",
    "@bentley/eslint-plugin": "2.17.0-dev.18",
    "@bentley/ui-abstract": "2.17.0-dev.18",
    "@bentley/ui-core": "2.17.0-dev.18",
    "@bentley/bentleyjs-core": "2.17.0-dev.18",
>>>>>>> e1b945d8
    "@testing-library/react": "^8.0.1",
    "@testing-library/react-hooks": "^3.2.1",
    "@types/chai": "^4.1.4",
    "@types/chai-as-promised": "^7",
    "@types/chai-jest-snapshot": "^1.3.0",
    "@types/chai-spies": "^1.0.0",
    "@types/enzyme": "3.9.3",
    "@types/mocha": "^8.2.2",
    "@types/react": "16.9.43",
    "@types/react-dom": "^16.8.0",
    "@types/sinon": "^9.0.0",
    "@types/testing-library__react-hooks": "^3.1.0",
    "@types/uuid": "^7.0.2",
    "chai": "^4.1.2",
    "chai-as-promised": "^7",
    "chai-jest-snapshot": "^2.0.0",
    "chai-spies": "1.0.0",
    "cpx": "^1.5.0",
    "enzyme": "^3.4.0",
    "enzyme-adapter-react-16": "^1.15.5",
    "enzyme-to-json": "^3.3.4",
    "eslint": "^6.8.0",
    "ignore-styles": "^5.0.1",
    "jsdom": "^11.12.0",
    "jsdom-global": "3.0.2",
    "mocha": "^8.3.2",
    "nyc": "^15.1.0",
    "raf": "^3.4.0",
    "rimraf": "^3.0.2",
    "sinon": "^9.0.2",
    "sinon-chai": "^3.2.0",
    "ts-node": "^7.0.1",
    "typemoq": "^2.1.0",
    "typescript": "~4.1.0"
  },
  "//dependencies": [
    "NOTE: these dependencies should be only for things that DO NOT APPEAR IN THE API",
    "NOTE: imodeljs-frontend should remain UI technology agnostic, so no react/angular dependencies are allowed"
  ],
  "dependencies": {
    "classnames": "^2.3.1",
    "immer": "^9.0.1",
    "svg-sprite-loader": "4.2.1",
    "uuid": "^7.0.3"
  },
  "nyc": {
    "extends": "./node_modules/@bentley/build-tools/.nycrc",
    "require": [
      "ignore-styles",
      "jsdom-global/register",
      "source-map-support/register",
      "ts-node/register"
    ],
    "check-coverage": true,
    "statements": 100,
    "branches": 100,
    "functions": 100,
    "lines": 100
  },
  "eslintConfig": {
    "plugins": [
      "@bentley",
      "jsx-a11y"
    ],
    "extends": [
      "plugin:@bentley/ui",
      "plugin:@bentley/jsdoc"
    ]
  }
}<|MERGE_RESOLUTION|>--- conflicted
+++ resolved
@@ -33,15 +33,9 @@
     "url": "http://www.bentley.com"
   },
   "peerDependencies": {
-<<<<<<< HEAD
     "@bentley/bentleyjs-core": "workspace:^",
     "@bentley/ui-abstract": "workspace:^",
     "@bentley/ui-core": "workspace:^",
-=======
-    "@bentley/ui-abstract": "^2.17.0-dev.18",
-    "@bentley/ui-core": "^2.17.0-dev.18",
-    "@bentley/bentleyjs-core": "^2.17.0-dev.18",
->>>>>>> e1b945d8
     "react": "^16.8.0",
     "react-dom": "^16.8.0"
   },
@@ -50,20 +44,12 @@
     "NOTE: All tools used by scripts in this package must be listed as devDependencies"
   ],
   "devDependencies": {
-<<<<<<< HEAD
     "@bentley/bentleyjs-core": "workspace:*",
     "@bentley/build-tools": "workspace:*",
     "@bentley/eslint-plugin": "workspace:*",
     "@bentley/react-scripts": "3.4.9",
     "@bentley/ui-abstract": "workspace:*",
     "@bentley/ui-core": "workspace:*",
-=======
-    "@bentley/build-tools": "2.17.0-dev.18",
-    "@bentley/eslint-plugin": "2.17.0-dev.18",
-    "@bentley/ui-abstract": "2.17.0-dev.18",
-    "@bentley/ui-core": "2.17.0-dev.18",
-    "@bentley/bentleyjs-core": "2.17.0-dev.18",
->>>>>>> e1b945d8
     "@testing-library/react": "^8.0.1",
     "@testing-library/react-hooks": "^3.2.1",
     "@types/chai": "^4.1.4",
