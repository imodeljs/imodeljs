--- conflicted
+++ resolved
@@ -43,14 +43,17 @@
           </div>
         </div>
       </div>
-      <button
-        class="nz-widget-sendBack nz-left"
+      <div
+        class="nz-widget-tabBarButtons"
       >
-        <i />
-      </button>
+        <button
+          class="nz-widget-sendBack nz-left"
+        >
+          <i />
+        </button>
+      </div>
     </div>
     <div
-<<<<<<< HEAD
       class="nz-widget-content-container"
     />
     <div
@@ -77,16 +80,6 @@
     <div
       class="nz-widget-floatingWidget_handle nz-bottomRight"
     />
-=======
-      class="nz-widget-tabBarButtons"
-    >
-      <button
-        class="nz-widget-sendBack nz-left"
-      >
-        <i />
-      </button>
-    </div>
->>>>>>> 7029992b
   </div>
 </div>
 `;