/*---------------------------------------------------------------------------------------------
* Copyright (c) 2019 Bentley Systems, Incorporated. All rights reserved.
* Licensed under the MIT License. See LICENSE.md in the project root for license terms.
*--------------------------------------------------------------------------------------------*/
/** @module Widget */

import * as React from "react";

import { IModelConnection, PluginUiManager, UiProviderRegisteredEventArgs } from "@bentley/imodeljs-frontend";
import { CommonProps, UiError } from "@bentley/ui-core";
import { ViewportComponentEvents, ViewClassFullNameChangedEventArgs } from "@bentley/ui-components";
import { Tools as NZ_ToolsWidget, Direction, ToolbarPanelAlignment } from "@bentley/ui-ninezone";

import { ConfigurableUiManager } from "../configurableui/ConfigurableUiManager";
import { ToolbarWidgetDefBase } from "./ToolbarWidgetBase";
import { NavigationWidgetProps, WidgetType } from "./WidgetDef";
import { NavigationAidControl, NavigationAidActivatedEventArgs } from "../navigationaids/NavigationAidControl";
import { FrontstageManager } from "../frontstage/FrontstageManager";
import { ConfigurableUiControlType } from "../configurableui/ConfigurableUiControl";
import { ContentViewManager } from "../content/ContentViewManager";
import { ContentControlActivatedEventArgs } from "../content/ContentControl";
import { UiShowHideManager } from "../utils/UiShowHideManager";
import { UiFramework } from "../UiFramework";

/** A Navigation Widget normally displayed in the top right zone in the 9-Zone Layout system.
 * @public
 */
export class NavigationWidgetDef extends ToolbarWidgetDefBase {
  private _navigationAidId: string;
  private _imodel: IModelConnection | undefined;
  private _navigationAidControl: NavigationAidControl | undefined;
  private _reactElement: React.ReactNode;

  constructor(props: NavigationWidgetProps) {
    super(props);

    this.widgetType = WidgetType.Navigation;
    this.verticalDirection = (props.verticalDirection !== undefined) ? props.verticalDirection : Direction.Left;
    this.horizontalPanelAlignment = ToolbarPanelAlignment.End;
    this._navigationAidId = (props.navigationAidId !== undefined) ? props.navigationAidId : "";

    const activeStageName = FrontstageManager.activeFrontstageDef ? FrontstageManager.activeFrontstageDef.id : "";
    this.widgetBaseName = `[${activeStageName}]NavigationWidget`;
  }

  public get reactElement(): React.ReactNode {
    // istanbul ignore else
    if (!this._reactElement)
      this._reactElement = <NavigationWidgetWithDef navigationWidgetDef={this} />;

    return this._reactElement;
  }

  public renderCornerItem(): React.ReactNode {
    // istanbul ignore if
    if (FrontstageManager.isLoading)
      return null;

    if (!this._navigationAidControl && this._navigationAidId) {
      this._navigationAidControl = ConfigurableUiManager.createControl(this._navigationAidId, this._navigationAidId, { imodel: this._imodel }) as NavigationAidControl;
      if (this._navigationAidControl.getType() !== ConfigurableUiControlType.NavigationAid) {
        throw new UiError(UiFramework.loggerCategory(this), `renderCornerItem: navigationAidId '${this._navigationAidId}' is registered to a control that is NOT a NavigationAid`);
      }
      this._navigationAidControl.initialize();
    }

    if (this._navigationAidControl) {
      const size = this._navigationAidControl.getSize() || "64px";
      const divStyle: React.CSSProperties = {
        width: size,
        height: size,
      };

      return (
        <div style={divStyle}>
          {this._navigationAidControl.reactElement}
        </div>
      );
    }

    return null;
  }

  public updateNavigationAid(navigationAidId: string, imodel?: IModelConnection): void {
    this._navigationAidId = navigationAidId;
    this._imodel = imodel;
    this._navigationAidControl = undefined;
  }
}

/** Properties for the [[NavigationWidget]] React component.
 * @public
 */
export interface NavigationWidgetPropsEx extends NavigationWidgetProps, CommonProps {
  iModelConnection?: IModelConnection;
  horizontalToolbar?: React.ReactNode;
  verticalToolbar?: React.ReactNode;
}

/** State for the Navigation Widget React component.
 * @internal
 */
interface NavigationWidgetState {
  navigationWidgetDef: NavigationWidgetDef;
}

/** Navigation Widget React component.
 * @public
 */
export class NavigationWidget extends React.Component<NavigationWidgetPropsEx, NavigationWidgetState> {

  /** @internal */
  public readonly state: Readonly<NavigationWidgetState>;

  constructor(props: NavigationWidgetPropsEx) {
    super(props);

    this.state = { navigationWidgetDef: new NavigationWidgetDef(props) };
  }

  /** Adds listeners */
  public componentDidMount() {
    FrontstageManager.onContentControlActivatedEvent.addListener(this._handleContentControlActivated);
    ViewportComponentEvents.onViewClassFullNameChangedEvent.addListener(this._handleViewClassFullNameChange);
  }

  /** Removes listeners */
  public componentWillUnmount() {
    FrontstageManager.onContentControlActivatedEvent.removeListener(this._handleContentControlActivated);
    ViewportComponentEvents.onViewClassFullNameChangedEvent.removeListener(this._handleViewClassFullNameChange);
  }

  private _handleContentControlActivated = (args: ContentControlActivatedEventArgs): void => {
    const navigationAidId = args.activeContentControl.navigationAidControl;
    setTimeout(() => {
      FrontstageManager.setActiveNavigationAid(navigationAidId, this.props.iModelConnection!);
    });
  }

  private _handleViewClassFullNameChange = (args: ViewClassFullNameChangedEventArgs): void => {
    setTimeout(() => {
      const activeContentControl = ContentViewManager.getActiveContentControl();

      // istanbul ignore else
      if (activeContentControl && args.viewport === activeContentControl.viewport) {
        const navigationAidId = activeContentControl.navigationAidControl;
        FrontstageManager.setActiveNavigationAid(navigationAidId, this.props.iModelConnection!);
      }
    });
  }

  public componentDidUpdate(prevProps: NavigationWidgetPropsEx, _prevState: NavigationWidgetState) {
    if (this.props !== prevProps) {
      this.setState({ navigationWidgetDef: new NavigationWidgetDef(this.props) });
    }
  }

  public render(): React.ReactNode {
    return (
      <NavigationWidgetWithDef
        className={this.props.className}
        style={this.props.style}
        navigationWidgetDef={this.state.navigationWidgetDef}
        horizontalToolbar={this.props.horizontalToolbar}
        verticalToolbar={this.props.verticalToolbar}
      />
    );
  }
}

/** Properties for the [[NavigationWidgetWithDef]] component.
 */
interface Props extends CommonProps {
  navigationWidgetDef: NavigationWidgetDef;
  horizontalToolbar?: React.ReactNode;
  verticalToolbar?: React.ReactNode;
}

/** Navigation Widget React component that's passed a NavigationWidgetDef.
 */
class NavigationWidgetWithDef extends React.Component<Props> {

  constructor(props: Props) {
    super(props);
  }

  private _handleNavigationAidActivatedEvent = (args: NavigationAidActivatedEventArgs): void => {
    this.props.navigationWidgetDef.updateNavigationAid(args.navigationAidId, args.iModelConnection);

    this.setState((_prevState) => ({ navigationAidId: args.navigationAidId, imodel: args.iModelConnection }));
  }

  private _handleUiProviderRegisteredEvent = (_args: UiProviderRegisteredEventArgs): void => {
<<<<<<< HEAD
    // force update when list of registered UiPluginProvides change
    this.forceUpdate();
  }
=======
    // create, merge, and cache ItemList from plugins
    this.props.navigationWidgetDef.generateMergedItemLists();

    // force update when list of registered UiPluginProvides change
    this.forceUpdate();
  }

>>>>>>> 3035845d
  public componentDidMount() {
    FrontstageManager.onNavigationAidActivatedEvent.addListener(this._handleNavigationAidActivatedEvent);
    PluginUiManager.onUiProviderRegisteredEvent.addListener(this._handleUiProviderRegisteredEvent);
  }

  public componentWillUnmount() {
    FrontstageManager.onNavigationAidActivatedEvent.removeListener(this._handleNavigationAidActivatedEvent);
    PluginUiManager.onUiProviderRegisteredEvent.removeListener(this._handleUiProviderRegisteredEvent);
  }

  public render(): React.ReactNode {
    const navigationAid = this.props.navigationWidgetDef.renderCornerItem();
    const horizontalToolbar = (this.props.horizontalToolbar) ? this.props.horizontalToolbar : this.props.navigationWidgetDef.renderHorizontalToolbar();
    const verticalToolbar = (this.props.verticalToolbar) ? this.props.verticalToolbar : this.props.navigationWidgetDef.renderVerticalToolbar();

    return (
      <NZ_ToolsWidget isNavigation
        className={this.props.className}
        style={this.props.style}
        button={navigationAid}
        horizontalToolbar={horizontalToolbar}
        verticalToolbar={verticalToolbar}
        preserveSpace={true}
        onMouseEnter={UiShowHideManager.handleWidgetMouseEnter}
      />
    );
  }
}
<|MERGE_RESOLUTION|>--- conflicted
+++ resolved
@@ -1,234 +1,228 @@
-/*---------------------------------------------------------------------------------------------
-* Copyright (c) 2019 Bentley Systems, Incorporated. All rights reserved.
-* Licensed under the MIT License. See LICENSE.md in the project root for license terms.
-*--------------------------------------------------------------------------------------------*/
-/** @module Widget */
-
-import * as React from "react";
-
-import { IModelConnection, PluginUiManager, UiProviderRegisteredEventArgs } from "@bentley/imodeljs-frontend";
-import { CommonProps, UiError } from "@bentley/ui-core";
-import { ViewportComponentEvents, ViewClassFullNameChangedEventArgs } from "@bentley/ui-components";
-import { Tools as NZ_ToolsWidget, Direction, ToolbarPanelAlignment } from "@bentley/ui-ninezone";
-
-import { ConfigurableUiManager } from "../configurableui/ConfigurableUiManager";
-import { ToolbarWidgetDefBase } from "./ToolbarWidgetBase";
-import { NavigationWidgetProps, WidgetType } from "./WidgetDef";
-import { NavigationAidControl, NavigationAidActivatedEventArgs } from "../navigationaids/NavigationAidControl";
-import { FrontstageManager } from "../frontstage/FrontstageManager";
-import { ConfigurableUiControlType } from "../configurableui/ConfigurableUiControl";
-import { ContentViewManager } from "../content/ContentViewManager";
-import { ContentControlActivatedEventArgs } from "../content/ContentControl";
-import { UiShowHideManager } from "../utils/UiShowHideManager";
-import { UiFramework } from "../UiFramework";
-
-/** A Navigation Widget normally displayed in the top right zone in the 9-Zone Layout system.
- * @public
- */
-export class NavigationWidgetDef extends ToolbarWidgetDefBase {
-  private _navigationAidId: string;
-  private _imodel: IModelConnection | undefined;
-  private _navigationAidControl: NavigationAidControl | undefined;
-  private _reactElement: React.ReactNode;
-
-  constructor(props: NavigationWidgetProps) {
-    super(props);
-
-    this.widgetType = WidgetType.Navigation;
-    this.verticalDirection = (props.verticalDirection !== undefined) ? props.verticalDirection : Direction.Left;
-    this.horizontalPanelAlignment = ToolbarPanelAlignment.End;
-    this._navigationAidId = (props.navigationAidId !== undefined) ? props.navigationAidId : "";
-
-    const activeStageName = FrontstageManager.activeFrontstageDef ? FrontstageManager.activeFrontstageDef.id : "";
-    this.widgetBaseName = `[${activeStageName}]NavigationWidget`;
-  }
-
-  public get reactElement(): React.ReactNode {
-    // istanbul ignore else
-    if (!this._reactElement)
-      this._reactElement = <NavigationWidgetWithDef navigationWidgetDef={this} />;
-
-    return this._reactElement;
-  }
-
-  public renderCornerItem(): React.ReactNode {
-    // istanbul ignore if
-    if (FrontstageManager.isLoading)
-      return null;
-
-    if (!this._navigationAidControl && this._navigationAidId) {
-      this._navigationAidControl = ConfigurableUiManager.createControl(this._navigationAidId, this._navigationAidId, { imodel: this._imodel }) as NavigationAidControl;
-      if (this._navigationAidControl.getType() !== ConfigurableUiControlType.NavigationAid) {
-        throw new UiError(UiFramework.loggerCategory(this), `renderCornerItem: navigationAidId '${this._navigationAidId}' is registered to a control that is NOT a NavigationAid`);
-      }
-      this._navigationAidControl.initialize();
-    }
-
-    if (this._navigationAidControl) {
-      const size = this._navigationAidControl.getSize() || "64px";
-      const divStyle: React.CSSProperties = {
-        width: size,
-        height: size,
-      };
-
-      return (
-        <div style={divStyle}>
-          {this._navigationAidControl.reactElement}
-        </div>
-      );
-    }
-
-    return null;
-  }
-
-  public updateNavigationAid(navigationAidId: string, imodel?: IModelConnection): void {
-    this._navigationAidId = navigationAidId;
-    this._imodel = imodel;
-    this._navigationAidControl = undefined;
-  }
-}
-
-/** Properties for the [[NavigationWidget]] React component.
- * @public
- */
-export interface NavigationWidgetPropsEx extends NavigationWidgetProps, CommonProps {
-  iModelConnection?: IModelConnection;
-  horizontalToolbar?: React.ReactNode;
-  verticalToolbar?: React.ReactNode;
-}
-
-/** State for the Navigation Widget React component.
- * @internal
- */
-interface NavigationWidgetState {
-  navigationWidgetDef: NavigationWidgetDef;
-}
-
-/** Navigation Widget React component.
- * @public
- */
-export class NavigationWidget extends React.Component<NavigationWidgetPropsEx, NavigationWidgetState> {
-
-  /** @internal */
-  public readonly state: Readonly<NavigationWidgetState>;
-
-  constructor(props: NavigationWidgetPropsEx) {
-    super(props);
-
-    this.state = { navigationWidgetDef: new NavigationWidgetDef(props) };
-  }
-
-  /** Adds listeners */
-  public componentDidMount() {
-    FrontstageManager.onContentControlActivatedEvent.addListener(this._handleContentControlActivated);
-    ViewportComponentEvents.onViewClassFullNameChangedEvent.addListener(this._handleViewClassFullNameChange);
-  }
-
-  /** Removes listeners */
-  public componentWillUnmount() {
-    FrontstageManager.onContentControlActivatedEvent.removeListener(this._handleContentControlActivated);
-    ViewportComponentEvents.onViewClassFullNameChangedEvent.removeListener(this._handleViewClassFullNameChange);
-  }
-
-  private _handleContentControlActivated = (args: ContentControlActivatedEventArgs): void => {
-    const navigationAidId = args.activeContentControl.navigationAidControl;
-    setTimeout(() => {
-      FrontstageManager.setActiveNavigationAid(navigationAidId, this.props.iModelConnection!);
-    });
-  }
-
-  private _handleViewClassFullNameChange = (args: ViewClassFullNameChangedEventArgs): void => {
-    setTimeout(() => {
-      const activeContentControl = ContentViewManager.getActiveContentControl();
-
-      // istanbul ignore else
-      if (activeContentControl && args.viewport === activeContentControl.viewport) {
-        const navigationAidId = activeContentControl.navigationAidControl;
-        FrontstageManager.setActiveNavigationAid(navigationAidId, this.props.iModelConnection!);
-      }
-    });
-  }
-
-  public componentDidUpdate(prevProps: NavigationWidgetPropsEx, _prevState: NavigationWidgetState) {
-    if (this.props !== prevProps) {
-      this.setState({ navigationWidgetDef: new NavigationWidgetDef(this.props) });
-    }
-  }
-
-  public render(): React.ReactNode {
-    return (
-      <NavigationWidgetWithDef
-        className={this.props.className}
-        style={this.props.style}
-        navigationWidgetDef={this.state.navigationWidgetDef}
-        horizontalToolbar={this.props.horizontalToolbar}
-        verticalToolbar={this.props.verticalToolbar}
-      />
-    );
-  }
-}
-
-/** Properties for the [[NavigationWidgetWithDef]] component.
- */
-interface Props extends CommonProps {
-  navigationWidgetDef: NavigationWidgetDef;
-  horizontalToolbar?: React.ReactNode;
-  verticalToolbar?: React.ReactNode;
-}
-
-/** Navigation Widget React component that's passed a NavigationWidgetDef.
- */
-class NavigationWidgetWithDef extends React.Component<Props> {
-
-  constructor(props: Props) {
-    super(props);
-  }
-
-  private _handleNavigationAidActivatedEvent = (args: NavigationAidActivatedEventArgs): void => {
-    this.props.navigationWidgetDef.updateNavigationAid(args.navigationAidId, args.iModelConnection);
-
-    this.setState((_prevState) => ({ navigationAidId: args.navigationAidId, imodel: args.iModelConnection }));
-  }
-
-  private _handleUiProviderRegisteredEvent = (_args: UiProviderRegisteredEventArgs): void => {
-<<<<<<< HEAD
-    // force update when list of registered UiPluginProvides change
-    this.forceUpdate();
-  }
-=======
-    // create, merge, and cache ItemList from plugins
-    this.props.navigationWidgetDef.generateMergedItemLists();
-
-    // force update when list of registered UiPluginProvides change
-    this.forceUpdate();
-  }
-
->>>>>>> 3035845d
-  public componentDidMount() {
-    FrontstageManager.onNavigationAidActivatedEvent.addListener(this._handleNavigationAidActivatedEvent);
-    PluginUiManager.onUiProviderRegisteredEvent.addListener(this._handleUiProviderRegisteredEvent);
-  }
-
-  public componentWillUnmount() {
-    FrontstageManager.onNavigationAidActivatedEvent.removeListener(this._handleNavigationAidActivatedEvent);
-    PluginUiManager.onUiProviderRegisteredEvent.removeListener(this._handleUiProviderRegisteredEvent);
-  }
-
-  public render(): React.ReactNode {
-    const navigationAid = this.props.navigationWidgetDef.renderCornerItem();
-    const horizontalToolbar = (this.props.horizontalToolbar) ? this.props.horizontalToolbar : this.props.navigationWidgetDef.renderHorizontalToolbar();
-    const verticalToolbar = (this.props.verticalToolbar) ? this.props.verticalToolbar : this.props.navigationWidgetDef.renderVerticalToolbar();
-
-    return (
-      <NZ_ToolsWidget isNavigation
-        className={this.props.className}
-        style={this.props.style}
-        button={navigationAid}
-        horizontalToolbar={horizontalToolbar}
-        verticalToolbar={verticalToolbar}
-        preserveSpace={true}
-        onMouseEnter={UiShowHideManager.handleWidgetMouseEnter}
-      />
-    );
-  }
-}
+/*---------------------------------------------------------------------------------------------
+* Copyright (c) 2019 Bentley Systems, Incorporated. All rights reserved.
+* Licensed under the MIT License. See LICENSE.md in the project root for license terms.
+*--------------------------------------------------------------------------------------------*/
+/** @module Widget */
+
+import * as React from "react";
+
+import { IModelConnection, PluginUiManager, UiProviderRegisteredEventArgs } from "@bentley/imodeljs-frontend";
+import { CommonProps, UiError } from "@bentley/ui-core";
+import { ViewportComponentEvents, ViewClassFullNameChangedEventArgs } from "@bentley/ui-components";
+import { Tools as NZ_ToolsWidget, Direction, ToolbarPanelAlignment } from "@bentley/ui-ninezone";
+
+import { ConfigurableUiManager } from "../configurableui/ConfigurableUiManager";
+import { ToolbarWidgetDefBase } from "./ToolbarWidgetBase";
+import { NavigationWidgetProps, WidgetType } from "./WidgetDef";
+import { NavigationAidControl, NavigationAidActivatedEventArgs } from "../navigationaids/NavigationAidControl";
+import { FrontstageManager } from "../frontstage/FrontstageManager";
+import { ConfigurableUiControlType } from "../configurableui/ConfigurableUiControl";
+import { ContentViewManager } from "../content/ContentViewManager";
+import { ContentControlActivatedEventArgs } from "../content/ContentControl";
+import { UiShowHideManager } from "../utils/UiShowHideManager";
+import { UiFramework } from "../UiFramework";
+
+/** A Navigation Widget normally displayed in the top right zone in the 9-Zone Layout system.
+ * @public
+ */
+export class NavigationWidgetDef extends ToolbarWidgetDefBase {
+  private _navigationAidId: string;
+  private _imodel: IModelConnection | undefined;
+  private _navigationAidControl: NavigationAidControl | undefined;
+  private _reactElement: React.ReactNode;
+
+  constructor(props: NavigationWidgetProps) {
+    super(props);
+
+    this.widgetType = WidgetType.Navigation;
+    this.verticalDirection = (props.verticalDirection !== undefined) ? props.verticalDirection : Direction.Left;
+    this.horizontalPanelAlignment = ToolbarPanelAlignment.End;
+    this._navigationAidId = (props.navigationAidId !== undefined) ? props.navigationAidId : "";
+
+    const activeStageName = FrontstageManager.activeFrontstageDef ? FrontstageManager.activeFrontstageDef.id : "";
+    this.widgetBaseName = `[${activeStageName}]NavigationWidget`;
+  }
+
+  public get reactElement(): React.ReactNode {
+    // istanbul ignore else
+    if (!this._reactElement)
+      this._reactElement = <NavigationWidgetWithDef navigationWidgetDef={this} />;
+
+    return this._reactElement;
+  }
+
+  public renderCornerItem(): React.ReactNode {
+    // istanbul ignore if
+    if (FrontstageManager.isLoading)
+      return null;
+
+    if (!this._navigationAidControl && this._navigationAidId) {
+      this._navigationAidControl = ConfigurableUiManager.createControl(this._navigationAidId, this._navigationAidId, { imodel: this._imodel }) as NavigationAidControl;
+      if (this._navigationAidControl.getType() !== ConfigurableUiControlType.NavigationAid) {
+        throw new UiError(UiFramework.loggerCategory(this), `renderCornerItem: navigationAidId '${this._navigationAidId}' is registered to a control that is NOT a NavigationAid`);
+      }
+      this._navigationAidControl.initialize();
+    }
+
+    if (this._navigationAidControl) {
+      const size = this._navigationAidControl.getSize() || "64px";
+      const divStyle: React.CSSProperties = {
+        width: size,
+        height: size,
+      };
+
+      return (
+        <div style={divStyle}>
+          {this._navigationAidControl.reactElement}
+        </div>
+      );
+    }
+
+    return null;
+  }
+
+  public updateNavigationAid(navigationAidId: string, imodel?: IModelConnection): void {
+    this._navigationAidId = navigationAidId;
+    this._imodel = imodel;
+    this._navigationAidControl = undefined;
+  }
+}
+
+/** Properties for the [[NavigationWidget]] React component.
+ * @public
+ */
+export interface NavigationWidgetPropsEx extends NavigationWidgetProps, CommonProps {
+  iModelConnection?: IModelConnection;
+  horizontalToolbar?: React.ReactNode;
+  verticalToolbar?: React.ReactNode;
+}
+
+/** State for the Navigation Widget React component.
+ * @internal
+ */
+interface NavigationWidgetState {
+  navigationWidgetDef: NavigationWidgetDef;
+}
+
+/** Navigation Widget React component.
+ * @public
+ */
+export class NavigationWidget extends React.Component<NavigationWidgetPropsEx, NavigationWidgetState> {
+
+  /** @internal */
+  public readonly state: Readonly<NavigationWidgetState>;
+
+  constructor(props: NavigationWidgetPropsEx) {
+    super(props);
+
+    this.state = { navigationWidgetDef: new NavigationWidgetDef(props) };
+  }
+
+  /** Adds listeners */
+  public componentDidMount() {
+    FrontstageManager.onContentControlActivatedEvent.addListener(this._handleContentControlActivated);
+    ViewportComponentEvents.onViewClassFullNameChangedEvent.addListener(this._handleViewClassFullNameChange);
+  }
+
+  /** Removes listeners */
+  public componentWillUnmount() {
+    FrontstageManager.onContentControlActivatedEvent.removeListener(this._handleContentControlActivated);
+    ViewportComponentEvents.onViewClassFullNameChangedEvent.removeListener(this._handleViewClassFullNameChange);
+  }
+
+  private _handleContentControlActivated = (args: ContentControlActivatedEventArgs): void => {
+    const navigationAidId = args.activeContentControl.navigationAidControl;
+    setTimeout(() => {
+      FrontstageManager.setActiveNavigationAid(navigationAidId, this.props.iModelConnection!);
+    });
+  }
+
+  private _handleViewClassFullNameChange = (args: ViewClassFullNameChangedEventArgs): void => {
+    setTimeout(() => {
+      const activeContentControl = ContentViewManager.getActiveContentControl();
+
+      // istanbul ignore else
+      if (activeContentControl && args.viewport === activeContentControl.viewport) {
+        const navigationAidId = activeContentControl.navigationAidControl;
+        FrontstageManager.setActiveNavigationAid(navigationAidId, this.props.iModelConnection!);
+      }
+    });
+  }
+
+  public componentDidUpdate(prevProps: NavigationWidgetPropsEx, _prevState: NavigationWidgetState) {
+    if (this.props !== prevProps) {
+      this.setState({ navigationWidgetDef: new NavigationWidgetDef(this.props) });
+    }
+  }
+
+  public render(): React.ReactNode {
+    return (
+      <NavigationWidgetWithDef
+        className={this.props.className}
+        style={this.props.style}
+        navigationWidgetDef={this.state.navigationWidgetDef}
+        horizontalToolbar={this.props.horizontalToolbar}
+        verticalToolbar={this.props.verticalToolbar}
+      />
+    );
+  }
+}
+
+/** Properties for the [[NavigationWidgetWithDef]] component.
+ */
+interface Props extends CommonProps {
+  navigationWidgetDef: NavigationWidgetDef;
+  horizontalToolbar?: React.ReactNode;
+  verticalToolbar?: React.ReactNode;
+}
+
+/** Navigation Widget React component that's passed a NavigationWidgetDef.
+ */
+class NavigationWidgetWithDef extends React.Component<Props> {
+
+  constructor(props: Props) {
+    super(props);
+  }
+
+  private _handleNavigationAidActivatedEvent = (args: NavigationAidActivatedEventArgs): void => {
+    this.props.navigationWidgetDef.updateNavigationAid(args.navigationAidId, args.iModelConnection);
+
+    this.setState((_prevState) => ({ navigationAidId: args.navigationAidId, imodel: args.iModelConnection }));
+  }
+
+  private _handleUiProviderRegisteredEvent = (_args: UiProviderRegisteredEventArgs): void => {
+    // create, merge, and cache ItemList from plugins
+    this.props.navigationWidgetDef.generateMergedItemLists();
+
+    // force update when list of registered UiPluginProvides change
+    this.forceUpdate();
+  }
+
+  public componentDidMount() {
+    FrontstageManager.onNavigationAidActivatedEvent.addListener(this._handleNavigationAidActivatedEvent);
+    PluginUiManager.onUiProviderRegisteredEvent.addListener(this._handleUiProviderRegisteredEvent);
+  }
+
+  public componentWillUnmount() {
+    FrontstageManager.onNavigationAidActivatedEvent.removeListener(this._handleNavigationAidActivatedEvent);
+    PluginUiManager.onUiProviderRegisteredEvent.removeListener(this._handleUiProviderRegisteredEvent);
+  }
+
+  public render(): React.ReactNode {
+    const navigationAid = this.props.navigationWidgetDef.renderCornerItem();
+    const horizontalToolbar = (this.props.horizontalToolbar) ? this.props.horizontalToolbar : this.props.navigationWidgetDef.renderHorizontalToolbar();
+    const verticalToolbar = (this.props.verticalToolbar) ? this.props.verticalToolbar : this.props.navigationWidgetDef.renderVerticalToolbar();
+
+    return (
+      <NZ_ToolsWidget isNavigation
+        className={this.props.className}
+        style={this.props.style}
+        button={navigationAid}
+        horizontalToolbar={horizontalToolbar}
+        verticalToolbar={verticalToolbar}
+        preserveSpace={true}
+        onMouseEnter={UiShowHideManager.handleWidgetMouseEnter}
+      />
+    );
+  }
+}