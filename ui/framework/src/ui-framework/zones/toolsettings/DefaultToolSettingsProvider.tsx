/*---------------------------------------------------------------------------------------------
* Copyright (c) Bentley Systems, Incorporated. All rights reserved.
* See LICENSE.md in the project root for license terms and full copyright notice.
*--------------------------------------------------------------------------------------------*/
/** @packageDocumentation
 * @module ToolSettings
 */

import * as React from "react";
import { IModelApp } from "@bentley/imodeljs-frontend";
// cSpell:Ignore configurableui Fronstage
import { DialogItem, DialogPropertySyncItem, UiLayoutDataProvider } from "@bentley/ui-abstract";
import { ConfigurableCreateInfo } from "../../configurableui/ConfigurableUiControl";
import { ConfigurableUiManager } from "../../configurableui/ConfigurableUiManager";
import { ComponentGenerator } from "../../uiprovider/ComponentGenerator";
import { DefaultDialogGridContainer } from "../../uiprovider/DefaultDialogGridContainer";
import { SyncToolSettingsPropertiesEventArgs, ToolSettingsManager } from "./ToolSettingsManager";
import { ToolUiProvider } from "./ToolUiProvider";
import { FrontstageManager } from "../../frontstage/FrontstageManager";

/** @internal */

/** ToolSettingsUiDataProvider keeps tool data in sync with UI display */
class ToolSettingsUiDataProvider extends UiLayoutDataProvider {
<<<<<<< HEAD
=======
  // istanbul ignore next
  public isToolSettingsManager = (): boolean => {
    return true;
  };

>>>>>>> e38e9537
  public supplyDialogItems(): DialogItem[] | undefined {
    return ToolSettingsManager.toolSettingsProperties;
  }

  // send property changes from UI back to tool
  public applyUiPropertyChange = (syncItem: DialogPropertySyncItem) => {
    // istanbul ignore next
    IModelApp.toolAdmin.activeTool && IModelApp.toolAdmin.activeTool.applyToolSettingPropertyChange(syncItem);
  };
}

/** ToolUiProvider class that informs ConfigurableUi that Tool Settings are provided for the specified tool.
 * @internal
 */
export class DefaultToolSettingsProvider extends ToolUiProvider {
  constructor(info: ConfigurableCreateInfo, options: any) {
    super(info, options);
    this._dataProvider = new ToolSettingsUiDataProvider();
  }

  public get uiDataProvider() { return this._dataProvider as ToolSettingsUiDataProvider; }

  public updateToolSettingsNodes(): void {
    // istanbul ignore else
    if (this.uiDataProvider.layoutDialogRows()) {
      const componentGenerator = new ComponentGenerator(this.uiDataProvider);

      this.toolSettingsNode = (
        <DefaultDialogGridContainer componentGenerator={componentGenerator} isToolSettings={true} />
      );
      this.horizontalToolSettingNodes = componentGenerator.getToolSettingsEntries();
    } else {
      this.toolSettingsNode = null;
      this.horizontalToolSettingNodes = [];
    }
    // We emit the FrontstageManager.onToolSettingsReloadEvent event here because the Fronstage Manager is a static
    // class that UI components can easily register listeners.
    FrontstageManager.onToolSettingsReloadEvent.emit();
  }

  public reloadPropertiesFromTool(): void {
    // trigger the items to be reloaded from the active tool
    this.uiDataProvider.reloadDialogItems(false);
    this.updateToolSettingsNodes();
  }

  // called when tool is activated to repopulate tool settings.
  public onInitialize(): void {
    this.reloadPropertiesFromTool();
  }

  // called to process ToolSettingsManager.onSyncToolSettingsProperties event
  public syncToolSettingsProperties(args: SyncToolSettingsPropertiesEventArgs): void {
    this.uiDataProvider.fireSyncPropertiesEvent(args.syncProperties);
  }
}

ConfigurableUiManager.registerControl("DefaultToolSettings", DefaultToolSettingsProvider);
<|MERGE_RESOLUTION|>--- conflicted
+++ resolved
@@ -1,90 +1,82 @@
-/*---------------------------------------------------------------------------------------------
-* Copyright (c) Bentley Systems, Incorporated. All rights reserved.
-* See LICENSE.md in the project root for license terms and full copyright notice.
-*--------------------------------------------------------------------------------------------*/
-/** @packageDocumentation
- * @module ToolSettings
- */
-
-import * as React from "react";
-import { IModelApp } from "@bentley/imodeljs-frontend";
-// cSpell:Ignore configurableui Fronstage
-import { DialogItem, DialogPropertySyncItem, UiLayoutDataProvider } from "@bentley/ui-abstract";
-import { ConfigurableCreateInfo } from "../../configurableui/ConfigurableUiControl";
-import { ConfigurableUiManager } from "../../configurableui/ConfigurableUiManager";
-import { ComponentGenerator } from "../../uiprovider/ComponentGenerator";
-import { DefaultDialogGridContainer } from "../../uiprovider/DefaultDialogGridContainer";
-import { SyncToolSettingsPropertiesEventArgs, ToolSettingsManager } from "./ToolSettingsManager";
-import { ToolUiProvider } from "./ToolUiProvider";
-import { FrontstageManager } from "../../frontstage/FrontstageManager";
-
-/** @internal */
-
-/** ToolSettingsUiDataProvider keeps tool data in sync with UI display */
-class ToolSettingsUiDataProvider extends UiLayoutDataProvider {
-<<<<<<< HEAD
-=======
-  // istanbul ignore next
-  public isToolSettingsManager = (): boolean => {
-    return true;
-  };
-
->>>>>>> e38e9537
-  public supplyDialogItems(): DialogItem[] | undefined {
-    return ToolSettingsManager.toolSettingsProperties;
-  }
-
-  // send property changes from UI back to tool
-  public applyUiPropertyChange = (syncItem: DialogPropertySyncItem) => {
-    // istanbul ignore next
-    IModelApp.toolAdmin.activeTool && IModelApp.toolAdmin.activeTool.applyToolSettingPropertyChange(syncItem);
-  };
-}
-
-/** ToolUiProvider class that informs ConfigurableUi that Tool Settings are provided for the specified tool.
- * @internal
- */
-export class DefaultToolSettingsProvider extends ToolUiProvider {
-  constructor(info: ConfigurableCreateInfo, options: any) {
-    super(info, options);
-    this._dataProvider = new ToolSettingsUiDataProvider();
-  }
-
-  public get uiDataProvider() { return this._dataProvider as ToolSettingsUiDataProvider; }
-
-  public updateToolSettingsNodes(): void {
-    // istanbul ignore else
-    if (this.uiDataProvider.layoutDialogRows()) {
-      const componentGenerator = new ComponentGenerator(this.uiDataProvider);
-
-      this.toolSettingsNode = (
-        <DefaultDialogGridContainer componentGenerator={componentGenerator} isToolSettings={true} />
-      );
-      this.horizontalToolSettingNodes = componentGenerator.getToolSettingsEntries();
-    } else {
-      this.toolSettingsNode = null;
-      this.horizontalToolSettingNodes = [];
-    }
-    // We emit the FrontstageManager.onToolSettingsReloadEvent event here because the Fronstage Manager is a static
-    // class that UI components can easily register listeners.
-    FrontstageManager.onToolSettingsReloadEvent.emit();
-  }
-
-  public reloadPropertiesFromTool(): void {
-    // trigger the items to be reloaded from the active tool
-    this.uiDataProvider.reloadDialogItems(false);
-    this.updateToolSettingsNodes();
-  }
-
-  // called when tool is activated to repopulate tool settings.
-  public onInitialize(): void {
-    this.reloadPropertiesFromTool();
-  }
-
-  // called to process ToolSettingsManager.onSyncToolSettingsProperties event
-  public syncToolSettingsProperties(args: SyncToolSettingsPropertiesEventArgs): void {
-    this.uiDataProvider.fireSyncPropertiesEvent(args.syncProperties);
-  }
-}
-
-ConfigurableUiManager.registerControl("DefaultToolSettings", DefaultToolSettingsProvider);
+/*---------------------------------------------------------------------------------------------
+* Copyright (c) Bentley Systems, Incorporated. All rights reserved.
+* See LICENSE.md in the project root for license terms and full copyright notice.
+*--------------------------------------------------------------------------------------------*/
+/** @packageDocumentation
+ * @module ToolSettings
+ */
+
+import * as React from "react";
+import { IModelApp } from "@bentley/imodeljs-frontend";
+// cSpell:Ignore configurableui Fronstage
+import { DialogItem, DialogPropertySyncItem, UiLayoutDataProvider } from "@bentley/ui-abstract";
+import { ConfigurableCreateInfo } from "../../configurableui/ConfigurableUiControl";
+import { ConfigurableUiManager } from "../../configurableui/ConfigurableUiManager";
+import { ComponentGenerator } from "../../uiprovider/ComponentGenerator";
+import { DefaultDialogGridContainer } from "../../uiprovider/DefaultDialogGridContainer";
+import { SyncToolSettingsPropertiesEventArgs, ToolSettingsManager } from "./ToolSettingsManager";
+import { ToolUiProvider } from "./ToolUiProvider";
+import { FrontstageManager } from "../../frontstage/FrontstageManager";
+
+/** @internal */
+
+/** ToolSettingsUiDataProvider keeps tool data in sync with UI display */
+class ToolSettingsUiDataProvider extends UiLayoutDataProvider {
+  public supplyDialogItems(): DialogItem[] | undefined {
+    return ToolSettingsManager.toolSettingsProperties;
+  }
+
+  // send property changes from UI back to tool
+  public applyUiPropertyChange = (syncItem: DialogPropertySyncItem) => {
+    // istanbul ignore next
+    IModelApp.toolAdmin.activeTool && IModelApp.toolAdmin.activeTool.applyToolSettingPropertyChange(syncItem);
+  };
+}
+
+/** ToolUiProvider class that informs ConfigurableUi that Tool Settings are provided for the specified tool.
+ * @internal
+ */
+export class DefaultToolSettingsProvider extends ToolUiProvider {
+  constructor(info: ConfigurableCreateInfo, options: any) {
+    super(info, options);
+    this._dataProvider = new ToolSettingsUiDataProvider();
+  }
+
+  public get uiDataProvider() { return this._dataProvider as ToolSettingsUiDataProvider; }
+
+  public updateToolSettingsNodes(): void {
+    // istanbul ignore else
+    if (this.uiDataProvider.layoutDialogRows()) {
+      const componentGenerator = new ComponentGenerator(this.uiDataProvider);
+
+      this.toolSettingsNode = (
+        <DefaultDialogGridContainer componentGenerator={componentGenerator} isToolSettings={true} />
+      );
+      this.horizontalToolSettingNodes = componentGenerator.getToolSettingsEntries();
+    } else {
+      this.toolSettingsNode = null;
+      this.horizontalToolSettingNodes = [];
+    }
+    // We emit the FrontstageManager.onToolSettingsReloadEvent event here because the Fronstage Manager is a static
+    // class that UI components can easily register listeners.
+    FrontstageManager.onToolSettingsReloadEvent.emit();
+  }
+
+  public reloadPropertiesFromTool(): void {
+    // trigger the items to be reloaded from the active tool
+    this.uiDataProvider.reloadDialogItems(false);
+    this.updateToolSettingsNodes();
+  }
+
+  // called when tool is activated to repopulate tool settings.
+  public onInitialize(): void {
+    this.reloadPropertiesFromTool();
+  }
+
+  // called to process ToolSettingsManager.onSyncToolSettingsProperties event
+  public syncToolSettingsProperties(args: SyncToolSettingsPropertiesEventArgs): void {
+    this.uiDataProvider.fireSyncPropertiesEvent(args.syncProperties);
+  }
+}
+
+ConfigurableUiManager.registerControl("DefaultToolSettings", DefaultToolSettingsProvider);