--- conflicted
+++ resolved
@@ -9,16 +9,10 @@
       class="ui-fw-categories-tree"
     >
       <div
-<<<<<<< HEAD
-        class="core-tree components-controlledTree components-smallEditor-host"
-        role="tree"
-        tabindex="-1"
-=======
         style="overflow: visible; height: 0px; width: 0px;"
->>>>>>> fda81995
       >
         <div
-          class="core-tree components-controlledTree"
+          class="core-tree components-controlledTree components-smallEditor-host"
           role="tree"
           tabindex="-1"
         >
