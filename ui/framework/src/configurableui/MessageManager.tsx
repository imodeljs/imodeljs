--- conflicted
+++ resolved
@@ -1,261 +1,256 @@
-/*---------------------------------------------------------------------------------------------
-| $Copyright: (c) 2018 Bentley Systems, Incorporated. All rights reserved. $
- *--------------------------------------------------------------------------------------------*/
-/** @module Notification */
-
-import * as React from "react";
-import * as classnames from "classnames";
-import {
-  ActivityMessageDetails,
-  NotifyMessageDetails,
-  OutputMessagePriority,
-  MessageBoxType,
-  MessageBoxIconType,
-  MessageBoxValue,
-} from "@bentley/imodeljs-frontend";
-import { UiEvent } from "@bentley/ui-core";
-import { MessageSeverity } from "@bentley/ui-core";
-import { ModalDialogManager } from "./ModalDialogManager";
-import UiFramework from "../UiFramework";
-import { StandardMessageBox } from "./StandardMessageBox";
-
-class MessageBoxCallbacks {
-  constructor(
-    public readonly onFulfilled: (result: MessageBoxValue) => void,
-    public readonly onRejected: (result: any) => void,
-  ) { }
-
-  public handleMessageBoxResult = (result: MessageBoxValue) => {
-    this.onFulfilled(result);
-  }
-}
-
-/** [[MessageAddedEvent]] arguments.
- */
-export interface MessageAddedEventArgs {
-  message: NotifyMessageDetails;
-}
-
-/** Activity Message Event Args class.
- */
-export interface ActivityMessageEventArgs {
-  title: string;
-  percentage: number;
-  details?: ActivityMessageDetails;
-  restored?: boolean;
-}
-
-/** Message Added Event class.
- */
-export class MessageAddedEvent extends UiEvent<MessageAddedEventArgs> { }
-
-/** Activity Message Added Event class.
- */
-export class ActivityMessageAddedEvent extends UiEvent<ActivityMessageEventArgs> { }
-
-/** Activity Message Canceled Event class.
- */
-export class ActivityMessageCanceledEvent extends UiEvent<{}> { }
-
-/**
- * Keeps track of the current activity message, and updates whenever
- * setupActivityMessageDetails() or setupActivityMessageValues()
- * is called.
- * Used to display tracked progress in ActivityMessage.
- */
-class OngoingActivityMessage {
-  private _title: string = "";
-  private _percentage: number = 0;
-  private _details: ActivityMessageDetails = new ActivityMessageDetails(true, true, true);
-  private _restored: boolean = false;
-
-  public get Title(): string { return this._title; }
-  public set Title(title: string) { this._title = title; }
-
-  public get Percentage(): number { return this._percentage; }
-  public set Percentage(percentage: number) { this._percentage = percentage; }
-
-  public get Details(): ActivityMessageDetails { return this._details; }
-  public set Details(details: ActivityMessageDetails) { this._details = details; }
-
-  public get IsRestored(): boolean { return this._restored; }
-  public set IsRestored(_restored: boolean) { this._restored = _restored; }
-}
-
-
-/** The MessageManager class manages messages and prompts. It is used by the [[AppNotificationManager]] class.
- */
-export class MessageManager {
-  private static _maxCachedMessages = 500;
-  private static _messages: NotifyMessageDetails[] = new Array<NotifyMessageDetails>();
-  private static _MessageAddedEvent: MessageAddedEvent = new MessageAddedEvent();
-
-  private static _ActivityMessageAddedEvent: ActivityMessageAddedEvent = new ActivityMessageAddedEvent();
-  private static _ActivityMessageCanceledEvent: ActivityMessageCanceledEvent = new ActivityMessageCanceledEvent();
-  private static _OngoingActivityMessage: OngoingActivityMessage = new OngoingActivityMessage();
-
-  /** The MessageAddedEvent is fired when a message is added via IModelApp.notifications.ouptputMessage(). */
-<<<<<<< HEAD
-  public static get onMessageAddedEvent(): MessageAddedEvent { return this._MessageAddedEvent; }
-=======
-  public static get MessageAddedEvent(): MessageAddedEvent { return this._MessageAddedEvent; }
-  public static get ActivityMessageAddedEvent(): ActivityMessageAddedEvent { return this._ActivityMessageAddedEvent; }
-  public static get ActivityMessageCanceledEvent(): ActivityMessageCanceledEvent { return this._ActivityMessageCanceledEvent; }
->>>>>>> af1d6f2c
-
-  /** List of messages as [[NotifyMessageDetails]]. */
-  public static get messages(): Readonly<NotifyMessageDetails[]> { return this._messages; }
-
-  /** Output a message and/or alert to the user. */
-  public static addMessage(message: NotifyMessageDetails): void {
-    this._messages.push(message);
-
-    if (this._messages.length > this._maxCachedMessages) {
-      const numToErase = this._maxCachedMessages / 4;
-      this._messages.splice(0, numToErase);
-    }
-
-    this.onMessageAddedEvent.emit({ message });
-  }
-
-  /**
-   * Sets details on _OngoingActivityMessage to be referenced when displaying
-   * an ActivityMessage.
-   * @param details    Details for setup of ActivityMessage
-   * @returns true if details is valid and can be used to display ActivityMessage
-   */
-  public static setupActivityMessageDetails(_details: ActivityMessageDetails): boolean {
-    if (!_details)
-      return false;
-
-    this._OngoingActivityMessage.Details = _details;
-    return true;
-  }
-
-  /**
-   * Sets values on _OngoingActivityMessage to be referenced when displaying
-   * an ActivityMessage.
-   * @param title       Title of the process that ActivityMessage is tracking
-   * @param percentage  Progress made by activity in percentage
-   * @param restore     True if original ActivityMessage has been closed and
-   *                    is now being restored from the status bar.
-   * @returns true if details is valid and can be used to display ActivityMessage
-   */
-  public static setupActivityMessageValues(_title: string, _percentage: number, _restore: boolean): boolean {
-    if (!_title || !_percentage)
-      return false;
-
-    this._OngoingActivityMessage.Title = _title;
-    this._OngoingActivityMessage.Percentage = _percentage;
-    this._OngoingActivityMessage.IsRestored = _restore;
-
-    this.ActivityMessageAddedEvent.emit({
-      title: _title,
-      percentage: _percentage,
-      details: this._OngoingActivityMessage.Details,
-      restored: _restore,
-    });
-    return true;
-  }
-
-  /**
-   * Dismisses current ActivityMessage and ends activity if canceled.
-   * @param isCompleted   True if the activity was completed, false if it was canceled
-   * @returns True if both ActivityMessage and activity process are ended.
-   */
-  public static endActivityMessage(isCompleted: boolean): boolean {
-    this.endActivityProcessing(isCompleted);
-    this.ActivityMessageCanceledEvent.emit({});
-    return true;
-  }
-
-  /**
-   * Ends processing for activity according to message definition.
-   * @param isCompleted   True if the activity was completed, false if it was canceled
-   */
-  private static endActivityProcessing(isCompleted: boolean) {
-    if (isCompleted)
-      this._OngoingActivityMessage.Details.onActivityCompleted();
-    else
-      this._OngoingActivityMessage.Details.onActivityCancelled();
-  }
-
-  /** Output a prompt to the user. A 'prompt' indicates an action the user should take to proceed. */
-  public static outputPrompt(_prompt: string): void {
-    // TODO - outputPrompt
-  }
-
-  /** Gets an icon CSS class name based on a given [[NotifyMessageDetails]]. */
-  public static getIconClassName(details: NotifyMessageDetails): string {
-    let iconClassName = classnames("icon", "notifymessage-icon");
-
-    switch (details.priority) {
-      case OutputMessagePriority.Info:
-        iconClassName = classnames(iconClassName, "icon-info", "message-box-information");
-        break;
-      case OutputMessagePriority.Warning:
-        iconClassName = classnames(iconClassName, "icon-status-warning", "message-box-warning");
-        break;
-      case OutputMessagePriority.Error:
-        iconClassName = classnames(iconClassName, "icon-status-error", "message-box-error");
-        break;
-      case OutputMessagePriority.Fatal:
-        iconClassName = classnames(iconClassName, "icon-status-rejected", "message-box-error");
-        break;
-    }
-
-    return iconClassName;
-  }
-
-  /** Gets a [[MessageSeverity]] based on a given [[NotifyMessageDetails]]. */
-  public static getSeverity(details: NotifyMessageDetails): MessageSeverity {
-    let severity = MessageSeverity.None;
-
-    switch (details.priority) {
-      case OutputMessagePriority.Info:
-        severity = MessageSeverity.Information;
-        break;
-      case OutputMessagePriority.Warning:
-        severity = MessageSeverity.Warning;
-        break;
-      case OutputMessagePriority.Error:
-        severity = MessageSeverity.Error;
-        break;
-      case OutputMessagePriority.Fatal:
-        severity = MessageSeverity.Fatal;
-        break;
-    }
-
-    return severity;
-  }
-
-  /** Output a MessageBox and wait for response from the user.
-   * @param mbType       The MessageBox type.
-   * @param message      The message to display.
-   * @param icon         The MessageBox icon type.
-   * @return the response from the user.
-   */
-  public static openMessageBox(mbType: MessageBoxType, message: string, icon: MessageBoxIconType): Promise<MessageBoxValue> {
-    const title = UiFramework.i18n.translate("UiFramework:general.alert");
-
-    return new Promise((onFulfilled: (result: MessageBoxValue) => void, onRejected: (reason: any) => void) => {
-      const messageBoxCallbacks = new MessageBoxCallbacks(onFulfilled, onRejected);
-      ModalDialogManager.openModalDialog(this.standardMessageBox(mbType, icon, title, message, messageBoxCallbacks));
-    });
-  }
-
-  private static standardMessageBox(mbType: MessageBoxType, iconType: MessageBoxIconType, title: string, message: string, callbacks: MessageBoxCallbacks): React.ReactNode {
-    return (
-      <StandardMessageBox
-        opened={true}
-        messageBoxType={mbType}
-        iconType={iconType}
-        title={title}
-        onResult={callbacks.handleMessageBoxResult}
-      >
-        {message}
-      </StandardMessageBox>
-    );
-  }
-
-}
+/*---------------------------------------------------------------------------------------------
+| $Copyright: (c) 2018 Bentley Systems, Incorporated. All rights reserved. $
+ *--------------------------------------------------------------------------------------------*/
+/** @module Notification */
+
+import * as React from "react";
+import * as classnames from "classnames";
+import {
+  ActivityMessageDetails,
+  NotifyMessageDetails,
+  OutputMessagePriority,
+  MessageBoxType,
+  MessageBoxIconType,
+  MessageBoxValue,
+} from "@bentley/imodeljs-frontend";
+import { UiEvent } from "@bentley/ui-core";
+import { MessageSeverity } from "@bentley/ui-core";
+import { ModalDialogManager } from "./ModalDialogManager";
+import UiFramework from "../UiFramework";
+import { StandardMessageBox } from "./StandardMessageBox";
+
+class MessageBoxCallbacks {
+  constructor(
+    public readonly onFulfilled: (result: MessageBoxValue) => void,
+    public readonly onRejected: (result: any) => void,
+  ) { }
+
+  public handleMessageBoxResult = (result: MessageBoxValue) => {
+    this.onFulfilled(result);
+  }
+}
+
+/** [[MessageAddedEvent]] arguments.
+ */
+export interface MessageAddedEventArgs {
+  message: NotifyMessageDetails;
+}
+
+/** Activity Message Event Args class.
+ */
+export interface ActivityMessageEventArgs {
+  title: string;
+  percentage: number;
+  details?: ActivityMessageDetails;
+  restored?: boolean;
+}
+
+/** Message Added Event class.
+ */
+export class MessageAddedEvent extends UiEvent<MessageAddedEventArgs> { }
+
+/** Activity Message Added Event class.
+ */
+export class ActivityMessageAddedEvent extends UiEvent<ActivityMessageEventArgs> { }
+
+/** Activity Message Canceled Event class.
+ */
+export class ActivityMessageCanceledEvent extends UiEvent<{}> { }
+
+/**
+ * Keeps track of the current activity message, and updates whenever
+ * setupActivityMessageDetails() or setupActivityMessageValues()
+ * is called.
+ * Used to display tracked progress in ActivityMessage.
+ */
+class OngoingActivityMessage {
+  private _title: string = "";
+  private _percentage: number = 0;
+  private _details: ActivityMessageDetails = new ActivityMessageDetails(true, true, true);
+  private _restored: boolean = false;
+
+  public get Title(): string { return this._title; }
+  public set Title(title: string) { this._title = title; }
+
+  public get Percentage(): number { return this._percentage; }
+  public set Percentage(percentage: number) { this._percentage = percentage; }
+
+  public get Details(): ActivityMessageDetails { return this._details; }
+  public set Details(details: ActivityMessageDetails) { this._details = details; }
+
+  public get IsRestored(): boolean { return this._restored; }
+  public set IsRestored(_restored: boolean) { this._restored = _restored; }
+}
+
+/** The MessageManager class manages messages and prompts. It is used by the [[AppNotificationManager]] class.
+ */
+export class MessageManager {
+  private static _maxCachedMessages = 500;
+  private static _messages: NotifyMessageDetails[] = new Array<NotifyMessageDetails>();
+  private static _MessageAddedEvent: MessageAddedEvent = new MessageAddedEvent();
+
+  private static _ActivityMessageAddedEvent: ActivityMessageAddedEvent = new ActivityMessageAddedEvent();
+  private static _ActivityMessageCanceledEvent: ActivityMessageCanceledEvent = new ActivityMessageCanceledEvent();
+  private static _OngoingActivityMessage: OngoingActivityMessage = new OngoingActivityMessage();
+
+  /** The MessageAddedEvent is fired when a message is added via IModelApp.notifications.ouptputMessage(). */
+  public static get onMessageAddedEvent(): MessageAddedEvent { return this._MessageAddedEvent; }
+  public static get onActivityMessageAddedEvent(): ActivityMessageAddedEvent { return this._ActivityMessageAddedEvent; }
+  public static get onActivityMessageCanceledEvent(): ActivityMessageCanceledEvent { return this._ActivityMessageCanceledEvent; }
+
+  /** List of messages as [[NotifyMessageDetails]]. */
+  public static get messages(): Readonly<NotifyMessageDetails[]> { return this._messages; }
+
+  /** Output a message and/or alert to the user. */
+  public static addMessage(message: NotifyMessageDetails): void {
+    this._messages.push(message);
+
+    if (this._messages.length > this._maxCachedMessages) {
+      const numToErase = this._maxCachedMessages / 4;
+      this._messages.splice(0, numToErase);
+    }
+
+    this.onMessageAddedEvent.emit({ message });
+  }
+
+  /**
+   * Sets details on _OngoingActivityMessage to be referenced when displaying
+   * an ActivityMessage.
+   * @param details    Details for setup of ActivityMessage
+   * @returns true if details is valid and can be used to display ActivityMessage
+   */
+  public static setupActivityMessageDetails(_details: ActivityMessageDetails): boolean {
+    if (!_details)
+      return false;
+
+    this._OngoingActivityMessage.Details = _details;
+    return true;
+  }
+
+  /**
+   * Sets values on _OngoingActivityMessage to be referenced when displaying
+   * an ActivityMessage.
+   * @param title       Title of the process that ActivityMessage is tracking
+   * @param percentage  Progress made by activity in percentage
+   * @param restore     True if original ActivityMessage has been closed and
+   *                    is now being restored from the status bar.
+   * @returns true if details is valid and can be used to display ActivityMessage
+   */
+  public static setupActivityMessageValues(_title: string, _percentage: number, _restore: boolean): boolean {
+    if (!_title || !_percentage)
+      return false;
+
+    this._OngoingActivityMessage.Title = _title;
+    this._OngoingActivityMessage.Percentage = _percentage;
+    this._OngoingActivityMessage.IsRestored = _restore;
+
+    this.onActivityMessageAddedEvent.emit({
+      title: _title,
+      percentage: _percentage,
+      details: this._OngoingActivityMessage.Details,
+      restored: _restore,
+    });
+    return true;
+  }
+
+  /**
+   * Dismisses current ActivityMessage and ends activity if canceled.
+   * @param isCompleted   True if the activity was completed, false if it was canceled
+   * @returns True if both ActivityMessage and activity process are ended.
+   */
+  public static endActivityMessage(isCompleted: boolean): boolean {
+    this.endActivityProcessing(isCompleted);
+    this.onActivityMessageCanceledEvent.emit({});
+    return true;
+  }
+
+  /**
+   * Ends processing for activity according to message definition.
+   * @param isCompleted   True if the activity was completed, false if it was canceled
+   */
+  private static endActivityProcessing(isCompleted: boolean) {
+    if (isCompleted)
+      this._OngoingActivityMessage.Details.onActivityCompleted();
+    else
+      this._OngoingActivityMessage.Details.onActivityCancelled();
+  }
+
+  /** Output a prompt to the user. A 'prompt' indicates an action the user should take to proceed. */
+  public static outputPrompt(_prompt: string): void {
+    // TODO - outputPrompt
+  }
+
+  /** Gets an icon CSS class name based on a given [[NotifyMessageDetails]]. */
+  public static getIconClassName(details: NotifyMessageDetails): string {
+    let iconClassName = classnames("icon", "notifymessage-icon");
+
+    switch (details.priority) {
+      case OutputMessagePriority.Info:
+        iconClassName = classnames(iconClassName, "icon-info", "message-box-information");
+        break;
+      case OutputMessagePriority.Warning:
+        iconClassName = classnames(iconClassName, "icon-status-warning", "message-box-warning");
+        break;
+      case OutputMessagePriority.Error:
+        iconClassName = classnames(iconClassName, "icon-status-error", "message-box-error");
+        break;
+      case OutputMessagePriority.Fatal:
+        iconClassName = classnames(iconClassName, "icon-status-rejected", "message-box-error");
+        break;
+    }
+
+    return iconClassName;
+  }
+
+  /** Gets a [[MessageSeverity]] based on a given [[NotifyMessageDetails]]. */
+  public static getSeverity(details: NotifyMessageDetails): MessageSeverity {
+    let severity = MessageSeverity.None;
+
+    switch (details.priority) {
+      case OutputMessagePriority.Info:
+        severity = MessageSeverity.Information;
+        break;
+      case OutputMessagePriority.Warning:
+        severity = MessageSeverity.Warning;
+        break;
+      case OutputMessagePriority.Error:
+        severity = MessageSeverity.Error;
+        break;
+      case OutputMessagePriority.Fatal:
+        severity = MessageSeverity.Fatal;
+        break;
+    }
+
+    return severity;
+  }
+
+  /** Output a MessageBox and wait for response from the user.
+   * @param mbType       The MessageBox type.
+   * @param message      The message to display.
+   * @param icon         The MessageBox icon type.
+   * @return the response from the user.
+   */
+  public static openMessageBox(mbType: MessageBoxType, message: string, icon: MessageBoxIconType): Promise<MessageBoxValue> {
+    const title = UiFramework.i18n.translate("UiFramework:general.alert");
+
+    return new Promise((onFulfilled: (result: MessageBoxValue) => void, onRejected: (reason: any) => void) => {
+      const messageBoxCallbacks = new MessageBoxCallbacks(onFulfilled, onRejected);
+      ModalDialogManager.openModalDialog(this.standardMessageBox(mbType, icon, title, message, messageBoxCallbacks));
+    });
+  }
+
+  private static standardMessageBox(mbType: MessageBoxType, iconType: MessageBoxIconType, title: string, message: string, callbacks: MessageBoxCallbacks): React.ReactNode {
+    return (
+      <StandardMessageBox
+        opened={true}
+        messageBoxType={mbType}
+        iconType={iconType}
+        title={title}
+        onResult={callbacks.handleMessageBoxResult}
+      >
+        {message}
+      </StandardMessageBox>
+    );
+  }
+
+}