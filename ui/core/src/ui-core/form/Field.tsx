/*---------------------------------------------------------------------------------------------
* Copyright (c) Bentley Systems, Incorporated. All rights reserved.
* See LICENSE.md in the project root for license terms and full copyright notice.
*--------------------------------------------------------------------------------------------*/
/** @packageDocumentation
 * @module Form
 */

import * as React from "react";
import { Checkbox, Input, Select, SelectOption, Textarea } from "@itwin/itwinui-react";
import { FieldDef, FormContext, FormContextState } from "./Form";

// cSpell:ignore multilinetextbox

/** Properties used to create a [[Field]] in a [[Form]]
 * @beta
 */
export interface FieldProps extends FieldDef {
  /* The unique field name */
  id: string;
}

type FieldDefOptions = FieldDef["options"];

/** Component that represents a single field in an input form. Only four type of editors are supported. Field gets/sets state data from/to the context control by the form.
 * @beta
 */
export class Field extends React.Component<FieldProps> {
  constructor(props: FieldProps) {
    super(props);
  }

<<<<<<< HEAD
  private _generateSelectOptions = (propOptions: FieldDefOptions): SelectOption<string>[] => {
    let selectOptions: SelectOption<string>[] = [];

    if (propOptions instanceof Array) {
      selectOptions = propOptions.map((option: string) => (
        { value: option, label: option }
      ));
    } else if (propOptions !== undefined) {
      selectOptions = Object.keys(propOptions).map((key) => (
        { value: key, label: propOptions[key] }
      ));
    }

    return selectOptions;
  };

  public render() {
    const selectOptions = this._generateSelectOptions(this.props.options);

=======
  public override render() {
>>>>>>> c6de2000
    return (
      <FormContext.Consumer>
        {(context: FormContextState | undefined) => (
          <div className="core-form-group">
            {this.props.editor!.toLowerCase() !== "checkbox" && this.props.label && <label className="core-form-label" htmlFor={this.props.id}>{this.props.label}</label>}

            {this.props.editor!.toLowerCase() === "textbox" && (
              <Input
                id={this.props.id}
                value={context!.values[this.props.id]}
                onChange={(event: React.ChangeEvent<HTMLInputElement>) => context!.setValues({ [this.props.id]: event.currentTarget.value })}
                className="core-form-input"
              />
            )}
            {this.props.editor!.toLowerCase() === "checkbox" && (
              <Checkbox
                label={this.props.label}
                id={this.props.id}
                checked={context!.values[this.props.id]}
                onChange={() => context!.setValues({ [this.props.id]: !context!.values[this.props.id] })}
              />
            )}
            {this.props.editor!.toLowerCase() === "multilinetextbox" && (
              <Textarea
                id={this.props.id}
                value={context!.values[this.props.id]}
                onChange={(event: React.ChangeEvent<HTMLTextAreaElement>) => context!.setValues({ [this.props.id]: event.currentTarget.value })}
                className="core-form-textarea"
              />
            )}
            {this.props.editor!.toLowerCase() === "dropdown" && this.props.options && (
              <Select
                id={this.props.id}
                // name={this.props.id}
                value={context!.values[this.props.id]}
                onChange={(newValue: any) => context!.setValues({ [this.props.id]: newValue })}
                options={selectOptions}
                className="core-form-select"
              />
            )}
          </div>
        )}
      </FormContext.Consumer>
    );
  }
}<|MERGE_RESOLUTION|>--- conflicted
+++ resolved
@@ -30,7 +30,6 @@
     super(props);
   }
 
-<<<<<<< HEAD
   private _generateSelectOptions = (propOptions: FieldDefOptions): SelectOption<string>[] => {
     let selectOptions: SelectOption<string>[] = [];
 
@@ -47,12 +46,9 @@
     return selectOptions;
   };
 
-  public render() {
+  public override render() {
     const selectOptions = this._generateSelectOptions(this.props.options);
 
-=======
-  public override render() {
->>>>>>> c6de2000
     return (
       <FormContext.Consumer>
         {(context: FormContextState | undefined) => (
