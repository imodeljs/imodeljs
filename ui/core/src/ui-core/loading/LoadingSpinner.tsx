/*---------------------------------------------------------------------------------------------
* Copyright (c) Bentley Systems, Incorporated. All rights reserved.
* See LICENSE.md in the project root for license terms and full copyright notice.
*--------------------------------------------------------------------------------------------*/
/** @packageDocumentation
 * @module Loading
 */

import "./LoadingSpinner.scss";
import * as React from "react";
import { ProgressRadial, ProgressRadialProps } from "@itwin/itwinui-react";
import { SpinnerSize } from "./Spinner";

/** Type for ProgressRadialProps.size
 * @public
 */
export type RadialSizeType = ProgressRadialProps["size"];

/** Properties for [[LoadingSpinner]] component
 * @public
 */
export interface LoadingSpinnerProps extends Omit<ProgressRadialProps, "size"> {
  /** Message (text) displayed */
  message?: string;
  /** Position the message above or below the spinner (defaults to bottom) */
  messageOnTop?: boolean;
  /**
     * Size of the progress indicator. Defaults to medium size.
     * @default ''
     */
  size?: RadialSizeType | SpinnerSize; // eslint-disable-line deprecation/deprecation
}

/**
 * A loading spinner component that optionally shows a text message.
 * @public
 */
export class LoadingSpinner extends React.PureComponent<LoadingSpinnerProps> {
  public static defaultProps: Partial<LoadingSpinnerProps> = {
    messageOnTop: false,
  };

<<<<<<< HEAD
  public render() {
    const { message, messageOnTop, size, ...rest } = this.props;
    type SizeType = LoadingSpinnerProps["size"];
    const getRadialSize = (sizeProp: SizeType) => {
      if (sizeProp === undefined || typeof sizeProp === "string")
        return sizeProp;
      else {
        switch (sizeProp) {
          case SpinnerSize.Large:   // eslint-disable-line deprecation/deprecation
          case SpinnerSize.XLarge:  // eslint-disable-line deprecation/deprecation
            return "large";
          case SpinnerSize.Small:   // eslint-disable-line deprecation/deprecation
            return "x-small";
        }
      }
      return undefined;
    };

=======
  public override render() {
>>>>>>> c6de2000
    return (
      <div className="core-ls">
        {(message && messageOnTop) && <span className="ls-message-top">{message}</span>}
        <ProgressRadial size={getRadialSize(size)} {...rest} indeterminate />
        {(message && !messageOnTop) && <span className="ls-message-bottom">{message}</span>}
      </div>
    );
  }
}
<|MERGE_RESOLUTION|>--- conflicted
+++ resolved
@@ -1,73 +1,69 @@
-/*---------------------------------------------------------------------------------------------
-* Copyright (c) Bentley Systems, Incorporated. All rights reserved.
-* See LICENSE.md in the project root for license terms and full copyright notice.
-*--------------------------------------------------------------------------------------------*/
-/** @packageDocumentation
- * @module Loading
- */
-
-import "./LoadingSpinner.scss";
-import * as React from "react";
-import { ProgressRadial, ProgressRadialProps } from "@itwin/itwinui-react";
-import { SpinnerSize } from "./Spinner";
-
-/** Type for ProgressRadialProps.size
- * @public
- */
-export type RadialSizeType = ProgressRadialProps["size"];
-
-/** Properties for [[LoadingSpinner]] component
- * @public
- */
-export interface LoadingSpinnerProps extends Omit<ProgressRadialProps, "size"> {
-  /** Message (text) displayed */
-  message?: string;
-  /** Position the message above or below the spinner (defaults to bottom) */
-  messageOnTop?: boolean;
-  /**
-     * Size of the progress indicator. Defaults to medium size.
-     * @default ''
-     */
-  size?: RadialSizeType | SpinnerSize; // eslint-disable-line deprecation/deprecation
-}
-
-/**
- * A loading spinner component that optionally shows a text message.
- * @public
- */
-export class LoadingSpinner extends React.PureComponent<LoadingSpinnerProps> {
-  public static defaultProps: Partial<LoadingSpinnerProps> = {
-    messageOnTop: false,
-  };
-
-<<<<<<< HEAD
-  public render() {
-    const { message, messageOnTop, size, ...rest } = this.props;
-    type SizeType = LoadingSpinnerProps["size"];
-    const getRadialSize = (sizeProp: SizeType) => {
-      if (sizeProp === undefined || typeof sizeProp === "string")
-        return sizeProp;
-      else {
-        switch (sizeProp) {
-          case SpinnerSize.Large:   // eslint-disable-line deprecation/deprecation
-          case SpinnerSize.XLarge:  // eslint-disable-line deprecation/deprecation
-            return "large";
-          case SpinnerSize.Small:   // eslint-disable-line deprecation/deprecation
-            return "x-small";
-        }
-      }
-      return undefined;
-    };
-
-=======
-  public override render() {
->>>>>>> c6de2000
-    return (
-      <div className="core-ls">
-        {(message && messageOnTop) && <span className="ls-message-top">{message}</span>}
-        <ProgressRadial size={getRadialSize(size)} {...rest} indeterminate />
-        {(message && !messageOnTop) && <span className="ls-message-bottom">{message}</span>}
-      </div>
-    );
-  }
-}
+/*---------------------------------------------------------------------------------------------
+* Copyright (c) Bentley Systems, Incorporated. All rights reserved.
+* See LICENSE.md in the project root for license terms and full copyright notice.
+*--------------------------------------------------------------------------------------------*/
+/** @packageDocumentation
+ * @module Loading
+ */
+
+import "./LoadingSpinner.scss";
+import * as React from "react";
+import { ProgressRadial, ProgressRadialProps } from "@itwin/itwinui-react";
+import { SpinnerSize } from "./Spinner";
+
+/** Type for ProgressRadialProps.size
+ * @public
+ */
+export type RadialSizeType = ProgressRadialProps["size"];
+
+/** Properties for [[LoadingSpinner]] component
+ * @public
+ */
+export interface LoadingSpinnerProps extends Omit<ProgressRadialProps, "size"> {
+  /** Message (text) displayed */
+  message?: string;
+  /** Position the message above or below the spinner (defaults to bottom) */
+  messageOnTop?: boolean;
+  /**
+     * Size of the progress indicator. Defaults to medium size.
+     * @default ''
+     */
+  size?: RadialSizeType | SpinnerSize; // eslint-disable-line deprecation/deprecation
+}
+
+/**
+ * A loading spinner component that optionally shows a text message.
+ * @public
+ */
+export class LoadingSpinner extends React.PureComponent<LoadingSpinnerProps> {
+  public static defaultProps: Partial<LoadingSpinnerProps> = {
+    messageOnTop: false,
+  };
+
+  public override render() {
+    const { message, messageOnTop, size, ...rest } = this.props;
+    type SizeType = LoadingSpinnerProps["size"];
+    const getRadialSize = (sizeProp: SizeType) => {
+      if (sizeProp === undefined || typeof sizeProp === "string")
+        return sizeProp;
+      else {
+        switch (sizeProp) {
+          case SpinnerSize.Large:   // eslint-disable-line deprecation/deprecation
+          case SpinnerSize.XLarge:  // eslint-disable-line deprecation/deprecation
+            return "large";
+          case SpinnerSize.Small:   // eslint-disable-line deprecation/deprecation
+            return "x-small";
+        }
+      }
+      return undefined;
+    };
+
+    return (
+      <div className="core-ls">
+        {(message && messageOnTop) && <span className="ls-message-top">{message}</span>}
+        <ProgressRadial size={getRadialSize(size)} {...rest} indeterminate />
+        {(message && !messageOnTop) && <span className="ls-message-bottom">{message}</span>}
+      </div>
+    );
+  }
+}