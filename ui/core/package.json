{
  "name": "@bentley/ui-core",
  "version": "2.18.0-dev.20",
  "description": "iModel.js UI core components",
  "main": "lib/ui-core.js",
  "typings": "lib/ui-core",
  "imodeljsSharedLibrary": true,
  "license": "MIT",
  "repository": {
    "type": "git",
    "url": "https://github.com/imodeljs/imodeljs/tree/master/ui/core"
  },
  "scripts": {
    "compile": "npm run build",
    "copy:assets": "cpx \"./src/**/*.{*css,svg}\" ./lib && cpx \"./public/**/*\" ./lib/public",
    "pseudolocalize": "betools pseudolocalize --englishDir ./public/locales/en --out ./lib/public/locales/en-PSEUDO",
    "build": "npm run copy:assets && npm run pseudolocalize && tsc 1>&2",
    "clean": "rimraf lib .rush/temp/package-deps*.json",
    "cover": "nyc npm test",
    "docs": "betools docs --includes=../../generated-docs/extract --json=../../generated-docs/ui/ui-core/file.json --tsIndexFile=./ui-core.ts --onlyJson",
    "lint": "eslint -f visualstudio \"./src/**/*.{ts,tsx}\" 1>&2",
    "extract-api": "betools extract-api --entry=ui-core",
    "test": "mocha --config ../.mocharc.json \"./lib/test/**/*.test.js\"",
    "test:watch": "npm test -- --reporter min --watch-extensions ts,tsx --watch"
  },
  "keywords": [
    "Bentley",
    "BIM",
    "iModel",
    "digital-twin",
    "iTwin"
  ],
  "author": {
    "name": "Bentley Systems, Inc.",
    "url": "http://www.bentley.com"
  },
  "peerDependencies": {
    "@bentley/bentleyjs-core": "workspace:^2.18.0-dev.20",
    "@bentley/geometry-core": "workspace:^2.18.0-dev.20",
    "@bentley/imodeljs-i18n": "workspace:^2.18.0-dev.20",
    "@bentley/ui-abstract": "workspace:^2.18.0-dev.20",
    "react": "^16.8.0",
    "react-dom": "^16.8.0"
  },
  "//devDependencies": [
    "NOTE: All peerDependencies should also be listed as devDependencies since peerDependencies are not considered by npm install",
    "NOTE: All tools used by scripts in this package must be listed as devDependencies"
  ],
  "devDependencies": {
    "@bentley/bentleyjs-core": "workspace:*",
    "@bentley/build-tools": "workspace:*",
    "@bentley/eslint-plugin": "workspace:*",
    "@bentley/geometry-core": "workspace:*",
    "@bentley/imodeljs-i18n": "workspace:*",
<<<<<<< HEAD
    "@bentley/react-scripts": "4.0.3-dev.2",
=======
    "@bentley/react-scripts": "3.4.13",
>>>>>>> 666e52f8
    "@bentley/ui-abstract": "workspace:*",
    "@testing-library/react": "^8.0.1",
    "@testing-library/react-hooks": "^3.2.1",
    "@types/chai": "^4.1.4",
    "@types/chai-as-promised": "^7",
    "@types/chai-jest-snapshot": "^1.3.0",
    "@types/chai-spies": "^1.0.0",
    "@types/dompurify": "^2.0.3",
    "@types/enzyme": "3.9.3",
    "@types/lodash": "^4.14.0",
    "@types/mocha": "^8.2.2",
    "@types/node": "10.14.1",
    "@types/react": "16.9.43",
    "@types/react-autosuggest": "10.1.2",
    "@types/react-dom": "^16.8.0",
    "@types/react-select": "3.0.26",
    "@types/sinon": "^9.0.0",
    "@types/sinon-chai": "^3.2.0",
    "@types/testing-library__react-hooks": "^3.1.0",
    "chai": "^4.1.2",
    "chai-as-promised": "^7",
    "chai-jest-snapshot": "^2.0.0",
    "chai-spies": "1.0.0",
    "cpx": "^1.5.0",
    "enzyme": "^3.4.0",
    "enzyme-adapter-react-16": "^1.15.5",
    "enzyme-to-json": "^3.3.4",
    "eslint": "^7.11.0",
    "ignore-styles": "^5.0.1",
    "jsdom": "^11.12.0",
    "jsdom-global": "3.0.2",
    "mocha": "^8.3.2",
    "nyc": "^15.1.0",
    "raf": "^3.4.0",
    "react": "^16.8.0",
    "react-dom": "^16.8.0",
    "react-test-renderer": "^16.13.1",
    "rimraf": "^3.0.2",
    "sinon": "^9.0.2",
    "sinon-chai": "^3.2.0",
    "ts-node": "^7.0.1",
    "tsconfig-paths": "^3.3.2",
    "typemoq": "^2.1.0",
    "typescript": "~4.1.0",
    "xmlhttprequest": "^1.8.0"
  },
  "//dependencies": [
    "NOTE: these dependencies should be only for things that DO NOT APPEAR IN THE API",
    "NOTE: imodeljs-frontend should remain UI technology agnostic, so no react/angular dependencies are allowed"
  ],
  "dependencies": {
    "@bentley/icons-generic-webfont": "^1.0.15",
    "classnames": "^2.3.1",
    "dompurify": "^2.0.12",
    "lodash": "^4.17.10",
    "react-autosuggest": "^10.0.2",
    "react-compound-slider": "^2.5.0",
    "react-select": "3.1.0",
    "resize-observer-polyfill": "1.5.1",
    "svg-sprite-loader": "4.2.1"
  },
  "nyc": {
    "extends": "./node_modules/@bentley/build-tools/.nycrc",
    "require": [
      "ignore-styles",
      "jsdom-global/register",
      "source-map-support/register",
      "ts-node/register"
    ],
    "check-coverage": true,
    "statements": 100,
    "branches": 100,
    "functions": 100,
    "lines": 100
  },
  "eslintConfig": {
    "plugins": [
      "@bentley"
    ],
    "extends": [
      "plugin:@bentley/ui",
      "plugin:@bentley/jsdoc"
    ]
  }
}<|MERGE_RESOLUTION|>--- conflicted
+++ resolved
@@ -52,11 +52,7 @@
     "@bentley/eslint-plugin": "workspace:*",
     "@bentley/geometry-core": "workspace:*",
     "@bentley/imodeljs-i18n": "workspace:*",
-<<<<<<< HEAD
     "@bentley/react-scripts": "4.0.3-dev.2",
-=======
-    "@bentley/react-scripts": "3.4.13",
->>>>>>> 666e52f8
     "@bentley/ui-abstract": "workspace:*",
     "@testing-library/react": "^8.0.1",
     "@testing-library/react-hooks": "^3.2.1",
