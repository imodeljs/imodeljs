--- conflicted
+++ resolved
@@ -45,22 +45,13 @@
     "NOTE: All tools used by scripts in this package must be listed as devDependencies"
   ],
   "devDependencies": {
-<<<<<<< HEAD
-    "@bentley/bentleyjs-core": "2.9.0-dev.10",
-    "@bentley/build-tools": "2.9.0-dev.10",
-    "@bentley/eslint-plugin": "2.9.0-dev.10",
-    "@bentley/geometry-core": "2.9.0-dev.10",
-    "@bentley/imodeljs-i18n": "2.9.0-dev.10",
-=======
-    "@bentley/geometry-core": "2.9.0-dev.12",
+    "@bentley/bentleyjs-core": "2.9.0-dev.12",
     "@bentley/build-tools": "2.9.0-dev.12",
     "@bentley/eslint-plugin": "2.9.0-dev.12",
-    "@bentley/bentleyjs-core": "2.9.0-dev.12",
+    "@bentley/geometry-core": "2.9.0-dev.12",
     "@bentley/imodeljs-i18n": "2.9.0-dev.12",
+    "@bentley/react-scripts": "3.4.6",
     "@bentley/ui-abstract": "2.9.0-dev.12",
->>>>>>> c0b588d4
-    "@bentley/react-scripts": "3.4.6",
-    "@bentley/ui-abstract": "2.9.0-dev.10",
     "@testing-library/react": "^8.0.1",
     "@testing-library/react-hooks": "^3.2.1",
     "@types/chai": "^4.1.4",
