--- conflicted
+++ resolved
@@ -1,10 +1,6 @@
 {
   "name": "@bentley/ui-core",
-<<<<<<< HEAD
-  "version": "2.9.0-dev.8",
-=======
   "version": "2.9.0-dev.16",
->>>>>>> 2f380c48
   "description": "iModel.js UI core components",
   "main": "lib/ui-core.js",
   "typings": "lib/ui-core",
@@ -37,17 +33,10 @@
     "url": "http://www.bentley.com"
   },
   "peerDependencies": {
-<<<<<<< HEAD
-    "@bentley/bentleyjs-core": "^2.9.0-dev.8",
-    "@bentley/geometry-core": "^2.9.0-dev.8",
-    "@bentley/imodeljs-i18n": "^2.9.0-dev.8",
-    "@bentley/ui-abstract": "^2.9.0-dev.8",
-=======
     "@bentley/bentleyjs-core": "^2.9.0-dev.16",
     "@bentley/geometry-core": "^2.9.0-dev.16",
     "@bentley/imodeljs-i18n": "^2.9.0-dev.16",
     "@bentley/ui-abstract": "^2.9.0-dev.16",
->>>>>>> 2f380c48
     "react": "^16.8.0",
     "react-dom": "^16.8.0"
   },
@@ -56,20 +45,11 @@
     "NOTE: All tools used by scripts in this package must be listed as devDependencies"
   ],
   "devDependencies": {
-<<<<<<< HEAD
-    "@bentley/geometry-core": "2.9.0-dev.8",
-    "@bentley/build-tools": "2.9.0-dev.8",
-    "@bentley/eslint-plugin": "2.9.0-dev.8",
-    "@bentley/bentleyjs-core": "2.9.0-dev.8",
-    "@bentley/imodeljs-i18n": "2.9.0-dev.8",
-    "@bentley/ui-abstract": "2.9.0-dev.8",
-=======
     "@bentley/bentleyjs-core": "2.9.0-dev.16",
     "@bentley/build-tools": "2.9.0-dev.16",
     "@bentley/eslint-plugin": "2.9.0-dev.16",
     "@bentley/geometry-core": "2.9.0-dev.16",
     "@bentley/imodeljs-i18n": "2.9.0-dev.16",
->>>>>>> 2f380c48
     "@bentley/react-scripts": "3.4.6",
     "@bentley/ui-abstract": "2.9.0-dev.16",
     "@testing-library/react": "^8.0.1",
