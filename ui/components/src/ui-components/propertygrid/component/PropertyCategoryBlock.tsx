--- conflicted
+++ resolved
@@ -47,14 +47,9 @@
   };
 
   /** @internal */
-<<<<<<< HEAD
-  public render() {
+  public override render() {
     // eslint-disable-next-line @typescript-eslint/no-unused-vars
     const { highlight, category, children, onExpansionToggled, ...props } = this.props;
-=======
-  public override render() {
-    const { highlight, category, children, ...props} = this.props;
->>>>>>> c6de2000
     const activeMatchIndex = this.props.category.name === highlight?.activeHighlight?.highlightedItemIdentifier ? highlight.activeHighlight.highlightIndex : undefined;
     const label = highlight ?
       (<HighlightedText text={category.label} activeMatchIndex={activeMatchIndex} searchText={highlight.highlightedText} />) :
