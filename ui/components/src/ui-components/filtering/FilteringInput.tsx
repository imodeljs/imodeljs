--- conflicted
+++ resolved
@@ -134,12 +134,8 @@
     }
 
     this.props.onFilterStart(this.state.searchText);
-<<<<<<< HEAD
     this.setState({ searchStarted: true });
   }
-=======
-  };
->>>>>>> e0701a1e
 
   private _onCancelButtonClick = () => {
     this.setState({ searchStarted: false, searchText: "" });
@@ -166,16 +162,12 @@
   };
 
   private _onInputChanged = (e: React.ChangeEvent<HTMLInputElement>) => {
-<<<<<<< HEAD
     if(this.state.searchStarted){
       this.props.onFilterCancel();
     }
     this.setState({ searchText: e.target.value, searchStarted: false});
   }
-=======
-    this.setState({ searchText: e.target.value, context: InputContext.ReadyToFilter });
-  };
->>>>>>> e0701a1e
+
 
   /** @internal */
   public componentDidUpdate(prevProps: FilteringInputProps, _prevState: FilteringInputState) {
