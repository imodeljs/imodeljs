--- conflicted
+++ resolved
@@ -169,13 +169,8 @@
     });
 
     class MineDataController extends DataControllerBase {
-<<<<<<< HEAD
-      public async validateValue(_newValue: PropertyValue, _record: PropertyRecord): Promise<AsyncValueProcessingResult> {
+      public override async validateValue(_newValue: PropertyValue, _record: PropertyRecord): Promise<AsyncValueProcessingResult> {
         return { encounteredError: true, errorMessage: { priority: OutputMessagePriority.Error, briefMessage: "Test" } };
-=======
-      public override async validateValue(_newValue: PropertyValue, _record: PropertyRecord): Promise<AsyncValueProcessingResult> {
-        return { encounteredError: true, errorMessage: { priority: OutputMessagePriority.Error, briefMessage: "Test"} };
->>>>>>> c6de2000
       }
     }
 
@@ -199,13 +194,8 @@
     });
 
     class MineDataController2 extends DataControllerBase {
-<<<<<<< HEAD
-      public async commitValue(_newValue: PropertyValue, _record: PropertyRecord): Promise<AsyncValueProcessingResult> {
+      public override async commitValue(_newValue: PropertyValue, _record: PropertyRecord): Promise<AsyncValueProcessingResult> {
         return { encounteredError: true, errorMessage: { priority: OutputMessagePriority.Error, briefMessage: "Test" } };
-=======
-      public override async commitValue(_newValue: PropertyValue, _record: PropertyRecord): Promise<AsyncValueProcessingResult> {
-        return { encounteredError: true, errorMessage: { priority: OutputMessagePriority.Error, briefMessage: "Test"} };
->>>>>>> c6de2000
       }
     }
 
