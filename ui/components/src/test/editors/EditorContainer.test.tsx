/*---------------------------------------------------------------------------------------------
* Copyright (c) Bentley Systems, Incorporated. All rights reserved.
* See LICENSE.md in the project root for license terms and full copyright notice.
*--------------------------------------------------------------------------------------------*/

import { expect } from "chai";
import { mount, shallow } from "enzyme";
import * as React from "react";
import sinon from "sinon";
import { EditorContainer, PropertyUpdatedArgs } from "../../ui-components/editors/EditorContainer";
import TestUtils from "../TestUtils";
import { SpecialKey, StandardEditorNames } from "@bentley/ui-abstract";
import { cleanup, fireEvent, render } from "@testing-library/react";

describe("<EditorContainer />", () => {
  before(async () => {
    await TestUtils.initializeUiComponents();
  });

  beforeEach(() => {
    sinon.restore();
  });

  afterEach(cleanup);

  after(() => {
    TestUtils.terminateUiComponents();
  });

  it("should render", () => {
    const propertyRecord = TestUtils.createPrimitiveStringProperty("Test1", "my value");
    const sut = mount(<EditorContainer propertyRecord={propertyRecord} title="abc" onCommit={() => { }} onCancel={() => { }} />);
    sut.unmount();
  });

  it("renders correctly", () => {
    const propertyRecord = TestUtils.createPrimitiveStringProperty("Test1", "my value");
    shallow(<EditorContainer propertyRecord={propertyRecord} title="abc" onCommit={() => { }} onCancel={() => { }} />).should.matchSnapshot();
  });

  it("renders editor for 'text' type using TextEditor", () => {
    const propertyRecord = TestUtils.createPrimitiveStringProperty("Test1", "my value");
    const wrapper = mount(<EditorContainer propertyRecord={propertyRecord} title="abc" onCommit={() => { }} onCancel={() => { }} />);
    expect(wrapper.find("input.components-text-editor").length).to.eq(1);
    wrapper.unmount();
  });

  it("calls onCommit for Enter", async () => {
    const propertyRecord = TestUtils.createPrimitiveStringProperty("Test1", "my value");
    const spyOnCommit = sinon.spy();
    function handleCommit(_commit: PropertyUpdatedArgs): void {
      spyOnCommit();
    }
    const wrapper = render(<EditorContainer propertyRecord={propertyRecord} title="abc" onCommit={handleCommit} onCancel={() => { }} />);
    const inputNode = wrapper.container.querySelector("input");
    expect(inputNode).not.to.be.null;

    fireEvent.keyDown(inputNode as HTMLElement, { key: SpecialKey.Enter })
    await TestUtils.flushAsyncOperations();
    expect(spyOnCommit.calledOnce).to.be.true;
  });

  it("calls onCancel for Escape", async () => {
    const propertyRecord = TestUtils.createPrimitiveStringProperty("Test1", "my value");
    const spyOnCancel = sinon.spy();
    const wrapper = render(<EditorContainer propertyRecord={propertyRecord} title="abc" onCommit={() => { }} onCancel={spyOnCancel} />);
    const inputNode = wrapper.container.querySelector("input");
    expect(inputNode).not.to.be.null;

    fireEvent.keyDown(inputNode as HTMLElement, { key: SpecialKey.Escape })
    await TestUtils.flushAsyncOperations();
    expect(spyOnCancel.calledOnce).to.be.true;
  });

  it("calls onCancel for Cancel button in popup", async () => {
    const propertyRecord = TestUtils.createPrimitiveStringProperty("Test1", "my value", undefined, { name: StandardEditorNames.MultiLine });
    const spyOnCancel = sinon.spy();
    const wrapper = mount(<EditorContainer propertyRecord={propertyRecord} title="abc" onCommit={() => { }} onCancel={spyOnCancel} />);

    const button = wrapper.find(".components-popup-button");
    expect(button.length).to.eq(1);
    button.first().simulate("click");
    await TestUtils.flushAsyncOperations();

    const okButton = wrapper.find("button.components-popup-cancel-button");
    expect(okButton.length).to.eq(1);
    okButton.first().simulate("click");
    await TestUtils.flushAsyncOperations();

    expect(spyOnCancel.calledOnce).to.be.true;
    wrapper.unmount();
  });

  it("calls onCommit for Tab", async () => {
    const propertyRecord = TestUtils.createPrimitiveStringProperty("Test1", "my value");
    const spyOnCommit = sinon.spy();
    function handleCommit(_commit: PropertyUpdatedArgs): void {
      spyOnCommit();
    }
    const wrapper = render(<EditorContainer propertyRecord={propertyRecord} title="abc" onCommit={handleCommit} onCancel={() => { }} />);
    const inputNode = wrapper.container.querySelector("input");
    expect(inputNode).not.to.be.null;

    fireEvent.keyDown(inputNode as HTMLElement, { key: SpecialKey.Tab })
    await TestUtils.flushAsyncOperations();
    expect(spyOnCommit.calledOnce).to.be.true;
  });

  it("processes other input node events", () => {
    const propertyRecord = TestUtils.createPrimitiveStringProperty("Test1", "my value");
    const spyOnCommit = sinon.spy();
    function handleCommit(_commit: PropertyUpdatedArgs): void {
      spyOnCommit();
    }
    const wrapper = mount(<EditorContainer propertyRecord={propertyRecord} title="abc" onCommit={handleCommit} onCancel={() => { }} />);
    const inputNode = wrapper.find("input");
    expect(inputNode.length).to.eq(1);

    inputNode.simulate("blur");
    inputNode.simulate("click");
    inputNode.simulate("contextMenu");

    const renderedWrapper = render(<EditorContainer propertyRecord={propertyRecord} title="abc" onCommit={handleCommit} onCancel={() => { }} />);
    const renderedInputNode = renderedWrapper.container.querySelector("input");
<<<<<<< HEAD
    fireEvent.keyDown(renderedInputNode as HTMLElement, { key: "ArrowLeft" });
=======
    fireEvent.keyDown(renderedInputNode as HTMLElement, { key: SpecialKey.ArrowLeft });
>>>>>>> 9318f095
    wrapper.unmount();
  });

});
<|MERGE_RESOLUTION|>--- conflicted
+++ resolved
@@ -1,133 +1,129 @@
-/*---------------------------------------------------------------------------------------------
-* Copyright (c) Bentley Systems, Incorporated. All rights reserved.
-* See LICENSE.md in the project root for license terms and full copyright notice.
-*--------------------------------------------------------------------------------------------*/
-
-import { expect } from "chai";
-import { mount, shallow } from "enzyme";
-import * as React from "react";
-import sinon from "sinon";
-import { EditorContainer, PropertyUpdatedArgs } from "../../ui-components/editors/EditorContainer";
-import TestUtils from "../TestUtils";
-import { SpecialKey, StandardEditorNames } from "@bentley/ui-abstract";
-import { cleanup, fireEvent, render } from "@testing-library/react";
-
-describe("<EditorContainer />", () => {
-  before(async () => {
-    await TestUtils.initializeUiComponents();
-  });
-
-  beforeEach(() => {
-    sinon.restore();
-  });
-
-  afterEach(cleanup);
-
-  after(() => {
-    TestUtils.terminateUiComponents();
-  });
-
-  it("should render", () => {
-    const propertyRecord = TestUtils.createPrimitiveStringProperty("Test1", "my value");
-    const sut = mount(<EditorContainer propertyRecord={propertyRecord} title="abc" onCommit={() => { }} onCancel={() => { }} />);
-    sut.unmount();
-  });
-
-  it("renders correctly", () => {
-    const propertyRecord = TestUtils.createPrimitiveStringProperty("Test1", "my value");
-    shallow(<EditorContainer propertyRecord={propertyRecord} title="abc" onCommit={() => { }} onCancel={() => { }} />).should.matchSnapshot();
-  });
-
-  it("renders editor for 'text' type using TextEditor", () => {
-    const propertyRecord = TestUtils.createPrimitiveStringProperty("Test1", "my value");
-    const wrapper = mount(<EditorContainer propertyRecord={propertyRecord} title="abc" onCommit={() => { }} onCancel={() => { }} />);
-    expect(wrapper.find("input.components-text-editor").length).to.eq(1);
-    wrapper.unmount();
-  });
-
-  it("calls onCommit for Enter", async () => {
-    const propertyRecord = TestUtils.createPrimitiveStringProperty("Test1", "my value");
-    const spyOnCommit = sinon.spy();
-    function handleCommit(_commit: PropertyUpdatedArgs): void {
-      spyOnCommit();
-    }
-    const wrapper = render(<EditorContainer propertyRecord={propertyRecord} title="abc" onCommit={handleCommit} onCancel={() => { }} />);
-    const inputNode = wrapper.container.querySelector("input");
-    expect(inputNode).not.to.be.null;
-
-    fireEvent.keyDown(inputNode as HTMLElement, { key: SpecialKey.Enter })
-    await TestUtils.flushAsyncOperations();
-    expect(spyOnCommit.calledOnce).to.be.true;
-  });
-
-  it("calls onCancel for Escape", async () => {
-    const propertyRecord = TestUtils.createPrimitiveStringProperty("Test1", "my value");
-    const spyOnCancel = sinon.spy();
-    const wrapper = render(<EditorContainer propertyRecord={propertyRecord} title="abc" onCommit={() => { }} onCancel={spyOnCancel} />);
-    const inputNode = wrapper.container.querySelector("input");
-    expect(inputNode).not.to.be.null;
-
-    fireEvent.keyDown(inputNode as HTMLElement, { key: SpecialKey.Escape })
-    await TestUtils.flushAsyncOperations();
-    expect(spyOnCancel.calledOnce).to.be.true;
-  });
-
-  it("calls onCancel for Cancel button in popup", async () => {
-    const propertyRecord = TestUtils.createPrimitiveStringProperty("Test1", "my value", undefined, { name: StandardEditorNames.MultiLine });
-    const spyOnCancel = sinon.spy();
-    const wrapper = mount(<EditorContainer propertyRecord={propertyRecord} title="abc" onCommit={() => { }} onCancel={spyOnCancel} />);
-
-    const button = wrapper.find(".components-popup-button");
-    expect(button.length).to.eq(1);
-    button.first().simulate("click");
-    await TestUtils.flushAsyncOperations();
-
-    const okButton = wrapper.find("button.components-popup-cancel-button");
-    expect(okButton.length).to.eq(1);
-    okButton.first().simulate("click");
-    await TestUtils.flushAsyncOperations();
-
-    expect(spyOnCancel.calledOnce).to.be.true;
-    wrapper.unmount();
-  });
-
-  it("calls onCommit for Tab", async () => {
-    const propertyRecord = TestUtils.createPrimitiveStringProperty("Test1", "my value");
-    const spyOnCommit = sinon.spy();
-    function handleCommit(_commit: PropertyUpdatedArgs): void {
-      spyOnCommit();
-    }
-    const wrapper = render(<EditorContainer propertyRecord={propertyRecord} title="abc" onCommit={handleCommit} onCancel={() => { }} />);
-    const inputNode = wrapper.container.querySelector("input");
-    expect(inputNode).not.to.be.null;
-
-    fireEvent.keyDown(inputNode as HTMLElement, { key: SpecialKey.Tab })
-    await TestUtils.flushAsyncOperations();
-    expect(spyOnCommit.calledOnce).to.be.true;
-  });
-
-  it("processes other input node events", () => {
-    const propertyRecord = TestUtils.createPrimitiveStringProperty("Test1", "my value");
-    const spyOnCommit = sinon.spy();
-    function handleCommit(_commit: PropertyUpdatedArgs): void {
-      spyOnCommit();
-    }
-    const wrapper = mount(<EditorContainer propertyRecord={propertyRecord} title="abc" onCommit={handleCommit} onCancel={() => { }} />);
-    const inputNode = wrapper.find("input");
-    expect(inputNode.length).to.eq(1);
-
-    inputNode.simulate("blur");
-    inputNode.simulate("click");
-    inputNode.simulate("contextMenu");
-
-    const renderedWrapper = render(<EditorContainer propertyRecord={propertyRecord} title="abc" onCommit={handleCommit} onCancel={() => { }} />);
-    const renderedInputNode = renderedWrapper.container.querySelector("input");
-<<<<<<< HEAD
-    fireEvent.keyDown(renderedInputNode as HTMLElement, { key: "ArrowLeft" });
-=======
-    fireEvent.keyDown(renderedInputNode as HTMLElement, { key: SpecialKey.ArrowLeft });
->>>>>>> 9318f095
-    wrapper.unmount();
-  });
-
-});
+/*---------------------------------------------------------------------------------------------
+* Copyright (c) Bentley Systems, Incorporated. All rights reserved.
+* See LICENSE.md in the project root for license terms and full copyright notice.
+*--------------------------------------------------------------------------------------------*/
+
+import { expect } from "chai";
+import { mount, shallow } from "enzyme";
+import * as React from "react";
+import sinon from "sinon";
+import { EditorContainer, PropertyUpdatedArgs } from "../../ui-components/editors/EditorContainer";
+import TestUtils from "../TestUtils";
+import { SpecialKey, StandardEditorNames } from "@bentley/ui-abstract";
+import { cleanup, fireEvent, render } from "@testing-library/react";
+
+describe("<EditorContainer />", () => {
+  before(async () => {
+    await TestUtils.initializeUiComponents();
+  });
+
+  beforeEach(() => {
+    sinon.restore();
+  });
+
+  afterEach(cleanup);
+
+  after(() => {
+    TestUtils.terminateUiComponents();
+  });
+
+  it("should render", () => {
+    const propertyRecord = TestUtils.createPrimitiveStringProperty("Test1", "my value");
+    const sut = mount(<EditorContainer propertyRecord={propertyRecord} title="abc" onCommit={() => { }} onCancel={() => { }} />);
+    sut.unmount();
+  });
+
+  it("renders correctly", () => {
+    const propertyRecord = TestUtils.createPrimitiveStringProperty("Test1", "my value");
+    shallow(<EditorContainer propertyRecord={propertyRecord} title="abc" onCommit={() => { }} onCancel={() => { }} />).should.matchSnapshot();
+  });
+
+  it("renders editor for 'text' type using TextEditor", () => {
+    const propertyRecord = TestUtils.createPrimitiveStringProperty("Test1", "my value");
+    const wrapper = mount(<EditorContainer propertyRecord={propertyRecord} title="abc" onCommit={() => { }} onCancel={() => { }} />);
+    expect(wrapper.find("input.components-text-editor").length).to.eq(1);
+    wrapper.unmount();
+  });
+
+  it("calls onCommit for Enter", async () => {
+    const propertyRecord = TestUtils.createPrimitiveStringProperty("Test1", "my value");
+    const spyOnCommit = sinon.spy();
+    function handleCommit(_commit: PropertyUpdatedArgs): void {
+      spyOnCommit();
+    }
+    const wrapper = render(<EditorContainer propertyRecord={propertyRecord} title="abc" onCommit={handleCommit} onCancel={() => { }} />);
+    const inputNode = wrapper.container.querySelector("input");
+    expect(inputNode).not.to.be.null;
+
+    fireEvent.keyDown(inputNode as HTMLElement, { key: SpecialKey.Enter })
+    await TestUtils.flushAsyncOperations();
+    expect(spyOnCommit.calledOnce).to.be.true;
+  });
+
+  it("calls onCancel for Escape", async () => {
+    const propertyRecord = TestUtils.createPrimitiveStringProperty("Test1", "my value");
+    const spyOnCancel = sinon.spy();
+    const wrapper = render(<EditorContainer propertyRecord={propertyRecord} title="abc" onCommit={() => { }} onCancel={spyOnCancel} />);
+    const inputNode = wrapper.container.querySelector("input");
+    expect(inputNode).not.to.be.null;
+
+    fireEvent.keyDown(inputNode as HTMLElement, { key: SpecialKey.Escape })
+    await TestUtils.flushAsyncOperations();
+    expect(spyOnCancel.calledOnce).to.be.true;
+  });
+
+  it("calls onCancel for Cancel button in popup", async () => {
+    const propertyRecord = TestUtils.createPrimitiveStringProperty("Test1", "my value", undefined, { name: StandardEditorNames.MultiLine });
+    const spyOnCancel = sinon.spy();
+    const wrapper = mount(<EditorContainer propertyRecord={propertyRecord} title="abc" onCommit={() => { }} onCancel={spyOnCancel} />);
+
+    const button = wrapper.find(".components-popup-button");
+    expect(button.length).to.eq(1);
+    button.first().simulate("click");
+    await TestUtils.flushAsyncOperations();
+
+    const okButton = wrapper.find("button.components-popup-cancel-button");
+    expect(okButton.length).to.eq(1);
+    okButton.first().simulate("click");
+    await TestUtils.flushAsyncOperations();
+
+    expect(spyOnCancel.calledOnce).to.be.true;
+    wrapper.unmount();
+  });
+
+  it("calls onCommit for Tab", async () => {
+    const propertyRecord = TestUtils.createPrimitiveStringProperty("Test1", "my value");
+    const spyOnCommit = sinon.spy();
+    function handleCommit(_commit: PropertyUpdatedArgs): void {
+      spyOnCommit();
+    }
+    const wrapper = render(<EditorContainer propertyRecord={propertyRecord} title="abc" onCommit={handleCommit} onCancel={() => { }} />);
+    const inputNode = wrapper.container.querySelector("input");
+    expect(inputNode).not.to.be.null;
+
+    fireEvent.keyDown(inputNode as HTMLElement, { key: SpecialKey.Tab })
+    await TestUtils.flushAsyncOperations();
+    expect(spyOnCommit.calledOnce).to.be.true;
+  });
+
+  it("processes other input node events", () => {
+    const propertyRecord = TestUtils.createPrimitiveStringProperty("Test1", "my value");
+    const spyOnCommit = sinon.spy();
+    function handleCommit(_commit: PropertyUpdatedArgs): void {
+      spyOnCommit();
+    }
+    const wrapper = mount(<EditorContainer propertyRecord={propertyRecord} title="abc" onCommit={handleCommit} onCancel={() => { }} />);
+    const inputNode = wrapper.find("input");
+    expect(inputNode.length).to.eq(1);
+
+    inputNode.simulate("blur");
+    inputNode.simulate("click");
+    inputNode.simulate("contextMenu");
+
+    const renderedWrapper = render(<EditorContainer propertyRecord={propertyRecord} title="abc" onCommit={handleCommit} onCancel={() => { }} />);
+    const renderedInputNode = renderedWrapper.container.querySelector("input");
+    fireEvent.keyDown(renderedInputNode as HTMLElement, { key: SpecialKey.ArrowLeft });
+    wrapper.unmount();
+  });
+
+});