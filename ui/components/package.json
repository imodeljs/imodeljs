--- conflicted
+++ resolved
@@ -33,18 +33,6 @@
     "url": "http://www.bentley.com"
   },
   "peerDependencies": {
-<<<<<<< HEAD
-    "@bentley/bentleyjs-core": "workspace:^2.18.0-dev.0",
-    "@bentley/geometry-core": "workspace:^2.18.0-dev.0",
-    "@bentley/imodeljs-common": "workspace:^2.18.0-dev.0",
-    "@bentley/imodeljs-frontend": "workspace:^2.18.0-dev.0",
-    "@bentley/imodeljs-i18n": "workspace:^2.18.0-dev.0",
-    "@bentley/imodeljs-quantity": "workspace:^2.18.0-dev.0",
-    "@bentley/ui-abstract": "workspace:^2.18.0-dev.0",
-    "@bentley/ui-core": "workspace:^2.18.0-dev.0",
-    "@itwin/itwinui-css": "^0.18.1",
-    "@itwin/itwinui-react": "^1.7.2",
-=======
     "@bentley/bentleyjs-core": "workspace:^2.18.0-dev.1",
     "@bentley/geometry-core": "workspace:^2.18.0-dev.1",
     "@bentley/imodeljs-common": "workspace:^2.18.0-dev.1",
@@ -53,7 +41,8 @@
     "@bentley/imodeljs-quantity": "workspace:^2.18.0-dev.1",
     "@bentley/ui-abstract": "workspace:^2.18.0-dev.1",
     "@bentley/ui-core": "workspace:^2.18.0-dev.1",
->>>>>>> 9acd3a62
+    "@itwin/itwinui-css": "^0.18.1",
+    "@itwin/itwinui-react": "^1.7.2",
     "react": "^16.8.0",
     "react-dom": "^16.8.0"
   },
