{
  "name": "export-obj",
  "private": true,
  "license": "MIT",
  "description": "Example of exporting graphics from an iModel",
  "scripts": {
    "build": "npm run build-code && node ./node_modules/@bentley/build-tools/scripts/ignoreargs.js 1>&2",
    "lint": "tslint -p . 1>&2",
    "build-code": "tsc 1>&2",
    "clean": "rimraf lib",
    "test": "",
    "docs": "",
    "cover": ""
  },
  "repository": {},
  "dependencies": {
<<<<<<< HEAD
    "@bentley/bentleyjs-core": "1.2.0-dev.9",
    "@bentley/geometry-core": "1.2.0-dev.9",
    "@bentley/imodeljs-clients": "1.2.0-dev.9",
    "@bentley/imodeljs-common": "1.2.0-dev.9",
    "@bentley/imodeljs-backend": "1.2.0-dev.9",
    "yargs": "^12.0.0"
  },
  "devDependencies": {
    "@bentley/build-tools": "1.2.0-dev.9",
=======
    "@bentley/bentleyjs-core": "1.3.0-dev.7",
    "@bentley/geometry-core": "1.3.0-dev.7",
    "@bentley/imodeljs-clients": "1.3.0-dev.7",
    "@bentley/imodeljs-common": "1.3.0-dev.7",
    "@bentley/imodeljs-backend": "1.3.0-dev.7",
    "yargs": "^12.0.0"
  },
  "devDependencies": {
    "@bentley/build-tools": "1.3.0-dev.7",
>>>>>>> 3035845d
    "@types/node": "10.14.1",
    "@types/yargs": "^12.0.5",
    "rimraf": "^2.6.2",
    "tslint": "^5.11.0",
    "tslint-etc": "^1.5.2",
    "typescript": "~3.5.2"
  }
}<|MERGE_RESOLUTION|>--- conflicted
+++ resolved
@@ -14,17 +14,6 @@
   },
   "repository": {},
   "dependencies": {
-<<<<<<< HEAD
-    "@bentley/bentleyjs-core": "1.2.0-dev.9",
-    "@bentley/geometry-core": "1.2.0-dev.9",
-    "@bentley/imodeljs-clients": "1.2.0-dev.9",
-    "@bentley/imodeljs-common": "1.2.0-dev.9",
-    "@bentley/imodeljs-backend": "1.2.0-dev.9",
-    "yargs": "^12.0.0"
-  },
-  "devDependencies": {
-    "@bentley/build-tools": "1.2.0-dev.9",
-=======
     "@bentley/bentleyjs-core": "1.3.0-dev.7",
     "@bentley/geometry-core": "1.3.0-dev.7",
     "@bentley/imodeljs-clients": "1.3.0-dev.7",
@@ -34,7 +23,6 @@
   },
   "devDependencies": {
     "@bentley/build-tools": "1.3.0-dev.7",
->>>>>>> 3035845d
     "@types/node": "10.14.1",
     "@types/yargs": "^12.0.5",
     "rimraf": "^2.6.2",
