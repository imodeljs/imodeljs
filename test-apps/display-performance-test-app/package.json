{
  "name": "display-performance-test-app",
  "description": "Display performance test application.",
  "license": "UNLICENSED",
  "author": {
    "name": "Bentley Systems, Inc.",
    "url": "http://www.bentley.com"
  },
  "version": "0.0.0",
  "engines": {
    "node": ">=10.17.0 <13.0"
  },
  "private": true,
  "scripts": {
    "compile": "npm run build:backend & tsc",
    "build": "npm run build:backend & npm run build:frontend",
    "build:backend": "tsc -p tsconfig.backend.json",
    "build:frontend": "cross-env EXTEND_ESLINT=true react-scripts build",
    "clean": "rimraf lib build .rush/temp/package-deps*.json",
    "docs": "",
    "lint": "eslint -f visualstudio --config package.json --no-eslintrc ./src/**/*.ts 1>&2",
    "mobile": "tsc 1>&2 && webpack --config mobile.backend.webpack.config.js 1>&2 && webpack --config mobile.frontend.webpack.config.js 1>&2 && cpx \"public/**/*\" ./lib/mobile/public && cpx \"assets/**/*\" ./lib/mobile/assets ",
    "start": "npm run start:electron",
    "start:webserver": "cross-env BROWSER=none EXTEND_ESLINT=true react-scripts start",
    "start:electron": "electron ./lib/backend/ElectronMain.js",
    "start:web": "node lib/backend/WebMain.js",
    "test:chrome": "node ./lib/common/npmCommands.js chrome",
    "test:edge": "node ./lib/common/npmCommands.js edge",
    "test:firefox": "node ./lib/common/npmCommands.js firefox",
    "build:mobile-backend": "tsc 1>&2 && webpack --config ./node_modules/@bentley/webpack-tools/mobile/backend.config.js --env.outdir=./lib/mobile --env.entry=./lib/backend/MobileMain.js --env.bundlename=main ",
    "test": "",
    "cover": ""
  },
  "repository": {},
  "dependencies": {
    "@bentley/bentleyjs-core": "2.13.0-dev.1",
    "@bentley/context-registry-client": "2.13.0-dev.1",
    "@bentley/electron-manager": "2.13.0-dev.1",
    "@bentley/frontend-authorization-client": "2.13.0-dev.1",
    "@bentley/geometry-core": "2.13.0-dev.1",
    "@bentley/imodelhub-client": "2.13.0-dev.1",
    "@bentley/itwin-client": "2.13.0-dev.1",
    "@bentley/backend-itwin-client": "2.13.0-dev.1",
    "@bentley/imodeljs-common": "2.13.0-dev.1",
    "@bentley/imodeljs-i18n": "2.13.0-dev.1",
    "@bentley/imodeljs-quantity": "2.13.0-dev.1",
    "@bentley/imodeljs-frontend": "2.13.0-dev.1",
    "@bentley/imodeljs-backend": "2.13.0-dev.1",
    "@bentley/projectshare-client": "2.13.0-dev.1",
    "@bentley/rbac-client": "2.13.0-dev.1",
    "@bentley/ui-abstract": "2.13.0-dev.1",
    "body-parser": "^1.18.2"
  },
  "devDependencies": {
<<<<<<< HEAD
    "@bentley/perf-tools": "2.12.0-dev.22",
    "@bentley/config-loader": "2.12.0-dev.22",
    "@bentley/build-tools": "2.12.0-dev.22",
    "@bentley/eslint-plugin": "2.12.0-dev.22",
    "@bentley/react-scripts": "3.4.7",
=======
    "@bentley/perf-tools": "2.13.0-dev.1",
    "@bentley/config-loader": "2.13.0-dev.1",
    "@bentley/build-tools": "2.13.0-dev.1",
    "@bentley/eslint-plugin": "2.13.0-dev.1",
    "@bentley/react-scripts": "3.4.6",
>>>>>>> fac14450
    "@types/body-parser": "^1.17.0",
    "@types/express": "^4.16.1",
    "@types/node": "10.14.1",
    "child_process": "^1.0.2",
    "chrome-launcher": "^0.10.5",
    "cross-env": "^5.1.4",
    "cpx": "^1.5.0",
    "electron": "^11.1.0",
    "eslint": "^6.8.0",
    "express": "^4.16.3",
    "npm-run-all": "^4.1.5",
    "null-loader": "^0.1.1",
    "rimraf": "^3.0.2",
    "react": "^16.8.0",
    "typescript": "~4.1.0",
    "webpack": "4.42.0"
  },
  "homepage": "http://localhost:3000/",
  "browserslist": [
    "electron 6.0.0",
    "last 4 chrome version",
    "last 4 firefox version",
    "last 4 safari version",
    "last 4 ios version",
    "last 4 ChromeAndroid version",
    "last 4 edge version",
    "not dead",
    "not <0.2%"
  ],
  "eslintConfig": {
    "plugins": [
      "@bentley"
    ],
    "extends": "plugin:@bentley/imodeljs-recommended",
    "parserOptions": {
      "project": [
        "tsconfig.json",
        "tsconfig.backend.json"
      ]
    }
  }
}<|MERGE_RESOLUTION|>--- conflicted
+++ resolved
@@ -52,19 +52,11 @@
     "body-parser": "^1.18.2"
   },
   "devDependencies": {
-<<<<<<< HEAD
-    "@bentley/perf-tools": "2.12.0-dev.22",
-    "@bentley/config-loader": "2.12.0-dev.22",
-    "@bentley/build-tools": "2.12.0-dev.22",
-    "@bentley/eslint-plugin": "2.12.0-dev.22",
-    "@bentley/react-scripts": "3.4.7",
-=======
     "@bentley/perf-tools": "2.13.0-dev.1",
     "@bentley/config-loader": "2.13.0-dev.1",
     "@bentley/build-tools": "2.13.0-dev.1",
     "@bentley/eslint-plugin": "2.13.0-dev.1",
-    "@bentley/react-scripts": "3.4.6",
->>>>>>> fac14450
+    "@bentley/react-scripts": "3.4.7",
     "@types/body-parser": "^1.17.0",
     "@types/express": "^4.16.1",
     "@types/node": "10.14.1",
