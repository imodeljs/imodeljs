{
  "name": "display-performance-test-app",
  "description": "Display performance test application.",
  "license": "UNLICENSED",
  "author": {
    "name": "Bentley Systems, Inc.",
    "url": "http://www.bentley.com"
  },
  "version": "0.0.0",
  "engines": {
    "node": ">=10.17.0 <15.0"
  },
  "private": true,
  "scripts": {
    "compile": "npm run build:backend & tsc",
    "build": "npm run build:backend & npm run build:frontend",
    "build:backend": "tsc -p tsconfig.backend.json",
    "build:frontend": "cross-env DISABLE_ESLINT=true TRANSPILE_DEPS=false USE_FAST_SASS=true react-scripts build",
    "clean": "rimraf lib build .rush/temp/package-deps*.json",
    "docs": "",
    "lint": "eslint -f visualstudio --config package.json --no-eslintrc \"./src/**/*.ts\" 1>&2",
    "mobile": "tsc 1>&2 && webpack --config mobile.backend.webpack.config.js 1>&2 && webpack --config mobile.frontend.webpack.config.js 1>&2 && cpx \"public/**/*\" ./lib/mobile/public && cpx \"assets/**/*\" ./lib/mobile/assets ",
    "start": "npm run start:electron",
    "start:webserver": "cross-env BROWSER=none DISABLE_ESLINT=true TRANSPILE_DEPS=false USE_FAST_SASS=true react-scripts start",
    "start:electron": "electron ./lib/backend/ElectronMain.js",
    "start:web": "node lib/backend/WebMain.js",
    "test:chrome": "node ./lib/common/npmCommands.js chrome",
    "test:edge": "node ./lib/common/npmCommands.js edge",
    "test:firefox": "node ./lib/common/npmCommands.js firefox",
    "test:safari": "node ./lib/common/npmCommands.js safari",
    "build:mobile-backend": "tsc 1>&2 && webpack --config ./node_modules/@bentley/webpack-tools/mobile/backend.config.js --env.outdir=./lib/mobile --env.entry=./lib/backend/MobileMain.js --env.bundlename=main ",
    "test": "",
    "cover": ""
  },
  "repository": {},
  "dependencies": {
<<<<<<< HEAD
    "@bentley/bentleyjs-core": "2.17.0-dev.5",
    "@bentley/context-registry-client": "2.17.0-dev.5",
    "@bentley/electron-manager": "2.17.0-dev.5",
    "@bentley/mobile-manager": "2.17.0-dev.5",
    "@bentley/frontend-authorization-client": "2.17.0-dev.5",
    "@bentley/geometry-core": "2.17.0-dev.5",
    "@bentley/imodelhub-client": "2.17.0-dev.5",
    "@bentley/itwin-client": "2.17.0-dev.5",
    "@bentley/backend-itwin-client": "2.17.0-dev.5",
    "@bentley/imodeljs-common": "2.17.0-dev.5",
    "@bentley/imodeljs-i18n": "2.17.0-dev.5",
    "@bentley/imodeljs-quantity": "2.17.0-dev.5",
    "@bentley/imodeljs-frontend": "2.17.0-dev.5",
    "@bentley/imodeljs-backend": "2.17.0-dev.5",
    "@bentley/projectshare-client": "2.17.0-dev.5",
    "@bentley/rbac-client": "2.17.0-dev.5",
    "@bentley/ui-abstract": "2.17.0-dev.5",
    "@bentley/hypermodeling-frontend": "2.17.0-dev.5",
=======
    "@bentley/bentleyjs-core": "2.17.0-dev.7",
    "@bentley/context-registry-client": "2.17.0-dev.7",
    "@bentley/electron-manager": "2.17.0-dev.7",
    "@bentley/mobile-manager": "2.17.0-dev.7",
    "@bentley/frontend-authorization-client": "2.17.0-dev.7",
    "@bentley/geometry-core": "2.17.0-dev.7",
    "@bentley/imodelhub-client": "2.17.0-dev.7",
    "@bentley/itwin-client": "2.17.0-dev.7",
    "@bentley/backend-itwin-client": "2.17.0-dev.7",
    "@bentley/imodeljs-common": "2.17.0-dev.7",
    "@bentley/imodeljs-i18n": "2.17.0-dev.7",
    "@bentley/imodeljs-quantity": "2.17.0-dev.7",
    "@bentley/imodeljs-frontend": "2.17.0-dev.7",
    "@bentley/imodeljs-backend": "2.17.0-dev.7",
    "@bentley/projectshare-client": "2.17.0-dev.7",
    "@bentley/rbac-client": "2.17.0-dev.7",
    "@bentley/ui-abstract": "2.17.0-dev.7",
>>>>>>> a9b7566d
    "body-parser": "^1.18.2"
  },
  "devDependencies": {
    "@bentley/perf-tools": "2.17.0-dev.7",
    "@bentley/config-loader": "2.17.0-dev.7",
    "@bentley/build-tools": "2.17.0-dev.7",
    "@bentley/eslint-plugin": "2.17.0-dev.7",
    "@bentley/react-scripts": "3.4.9",
    "@types/body-parser": "^1.17.0",
    "@types/express": "^4.16.1",
    "@types/node": "10.14.1",
    "child_process": "^1.0.2",
    "chrome-launcher": "^0.10.5",
    "cross-env": "^5.1.4",
    "cpx": "^1.5.0",
    "electron": "^11.1.0",
    "eslint": "^6.8.0",
    "express": "^4.16.3",
    "npm-run-all": "^4.1.5",
    "null-loader": "^0.1.1",
    "rimraf": "^3.0.2",
    "react": "^16.8.0",
    "typescript": "~4.1.0",
    "webpack": "4.42.0"
  },
  "homepage": "http://localhost:3000/",
  "browserslist": [
    "electron 6.0.0",
    "last 4 chrome version",
    "last 4 firefox version",
    "last 4 safari version",
    "last 4 ios version",
    "last 4 ChromeAndroid version",
    "last 4 edge version",
    "not dead",
    "not <0.2%"
  ],
  "eslintConfig": {
    "plugins": [
      "@bentley"
    ],
    "extends": "plugin:@bentley/imodeljs-recommended",
    "parserOptions": {
      "project": [
        "tsconfig.json",
        "tsconfig.backend.json"
      ]
    }
  }
}<|MERGE_RESOLUTION|>--- conflicted
+++ resolved
@@ -34,26 +34,6 @@
   },
   "repository": {},
   "dependencies": {
-<<<<<<< HEAD
-    "@bentley/bentleyjs-core": "2.17.0-dev.5",
-    "@bentley/context-registry-client": "2.17.0-dev.5",
-    "@bentley/electron-manager": "2.17.0-dev.5",
-    "@bentley/mobile-manager": "2.17.0-dev.5",
-    "@bentley/frontend-authorization-client": "2.17.0-dev.5",
-    "@bentley/geometry-core": "2.17.0-dev.5",
-    "@bentley/imodelhub-client": "2.17.0-dev.5",
-    "@bentley/itwin-client": "2.17.0-dev.5",
-    "@bentley/backend-itwin-client": "2.17.0-dev.5",
-    "@bentley/imodeljs-common": "2.17.0-dev.5",
-    "@bentley/imodeljs-i18n": "2.17.0-dev.5",
-    "@bentley/imodeljs-quantity": "2.17.0-dev.5",
-    "@bentley/imodeljs-frontend": "2.17.0-dev.5",
-    "@bentley/imodeljs-backend": "2.17.0-dev.5",
-    "@bentley/projectshare-client": "2.17.0-dev.5",
-    "@bentley/rbac-client": "2.17.0-dev.5",
-    "@bentley/ui-abstract": "2.17.0-dev.5",
-    "@bentley/hypermodeling-frontend": "2.17.0-dev.5",
-=======
     "@bentley/bentleyjs-core": "2.17.0-dev.7",
     "@bentley/context-registry-client": "2.17.0-dev.7",
     "@bentley/electron-manager": "2.17.0-dev.7",
@@ -71,7 +51,7 @@
     "@bentley/projectshare-client": "2.17.0-dev.7",
     "@bentley/rbac-client": "2.17.0-dev.7",
     "@bentley/ui-abstract": "2.17.0-dev.7",
->>>>>>> a9b7566d
+    "@bentley/hypermodeling-frontend": "2.17.0-dev.7",
     "body-parser": "^1.18.2"
   },
   "devDependencies": {
