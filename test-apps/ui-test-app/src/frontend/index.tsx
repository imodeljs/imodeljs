--- conflicted
+++ resolved
@@ -1,244 +1,237 @@
-/*---------------------------------------------------------------------------------------------
-* Copyright (c) 2018 Bentley Systems, Incorporated. All rights reserved.
-* Licensed under the MIT License. See LICENSE.md in the project root for license terms.
-*--------------------------------------------------------------------------------------------*/
-import "./index.scss";      // Should be the first import in index.tsx to bring in BWC in the correct place
-
-import * as React from "react";
-import * as ReactDOM from "react-dom";
-import { CSSProperties } from "react";
-import { createStore, combineReducers, Store } from "redux";
-import { Provider } from "react-redux";
-import {
-    RpcConfiguration, RpcOperation, IModelToken,
-    ElectronRpcManager, ElectronRpcConfiguration, BentleyCloudRpcManager,
-} from "@bentley/imodeljs-common";
-import { IModelApp, IModelConnection, SnapMode, AccuSnap } from "@bentley/imodeljs-frontend";
-import { I18NNamespace } from "@bentley/imodeljs-i18n";
-import { Config, OidcFrontendClientConfiguration } from "@bentley/imodeljs-clients";
-
-import { PresentationRpcInterface } from "@bentley/presentation-common";
-import { Presentation } from "@bentley/presentation-frontend";
-
-import { WebFontIcon } from "@bentley/ui-core";
-import { UiCore } from "@bentley/ui-core";
-import { UiComponents } from "@bentley/ui-components";
-import {
-    UiFramework,
-    FrameworkState,
-    FrameworkReducer,
-    OverallContent,
-    AppNotificationManager,
-    IModelInfo,
-    FrontstageManager,
-    createAction, ActionsUnion, DeepReadonly,
-} from "@bentley/ui-framework";
-import { Id64String } from "@bentley/bentleyjs-core";
-import { Presentation } from "@bentley/presentation-frontend";
-
-import getSupportedRpcs from "../common/rpcs";
-import { AppUi } from "./appui/AppUi";
-import AppBackstage, { BackstageShow, BackstageHide } from "./appui/AppBackstage";
-import { ViewsFrontstage } from "./appui/frontstages/ViewsFrontstage";
-import { MeasurePointsTool } from "./tools/MeasurePoints";
-import { Tool1 } from "./tools/Tool1";
-import { Tool2 } from "./tools/Tool2";
-
-// Initialize my application gateway configuration for the frontend
-let rpcConfiguration: RpcConfiguration;
-<<<<<<< HEAD
-const rpcInterfaces = [IModelTileRpcInterface, IModelReadRpcInterface, PresentationRpcInterface];
-=======
-const rpcInterfaces = getSupportedRpcs();
->>>>>>> 3e3edae1
-if (ElectronRpcConfiguration.isElectron)
-    rpcConfiguration = ElectronRpcManager.initializeClient({}, rpcInterfaces);
-else
-    rpcConfiguration = BentleyCloudRpcManager.initializeClient({ info: { title: "ui-test-app", version: "v1.0" } }, rpcInterfaces);
-
-// WIP: WebAppRpcProtocol seems to require an IModelToken for every RPC request
-for (const definition of rpcConfiguration.interfaces())
-    RpcOperation.forEach(definition, (operation) => operation.policy.token = (_request) => new IModelToken("test", "test", "test", "test"));
-
-export interface SampleAppState {
-    backstageVisible?: boolean;
-    currentIModelConnection?: IModelConnection;
-}
-
-const initialState: SampleAppState = {
-    backstageVisible: false,
-};
-
-// An object with a function that creates each OpenIModelAction that can be handled by our reducer.
-// tslint:disable-next-line:variable-name
-export const SampleAppActions = {
-    showBackstage: () => createAction("SampleApp:BACKSTAGESHOW"),
-    hideBackstage: () => createAction("SampleApp:BACKSTAGEHIDE"),
-    setIModelConnection: (iModelConnection: IModelConnection) => createAction("SampleApp:SETIMODELCONNECTION", { iModelConnection }),
-};
-
-class SampleAppAccuSnap extends AccuSnap {
-    public getActiveSnapModes(): SnapMode[] {
-        const snaps: SnapMode[] = [];
-        if (SampleAppIModelApp.store.getState().frameworkState) {
-            const snapMode = SampleAppIModelApp.store.getState().frameworkState!.configurableUiState.snapMode;
-            if ((snapMode & SnapMode.Bisector) === SnapMode.Bisector as number) snaps.push(SnapMode.Bisector);
-            if ((snapMode & SnapMode.Center) === SnapMode.Center as number) snaps.push(SnapMode.Center);
-            if ((snapMode & SnapMode.Intersection) === SnapMode.Intersection as number) snaps.push(SnapMode.Intersection);
-            if ((snapMode & SnapMode.MidPoint) === SnapMode.MidPoint as number) snaps.push(SnapMode.MidPoint);
-            if ((snapMode & SnapMode.Nearest) === SnapMode.Nearest as number) snaps.push(SnapMode.Nearest);
-            if ((snapMode & SnapMode.NearestKeypoint) === SnapMode.NearestKeypoint as number) snaps.push(SnapMode.NearestKeypoint);
-            if ((snapMode & SnapMode.Origin) === SnapMode.Origin as number) snaps.push(SnapMode.Origin);
-        } else {
-            snaps.push(SnapMode.NearestKeypoint);
-        }
-        return snaps;
-    }
-}
-
-export type SampleAppActionsUnion = ActionsUnion<typeof SampleAppActions>;
-
-function SampleAppReducer(state: SampleAppState = initialState, action: SampleAppActionsUnion): DeepReadonly<SampleAppState> {
-    switch (action.type) {
-        case "SampleApp:BACKSTAGESHOW": {
-            return { ...state, backstageVisible: true };
-        }
-        case "SampleApp:BACKSTAGEHIDE": {
-            return { ...state, backstageVisible: false };
-        }
-        case "SampleApp:SETIMODELCONNECTION": {
-            return { ...state, currentIModelConnection: action.payload.iModelConnection };
-        }
-    }
-
-    return state;
-}
-
-// React-redux interface stuff
-export interface RootState {
-    sampleAppState: SampleAppState;
-    frameworkState?: FrameworkState;
-}
-
-// subclass of IModelApp needed to use IModelJs API
-export class SampleAppIModelApp extends IModelApp {
-    public static sampleAppNamespace: I18NNamespace;
-    public static store: Store<RootState>;
-    public static rootReducer: any;
-
-    protected static onStartup() {
-        IModelApp.notifications = new AppNotificationManager();
-        IModelApp.accuSnap = new SampleAppAccuSnap();
-
-        this.sampleAppNamespace = IModelApp.i18n.registerNamespace("SampleApp");
-        // this is the rootReducer for the sample application.
-        this.rootReducer = combineReducers<RootState>({
-            sampleAppState: SampleAppReducer,
-            frameworkState: FrameworkReducer,
-        } as any);
-
-        // create the Redux Store.
-        this.store = createStore(this.rootReducer,
-            (window as any).__REDUX_DEVTOOLS_EXTENSION__ && (window as any).__REDUX_DEVTOOLS_EXTENSION__());
-
-        // register local commands.
-
-        // Configure a CORS proxy in development mode.
-        if (process.env.NODE_ENV === "development")
-            Config.App.set("imjs_dev_cors_proxy_server", `http://${window.location.hostname}:${process.env.CORS_PROXY_PORT}`); // By default, this will run on port 3001
-    }
-
-    public static async initialize() {
-        Presentation.initialize();
-        UiCore.initialize(SampleAppIModelApp.i18n);
-        UiComponents.initialize(SampleAppIModelApp.i18n);
-
-        let oidcConfiguration: OidcFrontendClientConfiguration;
-        if (ElectronRpcConfiguration.isElectron) {
-            const clientId = Config.App.get("imjs_browser_test_client_id");
-            const redirectUri = Config.App.get("imjs_browser_test_redirect_uri");
-            // TODO: WIP Switch desktop clients to a different OIDC workflow.
-            // const clientId = Config.App.get("imjs_device_test_client_id");
-            // const redirectUri = Config.App.get("imjs_device_test_redirect_uri");
-            oidcConfiguration = { clientId, redirectUri };
-        } else {
-            const clientId = Config.App.get("imjs_browser_test_client_id");
-            const redirectUri = Config.App.get("imjs_browser_test_redirect_uri");
-            oidcConfiguration = { clientId, redirectUri };
-        }
-
-        await UiFramework.initialize(SampleAppIModelApp.store, SampleAppIModelApp.i18n, oidcConfiguration);
-
-        // initialize Presentation
-        Presentation.initialize({
-            activeLocale: IModelApp.i18n.languageList()[0],
-        });
-
-        // Register tools.
-        BackstageShow.register(this.sampleAppNamespace);
-        BackstageHide.register(this.sampleAppNamespace);
-        MeasurePointsTool.register(this.sampleAppNamespace);
-        Tool1.register(this.sampleAppNamespace);
-        Tool2.register(this.sampleAppNamespace);
-    }
-
-    public static async handleIModelViewsSelected(iModelInfo: IModelInfo, viewIdsSelected: Id64String[]) {
-
-        const accessToken = SampleAppIModelApp.store.getState().frameworkState!.overallContentState.accessToken!;
-        const projectInfo = iModelInfo.projectInfo;
-        const wsgId = iModelInfo.wsgId;
-
-        // open the imodel
-        const iModelConnection = await UiFramework.iModelServices.openIModel(accessToken, projectInfo, wsgId);
-
-        const payload = { iModelConnection };
-        SampleAppIModelApp.store.dispatch({ type: "SampleApp:SETIMODELCONNECTION", payload });
-
-        // we create a FrontStage that contains the views that we want.
-        const frontstageProvider = new ViewsFrontstage(viewIdsSelected, iModelConnection);
-        FrontstageManager.addFrontstageProvider(frontstageProvider);
-        FrontstageManager.setActiveFrontstageDef(frontstageProvider.frontstageDef).then(() => {
-            // Frontstage & ScreenViewports are ready
-            // tslint:disable-next-line:no-console
-            console.log("Frontstage is ready");
-        });
-    }
-
-    public static handleWorkOffline() {
-        if (!FrontstageManager.activeFrontstageDef) {
-            const frontstageDef = FrontstageManager.findFrontstageDef("Test4");
-            FrontstageManager.setActiveFrontstageDef(frontstageDef);
-        }
-    }
-}
-
-SampleAppIModelApp.startup();
-
-// wait for both our i18n namespaces to be read.
-SampleAppIModelApp.initialize().then(() => {
-    //  create the application icon.
-    const applicationIconStyle: CSSProperties = {
-        width: "50px",
-        height: "50px",
-        fontSize: "50px",
-        color: "red",
-        marginLeft: "10px",
-    };
-    const applicationIcon = React.createElement(WebFontIcon, { iconName: "icon-construction-worker", style: applicationIconStyle });
-    const overallContentProps = {
-        appHeaderIcon: applicationIcon,
-        appHeaderMessage: SampleAppIModelApp.i18n.translate("SampleApp:Header.welcome"),
-        appBackstage: <AppBackstage />,
-        onIModelViewsSelected: SampleAppIModelApp.handleIModelViewsSelected,
-        onWorkOffline: SampleAppIModelApp.handleWorkOffline,
-    };
-
-    AppUi.initialize();
-
-    ReactDOM.render(
-        <Provider store={SampleAppIModelApp.store} >
-            <OverallContent {...overallContentProps} />
-        </Provider >,
-        document.getElementById("root") as HTMLElement,
-    );
-});
+/*---------------------------------------------------------------------------------------------
+* Copyright (c) 2018 Bentley Systems, Incorporated. All rights reserved.
+* Licensed under the MIT License. See LICENSE.md in the project root for license terms.
+*--------------------------------------------------------------------------------------------*/
+import "./index.scss";      // Should be the first import in index.tsx to bring in BWC in the correct place
+
+import * as React from "react";
+import * as ReactDOM from "react-dom";
+import { CSSProperties } from "react";
+import { createStore, combineReducers, Store } from "redux";
+import { Provider } from "react-redux";
+import {
+    RpcConfiguration, RpcOperation, IModelToken,
+    ElectronRpcManager, ElectronRpcConfiguration, BentleyCloudRpcManager,
+} from "@bentley/imodeljs-common";
+import { IModelApp, IModelConnection, SnapMode, AccuSnap } from "@bentley/imodeljs-frontend";
+import { I18NNamespace } from "@bentley/imodeljs-i18n";
+import { Config, OidcFrontendClientConfiguration } from "@bentley/imodeljs-clients";
+import { Presentation } from "@bentley/presentation-frontend";
+
+import { WebFontIcon } from "@bentley/ui-core";
+import { UiCore } from "@bentley/ui-core";
+import { UiComponents } from "@bentley/ui-components";
+import {
+    UiFramework,
+    FrameworkState,
+    FrameworkReducer,
+    OverallContent,
+    AppNotificationManager,
+    IModelInfo,
+    FrontstageManager,
+    createAction, ActionsUnion, DeepReadonly,
+} from "@bentley/ui-framework";
+import { Id64String } from "@bentley/bentleyjs-core";
+
+import getSupportedRpcs from "../common/rpcs";
+import { AppUi } from "./appui/AppUi";
+import AppBackstage, { BackstageShow, BackstageHide } from "./appui/AppBackstage";
+import { ViewsFrontstage } from "./appui/frontstages/ViewsFrontstage";
+import { MeasurePointsTool } from "./tools/MeasurePoints";
+import { Tool1 } from "./tools/Tool1";
+import { Tool2 } from "./tools/Tool2";
+
+// Initialize my application gateway configuration for the frontend
+let rpcConfiguration: RpcConfiguration;
+const rpcInterfaces = getSupportedRpcs();
+if (ElectronRpcConfiguration.isElectron)
+    rpcConfiguration = ElectronRpcManager.initializeClient({}, rpcInterfaces);
+else
+    rpcConfiguration = BentleyCloudRpcManager.initializeClient({ info: { title: "ui-test-app", version: "v1.0" } }, rpcInterfaces);
+
+// WIP: WebAppRpcProtocol seems to require an IModelToken for every RPC request
+for (const definition of rpcConfiguration.interfaces())
+    RpcOperation.forEach(definition, (operation) => operation.policy.token = (_request) => new IModelToken("test", "test", "test", "test"));
+
+export interface SampleAppState {
+    backstageVisible?: boolean;
+    currentIModelConnection?: IModelConnection;
+}
+
+const initialState: SampleAppState = {
+    backstageVisible: false,
+};
+
+// An object with a function that creates each OpenIModelAction that can be handled by our reducer.
+// tslint:disable-next-line:variable-name
+export const SampleAppActions = {
+    showBackstage: () => createAction("SampleApp:BACKSTAGESHOW"),
+    hideBackstage: () => createAction("SampleApp:BACKSTAGEHIDE"),
+    setIModelConnection: (iModelConnection: IModelConnection) => createAction("SampleApp:SETIMODELCONNECTION", { iModelConnection }),
+};
+
+class SampleAppAccuSnap extends AccuSnap {
+    public getActiveSnapModes(): SnapMode[] {
+        const snaps: SnapMode[] = [];
+        if (SampleAppIModelApp.store.getState().frameworkState) {
+            const snapMode = SampleAppIModelApp.store.getState().frameworkState!.configurableUiState.snapMode;
+            if ((snapMode & SnapMode.Bisector) === SnapMode.Bisector as number) snaps.push(SnapMode.Bisector);
+            if ((snapMode & SnapMode.Center) === SnapMode.Center as number) snaps.push(SnapMode.Center);
+            if ((snapMode & SnapMode.Intersection) === SnapMode.Intersection as number) snaps.push(SnapMode.Intersection);
+            if ((snapMode & SnapMode.MidPoint) === SnapMode.MidPoint as number) snaps.push(SnapMode.MidPoint);
+            if ((snapMode & SnapMode.Nearest) === SnapMode.Nearest as number) snaps.push(SnapMode.Nearest);
+            if ((snapMode & SnapMode.NearestKeypoint) === SnapMode.NearestKeypoint as number) snaps.push(SnapMode.NearestKeypoint);
+            if ((snapMode & SnapMode.Origin) === SnapMode.Origin as number) snaps.push(SnapMode.Origin);
+        } else {
+            snaps.push(SnapMode.NearestKeypoint);
+        }
+        return snaps;
+    }
+}
+
+export type SampleAppActionsUnion = ActionsUnion<typeof SampleAppActions>;
+
+function SampleAppReducer(state: SampleAppState = initialState, action: SampleAppActionsUnion): DeepReadonly<SampleAppState> {
+    switch (action.type) {
+        case "SampleApp:BACKSTAGESHOW": {
+            return { ...state, backstageVisible: true };
+        }
+        case "SampleApp:BACKSTAGEHIDE": {
+            return { ...state, backstageVisible: false };
+        }
+        case "SampleApp:SETIMODELCONNECTION": {
+            return { ...state, currentIModelConnection: action.payload.iModelConnection };
+        }
+    }
+
+    return state;
+}
+
+// React-redux interface stuff
+export interface RootState {
+    sampleAppState: SampleAppState;
+    frameworkState?: FrameworkState;
+}
+
+// subclass of IModelApp needed to use IModelJs API
+export class SampleAppIModelApp extends IModelApp {
+    public static sampleAppNamespace: I18NNamespace;
+    public static store: Store<RootState>;
+    public static rootReducer: any;
+
+    protected static onStartup() {
+        IModelApp.notifications = new AppNotificationManager();
+        IModelApp.accuSnap = new SampleAppAccuSnap();
+
+        this.sampleAppNamespace = IModelApp.i18n.registerNamespace("SampleApp");
+        // this is the rootReducer for the sample application.
+        this.rootReducer = combineReducers<RootState>({
+            sampleAppState: SampleAppReducer,
+            frameworkState: FrameworkReducer,
+        } as any);
+
+        // create the Redux Store.
+        this.store = createStore(this.rootReducer,
+            (window as any).__REDUX_DEVTOOLS_EXTENSION__ && (window as any).__REDUX_DEVTOOLS_EXTENSION__());
+
+        // register local commands.
+
+        // Configure a CORS proxy in development mode.
+        if (process.env.NODE_ENV === "development")
+            Config.App.set("imjs_dev_cors_proxy_server", `http://${window.location.hostname}:${process.env.CORS_PROXY_PORT}`); // By default, this will run on port 3001
+    }
+
+    public static async initialize() {
+        Presentation.initialize();
+        UiCore.initialize(SampleAppIModelApp.i18n);
+        UiComponents.initialize(SampleAppIModelApp.i18n);
+
+        let oidcConfiguration: OidcFrontendClientConfiguration;
+        if (ElectronRpcConfiguration.isElectron) {
+            const clientId = Config.App.get("imjs_browser_test_client_id");
+            const redirectUri = Config.App.get("imjs_browser_test_redirect_uri");
+            // TODO: WIP Switch desktop clients to a different OIDC workflow.
+            // const clientId = Config.App.get("imjs_device_test_client_id");
+            // const redirectUri = Config.App.get("imjs_device_test_redirect_uri");
+            oidcConfiguration = { clientId, redirectUri };
+        } else {
+            const clientId = Config.App.get("imjs_browser_test_client_id");
+            const redirectUri = Config.App.get("imjs_browser_test_redirect_uri");
+            oidcConfiguration = { clientId, redirectUri };
+        }
+
+        await UiFramework.initialize(SampleAppIModelApp.store, SampleAppIModelApp.i18n, oidcConfiguration);
+
+        // initialize Presentation
+        Presentation.initialize({
+            activeLocale: IModelApp.i18n.languageList()[0],
+        });
+
+        // Register tools.
+        BackstageShow.register(this.sampleAppNamespace);
+        BackstageHide.register(this.sampleAppNamespace);
+        MeasurePointsTool.register(this.sampleAppNamespace);
+        Tool1.register(this.sampleAppNamespace);
+        Tool2.register(this.sampleAppNamespace);
+    }
+
+    public static async handleIModelViewsSelected(iModelInfo: IModelInfo, viewIdsSelected: Id64String[]) {
+
+        const accessToken = SampleAppIModelApp.store.getState().frameworkState!.overallContentState.accessToken!;
+        const projectInfo = iModelInfo.projectInfo;
+        const wsgId = iModelInfo.wsgId;
+
+        // open the imodel
+        const iModelConnection = await UiFramework.iModelServices.openIModel(accessToken, projectInfo, wsgId);
+
+        const payload = { iModelConnection };
+        SampleAppIModelApp.store.dispatch({ type: "SampleApp:SETIMODELCONNECTION", payload });
+
+        // we create a FrontStage that contains the views that we want.
+        const frontstageProvider = new ViewsFrontstage(viewIdsSelected, iModelConnection);
+        FrontstageManager.addFrontstageProvider(frontstageProvider);
+        FrontstageManager.setActiveFrontstageDef(frontstageProvider.frontstageDef).then(() => {
+            // Frontstage & ScreenViewports are ready
+            // tslint:disable-next-line:no-console
+            console.log("Frontstage is ready");
+        });
+    }
+
+    public static handleWorkOffline() {
+        if (!FrontstageManager.activeFrontstageDef) {
+            const frontstageDef = FrontstageManager.findFrontstageDef("Test4");
+            FrontstageManager.setActiveFrontstageDef(frontstageDef);
+        }
+    }
+}
+
+SampleAppIModelApp.startup();
+
+// wait for both our i18n namespaces to be read.
+SampleAppIModelApp.initialize().then(() => {
+    //  create the application icon.
+    const applicationIconStyle: CSSProperties = {
+        width: "50px",
+        height: "50px",
+        fontSize: "50px",
+        color: "red",
+        marginLeft: "10px",
+    };
+    const applicationIcon = React.createElement(WebFontIcon, { iconName: "icon-construction-worker", style: applicationIconStyle });
+    const overallContentProps = {
+        appHeaderIcon: applicationIcon,
+        appHeaderMessage: SampleAppIModelApp.i18n.translate("SampleApp:Header.welcome"),
+        appBackstage: <AppBackstage />,
+        onIModelViewsSelected: SampleAppIModelApp.handleIModelViewsSelected,
+        onWorkOffline: SampleAppIModelApp.handleWorkOffline,
+    };
+
+    AppUi.initialize();
+
+    ReactDOM.render(
+        <Provider store={SampleAppIModelApp.store} >
+            <OverallContent {...overallContentProps} />
+        </Provider >,
+        document.getElementById("root") as HTMLElement,
+    );
+});