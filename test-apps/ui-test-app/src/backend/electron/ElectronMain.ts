--- conflicted
+++ resolved
@@ -1,62 +1,58 @@
-/*---------------------------------------------------------------------------------------------
-* Copyright (c) Bentley Systems, Incorporated. All rights reserved.
-* See LICENSE.md in the project root for license terms and full copyright notice.
-*--------------------------------------------------------------------------------------------*/
-import { assert } from "@bentley/bentleyjs-core";
-import { ElectronHost, ElectronHostOptions } from "@bentley/electron-manager/lib/ElectronBackend";
-import { NativeHostOptions } from "@bentley/imodeljs-backend";
-import { BasicManipulationCommand, EditCommandAdmin } from "@bentley/imodeljs-editor-backend";
-import * as path from "path";
-import { getSupportedRpcs } from "../../common/rpcs";
-
-/**
- * Initializes Electron backend
- */
-const windowTitle = "Ui Test App";
-const mainWindowName = "mainWindow";
-
-export async function initializeElectron() {
-  const electronHost: ElectronHostOptions = {
-    webResourcesPath: path.join(__dirname, "..", "..", "..", "build"),
-    developmentServer: process.env.NODE_ENV === "development",
-  };
-
-<<<<<<< HEAD
-  const nativeHost: NativeHostOptions = {
-    rpcInterfaces: getSupportedRpcs(),
-  };
-
-  await ElectronHost.startup({ electronHost, nativeHost });
-=======
-  await ElectronHost.startup({ electronHost, nativeHost: { applicationName: "ui-test-app" } });
->>>>>>> 29550cc3
-  EditCommandAdmin.register(BasicManipulationCommand);
-
-  // Handle custom keyboard shortcuts
-  ElectronHost.app.on("web-contents-created", (_e, wc) => {
-    wc.on("before-input-event", (event, input) => {
-      // CTRL + SHIFT + I  ==> Toggle DevTools
-      if (input.key === "I" && input.control && !input.alt && !input.meta && input.shift) {
-        if (ElectronHost.mainWindow)
-          ElectronHost.mainWindow.webContents.toggleDevTools();
-
-        event.preventDefault();
-      }
-    });
-  });
-
-  // Restore previous window size, position and maximized state
-  const sizeAndPosition = ElectronHost.getWindowSizeSetting(mainWindowName);
-  const maximizeWindow = undefined === sizeAndPosition || ElectronHost.getWindowMaximizedSetting(mainWindowName);
-
-  await ElectronHost.openMainWindow({ ...sizeAndPosition, show: !maximizeWindow, title: windowTitle, storeWindowName: mainWindowName });
-  assert(ElectronHost.mainWindow !== undefined);
-
-  if (maximizeWindow) {
-    ElectronHost.mainWindow.maximize(); // maximize before showing to avoid resize event on startup
-    ElectronHost.mainWindow.show();
-  }
-
-  if ((undefined === process.env.imjs_TESTAPP_NO_DEV_TOOLS))
-    ElectronHost.mainWindow.webContents.toggleDevTools();
-}
+/*---------------------------------------------------------------------------------------------
+* Copyright (c) Bentley Systems, Incorporated. All rights reserved.
+* See LICENSE.md in the project root for license terms and full copyright notice.
+*--------------------------------------------------------------------------------------------*/
+
+import { join } from "path";
+import { assert } from "@bentley/bentleyjs-core";
+import { ElectronHost } from "@bentley/electron-manager/lib/ElectronBackend";
+import { BasicManipulationCommand, EditCommandAdmin } from "@bentley/imodeljs-editor-backend";
+import { getSupportedRpcs } from "../../common/rpcs";
+
+const mainWindowName = "mainWindow";
+
+/**  Initializes Electron backend */
+export async function initializeElectron() {
+
+  const opt = {
+    electronHost: {
+      webResourcesPath: join(__dirname, "..", "..", "..", "build"),
+      developmentServer: process.env.NODE_ENV === "development",
+    },
+    nativeHost: {
+      applicationName: "ui-test-app",
+      rpcInterfaces: getSupportedRpcs(),
+    },
+  };
+
+  await ElectronHost.startup(opt);
+  EditCommandAdmin.register(BasicManipulationCommand);
+
+  // Handle custom keyboard shortcuts
+  ElectronHost.app.on("web-contents-created", (_e, wc) => {
+    wc.on("before-input-event", (event, input) => {
+      // CTRL + SHIFT + I  ==> Toggle DevTools
+      if (input.key === "I" && input.control && !input.alt && !input.meta && input.shift) {
+        if (ElectronHost.mainWindow)
+          ElectronHost.mainWindow.webContents.toggleDevTools();
+
+        event.preventDefault();
+      }
+    });
+  });
+
+  // Restore previous window size, position and maximized state
+  const sizeAndPosition = ElectronHost.getWindowSizeSetting(mainWindowName);
+  const maximizeWindow = undefined === sizeAndPosition || ElectronHost.getWindowMaximizedSetting(mainWindowName);
+
+  await ElectronHost.openMainWindow({ ...sizeAndPosition, show: !maximizeWindow, title: "Ui Test App", storeWindowName: mainWindowName });
+  assert(ElectronHost.mainWindow !== undefined);
+
+  if (maximizeWindow) {
+    ElectronHost.mainWindow.maximize(); // maximize before showing to avoid resize event on startup
+    ElectronHost.mainWindow.show();
+  }
+
+  if ((undefined === process.env.imjs_TESTAPP_NO_DEV_TOOLS))
+    ElectronHost.mainWindow.webContents.toggleDevTools();
+}