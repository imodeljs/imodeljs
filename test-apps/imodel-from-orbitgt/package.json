--- conflicted
+++ resolved
@@ -28,12 +28,7 @@
     "@types/fs-extra": "^4.0.7",
     "@types/node": "10.14.1",
     "@types/yargs": "^12.0.5",
-<<<<<<< HEAD
-    "eslint": "^6.8.0",
-=======
-    "@types/request-promise-native": "^1.0.15",
     "eslint": "^7.11.0",
->>>>>>> 97aa3898
     "rimraf": "^3.0.2",
     "typescript": "~4.3.0"
   },
