--- conflicted
+++ resolved
@@ -14,33 +14,19 @@
   },
   "repository": {},
   "dependencies": {
-<<<<<<< HEAD
-    "@bentley/bentleyjs-core": "2.9.0-dev.8",
-    "@bentley/geometry-core": "2.9.0-dev.8",
-    "@bentley/itwin-client": "2.9.0-dev.8",
-    "@bentley/imodeljs-common": "2.9.0-dev.8",
-    "@bentley/imodeljs-backend": "2.9.0-dev.8",
-    "@bentley/orbitgt-core": "2.9.0-dev.8",
-=======
     "@bentley/bentleyjs-core": "2.9.0-dev.16",
     "@bentley/geometry-core": "2.9.0-dev.16",
     "@bentley/itwin-client": "2.9.0-dev.16",
     "@bentley/imodeljs-common": "2.9.0-dev.16",
     "@bentley/imodeljs-backend": "2.9.0-dev.16",
     "@bentley/orbitgt-core": "2.9.0-dev.16",
->>>>>>> 2f380c48
     "request-promise-native": "^1.0.5",
     "request": "^2.88.0",
     "yargs": "^15.0.0"
   },
   "devDependencies": {
-<<<<<<< HEAD
-    "@bentley/build-tools": "2.9.0-dev.8",
-    "@bentley/eslint-plugin": "2.9.0-dev.8",
-=======
     "@bentley/build-tools": "2.9.0-dev.16",
     "@bentley/eslint-plugin": "2.9.0-dev.16",
->>>>>>> 2f380c48
     "@types/fs-extra": "^4.0.7",
     "@types/lodash": "^4.14.0",
     "@types/node": "10.14.1",
