--- conflicted
+++ resolved
@@ -28,15 +28,9 @@
   },
   "license": "MIT",
   "devDependencies": {
-<<<<<<< HEAD
-    "@bentley/build-tools": "2.13.0-dev.6",
-    "@bentley/eslint-plugin": "2.13.0-dev.6",
-    "@bentley/extension-webpack-tools": "2.13.0-dev.6",
-=======
     "@bentley/build-tools": "2.13.0-dev.7",
     "@bentley/eslint-plugin": "2.13.0-dev.7",
     "@bentley/extension-webpack-tools": "2.13.0-dev.7",
->>>>>>> 1af8fb8a
     "@types/react": "16.9.43",
     "@types/classnames": "^2.2.3",
     "@types/react-select": "3.0.26",
@@ -47,23 +41,6 @@
     "svg-sprite-loader": "4.2.1"
   },
   "dependencies": {
-<<<<<<< HEAD
-    "@bentley/bentleyjs-core": "2.13.0-dev.6",
-    "@bentley/geometry-core": "2.13.0-dev.6",
-    "@bentley/itwin-client": "2.13.0-dev.6",
-    "@bentley/imodeljs-common": "2.13.0-dev.6",
-    "@bentley/imodeljs-i18n": "2.13.0-dev.6",
-    "@bentley/imodeljs-frontend": "2.13.0-dev.6",
-    "@bentley/imodeljs-quantity": "2.13.0-dev.6",
-    "@bentley/ui-abstract": "2.13.0-dev.6",
-    "@bentley/ui-components": "2.13.0-dev.6",
-    "@bentley/ui-core": "2.13.0-dev.6",
-    "@bentley/ui-framework": "2.13.0-dev.6",
-    "@bentley/ui-ninezone": "2.13.0-dev.6",
-    "@bentley/presentation-common": "2.13.0-dev.6",
-    "@bentley/presentation-frontend": "2.13.0-dev.6",
-    "@bentley/presentation-components": "2.13.0-dev.6",
-=======
     "@bentley/bentleyjs-core": "2.13.0-dev.7",
     "@bentley/geometry-core": "2.13.0-dev.7",
     "@bentley/itwin-client": "2.13.0-dev.7",
@@ -79,7 +56,6 @@
     "@bentley/presentation-common": "2.13.0-dev.7",
     "@bentley/presentation-frontend": "2.13.0-dev.7",
     "@bentley/presentation-components": "2.13.0-dev.7",
->>>>>>> 1af8fb8a
     "classnames": "^2.2.5",
     "react": "^16.8.0",
     "react-compound-slider": "^2.5.0",
