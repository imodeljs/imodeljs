--- conflicted
+++ resolved
@@ -19,13 +19,8 @@
     "url": "http://www.bentley.com"
   },
   "devDependencies": {
-<<<<<<< HEAD
-    "@bentley/build-tools": "2.13.0-dev.6",
-    "@bentley/eslint-plugin": "2.13.0-dev.6",
-=======
     "@bentley/build-tools": "2.13.0-dev.7",
     "@bentley/eslint-plugin": "2.13.0-dev.7",
->>>>>>> 1af8fb8a
     "@bentley/react-scripts": "3.4.6",
     "@types/classnames": "^2.2.3",
     "@types/highlight.js": "^9.12.3",
@@ -36,17 +31,10 @@
   },
   "dependencies": {
     "@bentley/icons-generic-webfont": "^1.0.15",
-<<<<<<< HEAD
-    "@bentley/ui-abstract": "2.13.0-dev.6",
-    "@bentley/ui-components": "2.13.0-dev.6",
-    "@bentley/ui-core": "2.13.0-dev.6",
-    "@bentley/ui-ninezone": "2.13.0-dev.6",
-=======
     "@bentley/ui-abstract": "2.13.0-dev.7",
     "@bentley/ui-components": "2.13.0-dev.7",
     "@bentley/ui-core": "2.13.0-dev.7",
     "@bentley/ui-ninezone": "2.13.0-dev.7",
->>>>>>> 1af8fb8a
     "classnames": "^2.2.5",
     "highlight.js": "~10.0.3",
     "raf-schd": "^4.0.0",
