{
  "name": "presentation-test-app",
  "description": "A test app to demonstrate library capabilities",
  "license": "UNLICENSED",
  "author": {
    "name": "Bentley Systems, Inc.",
    "url": "http://www.bentley.com"
  },
  "version": "0.0.0",
  "engines": {
    "node": ">=10.17.0 <15.0"
  },
  "private": true,
  "scripts": {
    "compile": "npm run build:backend & tsc",
    "build": "npm run build:backend && npm run build:frontend",
    "build:backend": "npm run copy:assets && tsc -p tsconfig.backend.json",
    "build:frontend": "cross-env GENERATE_SOURCEMAP=false DISABLE_ESLINT=true TRANSPILE_DEPS=false USE_FAST_SASS=true DISABLE_TERSER=true react-scripts build",
    "copy:assets": "symlink-dir \"./assets\" ./lib/assets",
    "clean": "rimraf build lib .rush/temp/package-deps*.json",
    "docs": "npm run extract",
    "extract": "betools extract --fileExt=ts,tsx --extractFrom=./src --recursive --out=../../generated-docs/extract",
    "lint": "eslint -f visualstudio --config package.json --no-eslintrc ./src/**/*.{ts,tsx} 1>&2",
    "electron": "run-p start:webserver start:electron",
    "start:electron": "electron ./lib/backend/main.js",
    "start:webserver": "cross-env BROWSER=none USE_FULL_SOURCEMAP=true DISABLE_ESLINT=true TRANSPILE_DEPS=false USE_FAST_SASS=true react-scripts start",
    "start:backend": "node --inspect --max-http-header-size=16000 lib/backend/main.js",
    "start:servers": "run-p start:webserver start:backend",
    "test": "",
    "cover": ""
  },
  "dependencies": {
    "@bentley/bentleyjs-core": "2.14.0-dev.8",
    "@bentley/geometry-core": "2.14.0-dev.8",
    "@bentley/electron-manager": "2.14.0-dev.8",
    "@bentley/express-server": "2.14.0-dev.8",
    "@bentley/icons-generic-webfont": "^1.0.15",
    "@bentley/imodeljs-common": "2.14.0-dev.8",
    "@bentley/imodeljs-backend": "2.14.0-dev.8",
    "@bentley/imodeljs-frontend": "2.14.0-dev.8",
    "@bentley/imodeljs-i18n": "2.14.0-dev.8",
    "@bentley/imodeljs-quantity": "2.14.0-dev.8",
    "@bentley/presentation-common": "2.14.0-dev.8",
    "@bentley/presentation-backend": "2.14.0-dev.8",
    "@bentley/presentation-frontend": "2.14.0-dev.8",
    "@bentley/presentation-components": "2.14.0-dev.8",
    "@bentley/ui-core": "2.14.0-dev.8",
    "@bentley/ui-components": "2.14.0-dev.8",
    "@bentley/ui-abstract": "2.14.0-dev.8",
    "react": "^16.8.0",
    "react-dom": "^16.8.0",
    "react-select": "3.1.0",
    "semver": "^5.5.0"
  },
  "devDependencies": {
<<<<<<< HEAD
    "@bentley/config-loader": "2.14.0-dev.5",
    "@bentley/build-tools": "2.14.0-dev.5",
    "@bentley/eslint-plugin": "2.14.0-dev.5",
    "@bentley/react-scripts": "3.4.9",
=======
    "@bentley/config-loader": "2.14.0-dev.8",
    "@bentley/build-tools": "2.14.0-dev.8",
    "@bentley/eslint-plugin": "2.14.0-dev.8",
    "@bentley/react-scripts": "3.4.7",
>>>>>>> eb10d13e
    "@types/bunyan": "^1.8.4",
    "@types/react": "16.9.43",
    "@types/react-dom": "^16.8.0",
    "@types/react-select": "3.0.26",
    "autoprefixer": "^8.6.5",
    "cpx": "^1.5.0",
    "cross-env": "^5.1.4",
    "electron": "^11.1.0",
    "eslint": "^6.8.0",
    "fibers": "~5.0.0",
    "npm-run-all": "^4.1.5",
    "postcss-flexbugs-fixes": "4.1.0",
    "postcss-loader": "3.0.0",
    "rimraf": "^3.0.2",
    "sass": "^1.29.0",
    "symlink-dir": "~4.0.3",
    "typescript": "~4.1.0"
  },
  "browserslist": [
    "electron 6.0.0",
    "last 4 chrome version",
    "last 4 firefox version",
    "last 4 safari version",
    "last 4 ios version",
    "last 4 ChromeAndroid version",
    "last 4 edge version",
    "not dead",
    "not <0.2%"
  ],
  "eslintConfig": {
    "plugins": [
      "@bentley"
    ],
    "extends": "plugin:@bentley/ui",
    "parserOptions": {
      "project": [
        "tsconfig.json",
        "tsconfig.backend.json"
      ]
    }
  }
}<|MERGE_RESOLUTION|>--- conflicted
+++ resolved
@@ -53,17 +53,10 @@
     "semver": "^5.5.0"
   },
   "devDependencies": {
-<<<<<<< HEAD
-    "@bentley/config-loader": "2.14.0-dev.5",
-    "@bentley/build-tools": "2.14.0-dev.5",
-    "@bentley/eslint-plugin": "2.14.0-dev.5",
-    "@bentley/react-scripts": "3.4.9",
-=======
     "@bentley/config-loader": "2.14.0-dev.8",
     "@bentley/build-tools": "2.14.0-dev.8",
     "@bentley/eslint-plugin": "2.14.0-dev.8",
-    "@bentley/react-scripts": "3.4.7",
->>>>>>> eb10d13e
+    "@bentley/react-scripts": "3.4.9",
     "@types/bunyan": "^1.8.4",
     "@types/react": "16.9.43",
     "@types/react-dom": "^16.8.0",
