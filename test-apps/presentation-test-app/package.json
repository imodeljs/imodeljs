{
  "name": "presentation-test-app",
  "description": "A test app to demonstrate library capabilities",
  "license": "UNLICENSED",
  "author": {
    "name": "Bentley Systems, Inc.",
    "url": "http://www.bentley.com"
  },
  "version": "0.0.0",
  "engines": {
    "node": ">=10.15.0 <11.0"
  },
  "private": true,
  "scripts": {
    "build": "npm run extract && node ./node_modules/@bentley/webpack-tools/bin/buildIModelJsModule",
    "clean": "rimraf lib",
    "docs": "",
    "extract": "node ./node_modules/@bentley/build-tools/scripts/extract.js --fileExt=ts,tsx --extractFrom=./src --recursive --out=../../generated-docs/extract",
    "lint": "tslint -p ./tsconfig.json 1>&2",
    "electron": "electron ./lib/backend/main.js",
    "start:webserver": "node ./node_modules/@bentley/imodeljs-webserver/lib/webserver.js --port=3000 --resources=./lib/webresources/",
    "start:backend": "node --max-http-header-size=16000 lib/backend/main.js",
    "start:servers": "run-p start:webserver start:backend",
    "test": "",
    "cover": ""
  },
  "iModelJs": {
    "buildModule": {
      "type": "application",
      "sourceResources": [
        {
          "source": "./src/**/*.css",
          "dest": "./lib"
        },
        {
          "source": "./public/**/*",
          "dest": "./lib/webresources"
        }
      ],
      "webpack": {
        "dest": "./lib/webresources",
        "entry": "./lib/frontend/index.js",
        "bundleName": "main",
        "styleSheets": true,
        "htmlTemplate": "./src/frontend/index.html"
      },
      "makeConfig": {
        "dest": "./lib/webresources/config.json",
        "filter": "^imjs_"
      }
    }
  },
  "dependencies": {
<<<<<<< HEAD
    "@bentley/bentleyjs-core": "0.191.0-dev.8",
    "@bentley/geometry-core": "0.191.0-dev.8",
    "@bentley/electron-manager": "0.191.0-dev.8",
    "@bentley/icons-generic-webfont": "^0.0.9",
    "@bentley/imodeljs-clients": "0.191.0-dev.8",
    "@bentley/imodeljs-common": "0.191.0-dev.8",
    "@bentley/imodeljs-backend": "0.191.0-dev.8",
    "@bentley/imodeljs-frontend": "0.191.0-dev.8",
    "@bentley/imodeljs-i18n": "0.191.0-dev.8",
    "@bentley/imodeljs-quantity": "0.191.0-dev.8",
    "@bentley/presentation-common": "0.191.0-dev.8",
    "@bentley/presentation-backend": "0.191.0-dev.8",
    "@bentley/presentation-frontend": "0.191.0-dev.8",
    "@bentley/presentation-components": "0.191.0-dev.8",
    "@bentley/ui-core": "0.191.0-dev.8",
    "@bentley/ui-components": "0.191.0-dev.8",
    "body-parser": "^1.18.2",
    "express": "^4.16.3",
=======
    "@bentley/bentleyjs-core": "0.191.0-dev.9",
    "@bentley/geometry-core": "0.191.0-dev.9",
    "@bentley/electron-manager": "0.191.0-dev.9",
    "@bentley/express-server": "0.191.0-dev.9",
    "@bentley/icons-generic-webfont": "^0.0.9",
    "@bentley/imodeljs-clients": "0.191.0-dev.9",
    "@bentley/imodeljs-common": "0.191.0-dev.9",
    "@bentley/imodeljs-backend": "0.191.0-dev.9",
    "@bentley/imodeljs-frontend": "0.191.0-dev.9",
    "@bentley/imodeljs-i18n": "0.191.0-dev.9",
    "@bentley/imodeljs-quantity": "0.191.0-dev.9",
    "@bentley/presentation-common": "0.191.0-dev.9",
    "@bentley/presentation-backend": "0.191.0-dev.9",
    "@bentley/presentation-frontend": "0.191.0-dev.9",
    "@bentley/presentation-components": "0.191.0-dev.9",
    "@bentley/ui-core": "0.191.0-dev.9",
    "@bentley/ui-components": "0.191.0-dev.9",
>>>>>>> 16a7b892
    "react": "^16.4.2",
    "react-dom": "^16.4.2",
    "semver": "^5.5.0",
    "immutable": "^3.8.2"
  },
  "devDependencies": {
<<<<<<< HEAD
    "@bentley/config-loader": "0.191.0-dev.8",
    "@bentley/build-tools": "0.191.0-dev.8",
    "@bentley/imodeljs-webserver": "0.191.0-dev.8",
    "@bentley/webpack-tools": "0.191.0-dev.8",
    "@types/body-parser": "^1.17.0",
=======
    "@bentley/config-loader": "0.191.0-dev.9",
    "@bentley/build-tools": "0.191.0-dev.9",
    "@bentley/imodeljs-webserver": "0.191.0-dev.9",
    "@bentley/webpack-tools": "0.191.0-dev.9",
>>>>>>> 16a7b892
    "@types/bunyan": "^1.8.4",
    "@types/react": "16.7.22",
    "@types/react-dom": "16.0.11",
    "autoprefixer": "^8.6.5",
    "electron": "^4.1.0",
    "electron-chromedriver": "^2.0.0",
    "npm-run-all": "^4.1.5",
    "postcss-flexbugs-fixes": "^3.3.1",
    "postcss-loader": "^2.1.6",
    "rimraf": "^2.6.2",
    "tslint": "^5.11.0",
    "typescript": "~3.2.2"
  },
  "proxy": "http://localhost:5000"
}<|MERGE_RESOLUTION|>--- conflicted
+++ resolved
@@ -51,26 +51,6 @@
     }
   },
   "dependencies": {
-<<<<<<< HEAD
-    "@bentley/bentleyjs-core": "0.191.0-dev.8",
-    "@bentley/geometry-core": "0.191.0-dev.8",
-    "@bentley/electron-manager": "0.191.0-dev.8",
-    "@bentley/icons-generic-webfont": "^0.0.9",
-    "@bentley/imodeljs-clients": "0.191.0-dev.8",
-    "@bentley/imodeljs-common": "0.191.0-dev.8",
-    "@bentley/imodeljs-backend": "0.191.0-dev.8",
-    "@bentley/imodeljs-frontend": "0.191.0-dev.8",
-    "@bentley/imodeljs-i18n": "0.191.0-dev.8",
-    "@bentley/imodeljs-quantity": "0.191.0-dev.8",
-    "@bentley/presentation-common": "0.191.0-dev.8",
-    "@bentley/presentation-backend": "0.191.0-dev.8",
-    "@bentley/presentation-frontend": "0.191.0-dev.8",
-    "@bentley/presentation-components": "0.191.0-dev.8",
-    "@bentley/ui-core": "0.191.0-dev.8",
-    "@bentley/ui-components": "0.191.0-dev.8",
-    "body-parser": "^1.18.2",
-    "express": "^4.16.3",
-=======
     "@bentley/bentleyjs-core": "0.191.0-dev.9",
     "@bentley/geometry-core": "0.191.0-dev.9",
     "@bentley/electron-manager": "0.191.0-dev.9",
@@ -88,25 +68,16 @@
     "@bentley/presentation-components": "0.191.0-dev.9",
     "@bentley/ui-core": "0.191.0-dev.9",
     "@bentley/ui-components": "0.191.0-dev.9",
->>>>>>> 16a7b892
     "react": "^16.4.2",
     "react-dom": "^16.4.2",
     "semver": "^5.5.0",
     "immutable": "^3.8.2"
   },
   "devDependencies": {
-<<<<<<< HEAD
-    "@bentley/config-loader": "0.191.0-dev.8",
-    "@bentley/build-tools": "0.191.0-dev.8",
-    "@bentley/imodeljs-webserver": "0.191.0-dev.8",
-    "@bentley/webpack-tools": "0.191.0-dev.8",
-    "@types/body-parser": "^1.17.0",
-=======
     "@bentley/config-loader": "0.191.0-dev.9",
     "@bentley/build-tools": "0.191.0-dev.9",
     "@bentley/imodeljs-webserver": "0.191.0-dev.9",
     "@bentley/webpack-tools": "0.191.0-dev.9",
->>>>>>> 16a7b892
     "@types/bunyan": "^1.8.4",
     "@types/react": "16.7.22",
     "@types/react-dom": "16.0.11",
