{
  "name": "test-apps-analysis-importer",
  "//private": "NOTE: this is a private package that is never published",
  "private": true,
  "license": "MIT",
  "scripts": {
    "compile": "npm run build",
    "build": "tsc 1>&2 && npm run extract-assets",
    "lint": "eslint -f visualstudio \"./src/**/*.ts\" 1>&2",
    "clean": "rimraf lib .rush/temp/package-deps*.json ../../generated-docs",
    "extract-assets": "cpx assets/**/*  lib/assets/",
    "test": "",
    "docs": "",
    "cover": ""
  },
  "repository": {},
  "dependencies": {
<<<<<<< HEAD
    "@bentley/bentleyjs-core": "workspace:*",
    "@bentley/geometry-core": "workspace:*",
    "@bentley/imodeljs-common": "workspace:*",
    "@bentley/imodeljs-backend": "workspace:*",
    "@bentley/itwin-client": "workspace:*",
    "body-parser": "^1.18.2"
  },
  "devDependencies": {
    "@bentley/build-tools": "workspace:*",
    "@bentley/eslint-plugin": "workspace:*",
=======
    "@bentley/bentleyjs-core": "2.17.0-dev.15",
    "@bentley/geometry-core": "2.17.0-dev.15",
    "@bentley/imodeljs-common": "2.17.0-dev.15",
    "@bentley/imodeljs-backend": "2.17.0-dev.15",
    "@bentley/itwin-client": "2.17.0-dev.15",
    "body-parser": "^1.18.2"
  },
  "devDependencies": {
    "@bentley/build-tools": "2.17.0-dev.15",
    "@bentley/eslint-plugin": "2.17.0-dev.15",
>>>>>>> 19a86423
    "@types/body-parser": "^1.17.0",
    "@types/express": "^4.16.1",
    "@types/node": "10.14.1",
    "cpx": "^1.5.0",
    "child_process": "^1.0.2",
    "eslint": "^6.8.0",
    "express": "^4.16.3",
    "null-loader": "^0.1.1",
    "rimraf": "^3.0.2",
    "typescript": "~4.1.0"
  },
  "eslintConfig": {
    "plugins": [
      "@bentley"
    ],
    "extends": "plugin:@bentley/imodeljs-recommended"
  }
}<|MERGE_RESOLUTION|>--- conflicted
+++ resolved
@@ -15,7 +15,6 @@
   },
   "repository": {},
   "dependencies": {
-<<<<<<< HEAD
     "@bentley/bentleyjs-core": "workspace:*",
     "@bentley/geometry-core": "workspace:*",
     "@bentley/imodeljs-common": "workspace:*",
@@ -26,18 +25,6 @@
   "devDependencies": {
     "@bentley/build-tools": "workspace:*",
     "@bentley/eslint-plugin": "workspace:*",
-=======
-    "@bentley/bentleyjs-core": "2.17.0-dev.15",
-    "@bentley/geometry-core": "2.17.0-dev.15",
-    "@bentley/imodeljs-common": "2.17.0-dev.15",
-    "@bentley/imodeljs-backend": "2.17.0-dev.15",
-    "@bentley/itwin-client": "2.17.0-dev.15",
-    "body-parser": "^1.18.2"
-  },
-  "devDependencies": {
-    "@bentley/build-tools": "2.17.0-dev.15",
-    "@bentley/eslint-plugin": "2.17.0-dev.15",
->>>>>>> 19a86423
     "@types/body-parser": "^1.17.0",
     "@types/express": "^4.16.1",
     "@types/node": "10.14.1",
