/*---------------------------------------------------------------------------------------------
* Copyright (c) Bentley Systems, Incorporated. All rights reserved.
* See LICENSE.md in the project root for license terms and full copyright notice.
*--------------------------------------------------------------------------------------------*/

import { isElectronRenderer } from "@bentley/bentleyjs-core";
import { ElectronFrontend } from "@bentley/electron-manager/lib/ElectronFrontend";
import { OpenDialogOptions } from "electron";

export interface BrowserFileSelector {
  input: HTMLInputElement;
  directory: string;
}

export async function selectFileName(selector: BrowserFileSelector | undefined): Promise<string | undefined> {
  if (isElectronRenderer) {
    const opts: OpenDialogOptions = {
      properties: ["openFile"],
      filters: [{ name: "iModels", extensions: ["ibim", "bim"] }],

    };
    const val = await ElectronFrontend.callDialog("showOpenDialog", opts);
    return val.canceled ? undefined : val.filePaths[0];
  }
<<<<<<< HEAD
}

export async function selectFileName(selector: BrowserFileSelector | undefined): Promise<string | undefined> {
  if (isElectronRenderer)
    return DtaIpc.selectFileElectron();
=======
>>>>>>> 6659251e

  // eslint-disable-next-line @typescript-eslint/unbound-method
  if (undefined === selector || !document.createEvent) {
    const filename = prompt("Enter absolute filename:");
    return null !== filename ? filename : undefined;
  }

  const evt = document.createEvent("MouseEvents");
  evt.initEvent("click", true, false);
  selector.input.dispatchEvent(evt);

  return new Promise((resolve, reject) => {
    const handler = async () => {
      selector.input.removeEventListener("change", handler);
      try {
        const files = selector.input.files;
        if (files && files.length > 0)
          resolve(`${selector.directory}/${files[0].name}`);
        else
          resolve(undefined);
      } catch (e) {
        reject(e);
      }
    };

    selector.input.addEventListener("change", handler);
  });
}
<|MERGE_RESOLUTION|>--- conflicted
+++ resolved
@@ -1,60 +1,52 @@
-/*---------------------------------------------------------------------------------------------
-* Copyright (c) Bentley Systems, Incorporated. All rights reserved.
-* See LICENSE.md in the project root for license terms and full copyright notice.
-*--------------------------------------------------------------------------------------------*/
-
-import { isElectronRenderer } from "@bentley/bentleyjs-core";
-import { ElectronFrontend } from "@bentley/electron-manager/lib/ElectronFrontend";
-import { OpenDialogOptions } from "electron";
-
-export interface BrowserFileSelector {
-  input: HTMLInputElement;
-  directory: string;
-}
-
-export async function selectFileName(selector: BrowserFileSelector | undefined): Promise<string | undefined> {
-  if (isElectronRenderer) {
-    const opts: OpenDialogOptions = {
-      properties: ["openFile"],
-      filters: [{ name: "iModels", extensions: ["ibim", "bim"] }],
-
-    };
-    const val = await ElectronFrontend.callDialog("showOpenDialog", opts);
-    return val.canceled ? undefined : val.filePaths[0];
-  }
-<<<<<<< HEAD
-}
-
-export async function selectFileName(selector: BrowserFileSelector | undefined): Promise<string | undefined> {
-  if (isElectronRenderer)
-    return DtaIpc.selectFileElectron();
-=======
->>>>>>> 6659251e
-
-  // eslint-disable-next-line @typescript-eslint/unbound-method
-  if (undefined === selector || !document.createEvent) {
-    const filename = prompt("Enter absolute filename:");
-    return null !== filename ? filename : undefined;
-  }
-
-  const evt = document.createEvent("MouseEvents");
-  evt.initEvent("click", true, false);
-  selector.input.dispatchEvent(evt);
-
-  return new Promise((resolve, reject) => {
-    const handler = async () => {
-      selector.input.removeEventListener("change", handler);
-      try {
-        const files = selector.input.files;
-        if (files && files.length > 0)
-          resolve(`${selector.directory}/${files[0].name}`);
-        else
-          resolve(undefined);
-      } catch (e) {
-        reject(e);
-      }
-    };
-
-    selector.input.addEventListener("change", handler);
-  });
-}
+/*---------------------------------------------------------------------------------------------
+* Copyright (c) Bentley Systems, Incorporated. All rights reserved.
+* See LICENSE.md in the project root for license terms and full copyright notice.
+*--------------------------------------------------------------------------------------------*/
+
+import { OpenDialogOptions } from "electron";
+import { isElectronRenderer } from "@bentley/bentleyjs-core";
+import { ElectronFrontend } from "@bentley/electron-manager/lib/ElectronFrontend";
+
+export interface BrowserFileSelector {
+  input: HTMLInputElement;
+  directory: string;
+}
+
+export async function selectFileName(selector: BrowserFileSelector | undefined): Promise<string | undefined> {
+  if (isElectronRenderer) {
+    const opts: OpenDialogOptions = {
+      properties: ["openFile"],
+      filters: [{ name: "iModels", extensions: ["ibim", "bim"] }],
+
+    };
+    const val = await ElectronFrontend.callDialog("showOpenDialog", opts);
+    return val.canceled ? undefined : val.filePaths[0];
+  }
+
+  // eslint-disable-next-line @typescript-eslint/unbound-method
+  if (undefined === selector || !document.createEvent) {
+    const filename = prompt("Enter absolute filename:");
+    return null !== filename ? filename : undefined;
+  }
+
+  const evt = document.createEvent("MouseEvents");
+  evt.initEvent("click", true, false);
+  selector.input.dispatchEvent(evt);
+
+  return new Promise((resolve, reject) => {
+    const handler = async () => {
+      selector.input.removeEventListener("change", handler);
+      try {
+        const files = selector.input.files;
+        if (files && files.length > 0)
+          resolve(`${selector.directory}/${files[0].name}`);
+        else
+          resolve(undefined);
+      } catch (e) {
+        reject(e);
+      }
+    };
+
+    selector.input.addEventListener("change", handler);
+  });
+}