/*---------------------------------------------------------------------------------------------
* Copyright (c) 2019 Bentley Systems, Incorporated. All rights reserved.
* Licensed under the MIT License. See LICENSE.md in the project root for license terms.
*--------------------------------------------------------------------------------------------*/
import { Id64String } from "@bentley/bentleyjs-core";
<<<<<<< HEAD
=======
import { Point2d } from "@bentley/geometry-core";
>>>>>>> 3035845d
import {
  imageBufferToPngDataUrl,
  IModelApp,
  IModelConnection,
  PluginAdmin,
  ScreenViewport,
  Viewport,
  ViewState,
} from "@bentley/imodeljs-frontend";
import { MarkupApp } from "@bentley/imodeljs-markup";
import { AnimationPanel } from "./AnimationPanel";
import { CategoryPicker, ModelPicker } from "./IdPicker";
import { DebugPanel } from "./DebugPanel";
import { emphasizeSelectedElements, FeatureOverridesPanel } from "./FeatureOverrides";
import { IncidentMarkerDemo } from "./IncidentMarkerDemo";
import { addSnapModes } from "./SnapModes";
import { StandardRotations } from "./StandardRotations";
import { TileLoadIndicator } from "./TileLoadIndicator";
import { createImageButton, createToolButton, ToolBar, ToolBarDropDown } from "./ToolBar";
import { ViewAttributesPanel } from "./ViewAttributes";
import { ViewList, ViewPicker } from "./ViewPicker";
import { SectionsPanel } from "./SectionTools";
import { SavedViewPicker } from "./SavedViews";
import { ClassificationsPanel } from "./ClassificationsPanel";
import { emulateVersionComparison } from "./VersionComparison";
import { selectFileName } from "./FileOpen";
<<<<<<< HEAD
=======
import { setTitle } from "./Title";
>>>>>>> 3035845d

function saveImage(vp: Viewport) {
  const buffer = vp.readImage(undefined, new Point2d(768, 768), true); // flip vertically...
  if (undefined === buffer) {
    alert("Failed to read image");
    return;
  }

  const url = imageBufferToPngDataUrl(buffer, false);
  if (undefined === url) {
    alert("Failed to produce PNG");
    return;
  }

  window.open(url, "Saved View");
}

async function zoomToSelectedElements(vp: Viewport) {
  const elems = vp.iModel.selectionSet.elements;
  if (0 < elems.size)
    await vp.zoomToElements(elems);
}

class DebugTools extends ToolBarDropDown {
  private readonly _element: HTMLElement;

  public constructor(parent: HTMLElement) {
    super();

    this._element = document.createElement("div");
    this._element.className = "toolMenu";
    this._element.style.display = "flex";
    this._element.style.cssFloat = "left";
    this._element.style.width = "440px";

    this._element.appendChild(createImageButton({
      src: "Warning_sign.svg",
      click: () => IncidentMarkerDemo.toggle(IModelApp.viewManager.selectedView!.iModel.projectExtents),
      tooltip: "Test incident markers",
    }));

    this._element.appendChild(createImageButton({
      src: "cold.svg",
      click: () => IModelApp.tools.run("Plugin", ["wmsPlugin.js"]),
      tooltip: "Test WMS Weather Maps",
    }));

    this._element.appendChild(createToolButton({
      className: "bim-icon-savedview",
      click: () => saveImage(IModelApp.viewManager.selectedView!),
      tooltip: "Save view as image",
    }));

    this._element.appendChild(createToolButton({
      className: "bim-icon-measure-tool",
      click: () => IModelApp.tools.run("DrawingAidTest.Points", IModelApp.viewManager.selectedView!),
      tooltip: "Test drawing aid tools",
    }));

    const wantEmphasize = false;
    if (wantEmphasize) {
      this._element.appendChild(createToolButton({
        className: "bim-icon-cancel",
        click: () => emphasizeSelectedElements(IModelApp.viewManager.selectedView!),
        tooltip: "Emphasize selected elements",
      }));
    } else {
      this._element.appendChild(createImageButton({
        src: "fit-to-view.svg",
        click: () => zoomToSelectedElements(IModelApp.viewManager.selectedView!),
        tooltip: "Zoom to selected elements",
      }));
    }

    this._element.appendChild(createImageButton({
      src: "Markup.svg",
      click: async () => this.doMarkup(),
      tooltip: "Create Markup for View",
    }));

    this._element.appendChild(createToolButton({
      className: "bim-icon-work",
      click: async () => PluginAdmin.loadPlugin("startWebWorkerPlugin.js"),
      tooltip: "Start Web Worker Test",
    }));

    this._element.appendChild(createToolButton({
      className: "bim-icon-isolate",
      click: () => emulateVersionComparison(IModelApp.viewManager.selectedView!),
      tooltip: "Emulate version comparison",
    }));

    parent.appendChild(this._element);
  }

  private async doMarkup() {
    if (MarkupApp.isActive) {
      // NOTE: Because we don't have separate START and STOP buttons in the test app, exit markup mode only when the Markup Select tool is active, otherwise start the Markup Select tool...
      const startMarkupSelect = IModelApp.toolAdmin.defaultToolId === MarkupApp.markupSelectToolId && (undefined === IModelApp.toolAdmin.activeTool || MarkupApp.markupSelectToolId !== IModelApp.toolAdmin.activeTool.toolId);
      if (startMarkupSelect) {
        IModelApp.toolAdmin.startDefaultTool();
        return;
      }
      MarkupApp.props.result.maxWidth = 1500;
      const markupData = await MarkupApp.stop();
      // tslint:disable:no-console
      window.open(markupData.image, "Markup");
    } else {
      MarkupApp.props.active.element.stroke = "white"; // as an example, set default color for elements
      MarkupApp.markupSelectToolId = "Markup.TestSelect"; // as an example override the default markup select tool to launch redline tools using key events
      await MarkupApp.start(IModelApp.viewManager.selectedView!);
    }
  }

  public get isOpen(): boolean { return "none" !== this._element.style.display; }
  protected _open(): void { this._element.style.display = "flex"; }
  protected _close(): void { this._element.style.display = "none"; }
}

export interface ViewerProps {
  iModel: IModelConnection;
  fileDirectoryPath?: string;
  defaultViewName?: string;
}

export class Viewer {
  public readonly views: ViewList;
  public readonly viewport: ScreenViewport;
  public readonly toolBar: ToolBar;
  private _imodel: IModelConnection;
  private readonly _fileDirectoryPath?: string;
  private readonly _spinner: HTMLElement;
  private readonly _viewPicker: ViewPicker;
  private readonly _3dOnly: HTMLElement[] = [];

  public static async create(props: ViewerProps): Promise<Viewer> {
    const views = await ViewList.create(props.iModel, props.defaultViewName);
    const vpDiv = document.getElementById("imodel-viewport") as HTMLDivElement;
    const view = await views.getDefaultView(props.iModel);
    const viewport = ScreenViewport.create(vpDiv, view);
    const viewer = new Viewer(viewport, views, props);
    return viewer;
  }

  private constructor(viewport: ScreenViewport, views: ViewList, props: ViewerProps) {
    this._imodel = props.iModel;
    this.viewport = viewport;
    this.views = views;
    this._fileDirectoryPath = props.fileDirectoryPath;

    this._spinner = document.getElementById("spinner") as HTMLDivElement;

    new TileLoadIndicator(document.getElementById("tileLoadIndicatorContainer") as HTMLDivElement, this.viewport);
    addSnapModes(document.getElementById("snapModesContainer")!);

    this.toolBar = new ToolBar(document.getElementById("toolBar")!);

    this.toolBar.addDropDown({
      className: "bim-icon-properties",
      tooltip: "Debug info",
      createDropDown: async (container: HTMLElement) => Promise.resolve(new DebugPanel(this.viewport, container)),
    });

    this.toolBar.addItem(createToolButton({
      className: "bim-icon-briefcases",
      tooltip: "Open iModel from disk",
      click: () => { this.selectIModel(); }, // tslint:disable-line:no-floating-promises
    }));

    this._viewPicker = new ViewPicker(this.toolBar.element, this.views);
    this._viewPicker.onSelectedViewChanged.addListener(async (id) => this.changeView(id));
    this._viewPicker.element.addEventListener("click", () => this.toolBar.close());

    this.toolBar.addDropDown({
      className: "bim-icon-model",
      tooltip: "Models",
      createDropDown: async (container: HTMLElement) => {
        const picker = new ModelPicker(this.viewport, container);
        await picker.populate();
        return picker;
      },
    });

    this.toolBar.addDropDown({
      className: "bim-icon-categories",
      tooltip: "Categories",
      createDropDown: async (container: HTMLElement) => {
        const picker = new CategoryPicker(this.viewport, container);
        await picker.populate();
        return picker;
      },
    });

    this.toolBar.addDropDown({
      className: "bim-icon-savedview",
      tooltip: "External saved views",
      createDropDown: async (container: HTMLElement) => {
        const picker = new SavedViewPicker(this.viewport, container, this);
        await picker.populate();
        return picker;
      },
    });

    this.toolBar.addItem(createImageButton({
      src: "zoom.svg",
      click: () => IModelApp.tools.run("SVTSelect"),
      tooltip: "Element selection",
    }));

    this.toolBar.addItem(createToolButton({
      className: "rd-icon-measure-distance",
      click: () => IModelApp.tools.run("Measure.Distance", IModelApp.viewManager.selectedView!),
      tooltip: "Measure distance",
    }));

    this.toolBar.addDropDown({
      className: "bim-icon-settings",
      createDropDown: async (container: HTMLElement) => {
        const panel = new ViewAttributesPanel(this.viewport, container);
        await panel.populate();
        return panel;
      },
    });

    this.toolBar.addItem(createImageButton({
      src: "fit-to-view.svg",
      click: () => IModelApp.tools.run("View.Fit", this.viewport, true),
      tooltip: "Fit view",
    }));

    this.toolBar.addItem(createImageButton({
      src: "window-area.svg",
      click: () => IModelApp.tools.run("View.WindowArea", this.viewport),
      tooltip: "Window area",
    }));

    this.toolBar.addItem(createImageButton({
      src: "rotate-left.svg",
      click: () => IModelApp.tools.run("View.Rotate", this.viewport),
      tooltip: "Rotate",
    }));

    this.toolBar.addDropDown({
      className: "bim-icon-gyroscope",
      createDropDown: async (container: HTMLElement) => Promise.resolve(new StandardRotations(container, this.viewport)),
      tooltip: "Standard rotations",
    });

    const walk = createImageButton({
      src: "walk.svg",
      click: () => IModelApp.tools.run("View.Walk", this.viewport),
      tooltip: "Walk",
    });
    this._3dOnly.push(walk);
    this.toolBar.addItem(walk);

    this.toolBar.addItem(createToolButton({
      className: "bim-icon-undo",
      click: () => IModelApp.tools.run("View.Undo", this.viewport),
      tooltip: "View redo",
    }));

    this.toolBar.addItem(createToolButton({
      className: "bim-icon-redo",
      click: () => IModelApp.tools.run("View.Redo", this.viewport),
      tooltip: "View undo",
    }));

    this.toolBar.addDropDown({
      className: "bim-icon-animation",
      createDropDown: async (container: HTMLElement) => new AnimationPanel(this.viewport, container),
      tooltip: "Animation / solar time",
    });

    this.toolBar.addDropDown({
      className: "bim-icon-viewtop",
      tooltip: "Sectioning tools",
      createDropDown: async (container: HTMLElement) => new SectionsPanel(this.viewport, container),
    });

    this.toolBar.addDropDown({
      className: "bim-icon-property-data",
      tooltip: "Spatial Classification",
<<<<<<< HEAD
      createDropDown:  async (container: HTMLElement) => {
=======
      createDropDown: async (container: HTMLElement) => {
>>>>>>> 3035845d
        const panel = new ClassificationsPanel(this.viewport, container);
        await panel.populate();
        return panel;
      },
    });

    this.toolBar.addDropDown({
      className: "bim-icon-isolate",
      createDropDown: async (container: HTMLElement) => new FeatureOverridesPanel(this.viewport, container),
      tooltip: "Override feature symbology",
    });

    this.toolBar.addDropDown({
      className: "bim-icon-appicon",
      createDropDown: async (container: HTMLElement) => new DebugTools(container),
      tooltip: "Debug tools",
    });

    const fileSelector = document.getElementById("browserFileSelector") as HTMLInputElement;
    fileSelector.onchange = async () => {
      const files = fileSelector.files;
      if (files && files.length > 0) {
        try {
          await this.resetIModel(this._fileDirectoryPath! + "/" + files[0].name);
        } catch {
          alert("Error Opening iModel - Make sure you are selecting files from the following directory: " + this._fileDirectoryPath!);
          this.hideSpinner();
        }
      }
    };

    IModelApp.viewManager.addViewport(this.viewport);
  }

  private async changeView(id: Id64String): Promise<void> {
    await this.withSpinner(async () => {
      const view = await this.views.getView(id, this._imodel);
      await this.setView(view.clone());
      for (const control of this._3dOnly)
        control.style.display = this.viewport.view.is3d() ? "block" : "none";
    });
  }

  public async setView(view: ViewState): Promise<void> {
    this.viewport.changeView(view);
    await this.toolBar.onViewChanged();
  }

  private async openView(view: ViewState): Promise<void> {
    await this.setView(view);
    IModelApp.viewManager.addViewport(this.viewport);
  }

  private async clearViews(): Promise<void> {
    await this._imodel.closeSnapshot();
    this.views.clear();
  }

  private async buildViewList(): Promise<void> {
    await this.views.populate(this._imodel);
    this._viewPicker.populate(this.views);
  }

  private async resetIModel(filename: string): Promise<void> {
    await this.withSpinner(async () => {
      let newIModel;
      try {
        newIModel = await IModelConnection.openSnapshot(filename);
      } catch (err) {
        alert(err.toString());
        return;
      }

      IModelApp.viewManager.dropViewport(this.viewport, false);
      await this.clearViews();
      this._imodel = newIModel;
      await this.buildViewList();
      const view = await this.views.getDefaultView(this._imodel);
      await this.openView(view);
    });
  }

  private async selectIModel(): Promise<void> {
    const filename = selectFileName();
    if (undefined !== filename) {
      try {
        await this.resetIModel(filename);
<<<<<<< HEAD
=======
        setTitle(filename);
>>>>>>> 3035845d
      } catch (_) {
        alert("Error - could not open file.");
        this.hideSpinner();
      }
    }
  }

  private showSpinner() { this._spinner.style.display = "block"; }
  private hideSpinner() { this._spinner.style.display = "none"; }
  private async withSpinner(func: () => Promise<void>): Promise<void> {
    this.showSpinner();
    await func();
    this.hideSpinner();
  }
}
<|MERGE_RESOLUTION|>--- conflicted
+++ resolved
@@ -1,433 +1,420 @@
-/*---------------------------------------------------------------------------------------------
-* Copyright (c) 2019 Bentley Systems, Incorporated. All rights reserved.
-* Licensed under the MIT License. See LICENSE.md in the project root for license terms.
-*--------------------------------------------------------------------------------------------*/
-import { Id64String } from "@bentley/bentleyjs-core";
-<<<<<<< HEAD
-=======
-import { Point2d } from "@bentley/geometry-core";
->>>>>>> 3035845d
-import {
-  imageBufferToPngDataUrl,
-  IModelApp,
-  IModelConnection,
-  PluginAdmin,
-  ScreenViewport,
-  Viewport,
-  ViewState,
-} from "@bentley/imodeljs-frontend";
-import { MarkupApp } from "@bentley/imodeljs-markup";
-import { AnimationPanel } from "./AnimationPanel";
-import { CategoryPicker, ModelPicker } from "./IdPicker";
-import { DebugPanel } from "./DebugPanel";
-import { emphasizeSelectedElements, FeatureOverridesPanel } from "./FeatureOverrides";
-import { IncidentMarkerDemo } from "./IncidentMarkerDemo";
-import { addSnapModes } from "./SnapModes";
-import { StandardRotations } from "./StandardRotations";
-import { TileLoadIndicator } from "./TileLoadIndicator";
-import { createImageButton, createToolButton, ToolBar, ToolBarDropDown } from "./ToolBar";
-import { ViewAttributesPanel } from "./ViewAttributes";
-import { ViewList, ViewPicker } from "./ViewPicker";
-import { SectionsPanel } from "./SectionTools";
-import { SavedViewPicker } from "./SavedViews";
-import { ClassificationsPanel } from "./ClassificationsPanel";
-import { emulateVersionComparison } from "./VersionComparison";
-import { selectFileName } from "./FileOpen";
-<<<<<<< HEAD
-=======
-import { setTitle } from "./Title";
->>>>>>> 3035845d
-
-function saveImage(vp: Viewport) {
-  const buffer = vp.readImage(undefined, new Point2d(768, 768), true); // flip vertically...
-  if (undefined === buffer) {
-    alert("Failed to read image");
-    return;
-  }
-
-  const url = imageBufferToPngDataUrl(buffer, false);
-  if (undefined === url) {
-    alert("Failed to produce PNG");
-    return;
-  }
-
-  window.open(url, "Saved View");
-}
-
-async function zoomToSelectedElements(vp: Viewport) {
-  const elems = vp.iModel.selectionSet.elements;
-  if (0 < elems.size)
-    await vp.zoomToElements(elems);
-}
-
-class DebugTools extends ToolBarDropDown {
-  private readonly _element: HTMLElement;
-
-  public constructor(parent: HTMLElement) {
-    super();
-
-    this._element = document.createElement("div");
-    this._element.className = "toolMenu";
-    this._element.style.display = "flex";
-    this._element.style.cssFloat = "left";
-    this._element.style.width = "440px";
-
-    this._element.appendChild(createImageButton({
-      src: "Warning_sign.svg",
-      click: () => IncidentMarkerDemo.toggle(IModelApp.viewManager.selectedView!.iModel.projectExtents),
-      tooltip: "Test incident markers",
-    }));
-
-    this._element.appendChild(createImageButton({
-      src: "cold.svg",
-      click: () => IModelApp.tools.run("Plugin", ["wmsPlugin.js"]),
-      tooltip: "Test WMS Weather Maps",
-    }));
-
-    this._element.appendChild(createToolButton({
-      className: "bim-icon-savedview",
-      click: () => saveImage(IModelApp.viewManager.selectedView!),
-      tooltip: "Save view as image",
-    }));
-
-    this._element.appendChild(createToolButton({
-      className: "bim-icon-measure-tool",
-      click: () => IModelApp.tools.run("DrawingAidTest.Points", IModelApp.viewManager.selectedView!),
-      tooltip: "Test drawing aid tools",
-    }));
-
-    const wantEmphasize = false;
-    if (wantEmphasize) {
-      this._element.appendChild(createToolButton({
-        className: "bim-icon-cancel",
-        click: () => emphasizeSelectedElements(IModelApp.viewManager.selectedView!),
-        tooltip: "Emphasize selected elements",
-      }));
-    } else {
-      this._element.appendChild(createImageButton({
-        src: "fit-to-view.svg",
-        click: () => zoomToSelectedElements(IModelApp.viewManager.selectedView!),
-        tooltip: "Zoom to selected elements",
-      }));
-    }
-
-    this._element.appendChild(createImageButton({
-      src: "Markup.svg",
-      click: async () => this.doMarkup(),
-      tooltip: "Create Markup for View",
-    }));
-
-    this._element.appendChild(createToolButton({
-      className: "bim-icon-work",
-      click: async () => PluginAdmin.loadPlugin("startWebWorkerPlugin.js"),
-      tooltip: "Start Web Worker Test",
-    }));
-
-    this._element.appendChild(createToolButton({
-      className: "bim-icon-isolate",
-      click: () => emulateVersionComparison(IModelApp.viewManager.selectedView!),
-      tooltip: "Emulate version comparison",
-    }));
-
-    parent.appendChild(this._element);
-  }
-
-  private async doMarkup() {
-    if (MarkupApp.isActive) {
-      // NOTE: Because we don't have separate START and STOP buttons in the test app, exit markup mode only when the Markup Select tool is active, otherwise start the Markup Select tool...
-      const startMarkupSelect = IModelApp.toolAdmin.defaultToolId === MarkupApp.markupSelectToolId && (undefined === IModelApp.toolAdmin.activeTool || MarkupApp.markupSelectToolId !== IModelApp.toolAdmin.activeTool.toolId);
-      if (startMarkupSelect) {
-        IModelApp.toolAdmin.startDefaultTool();
-        return;
-      }
-      MarkupApp.props.result.maxWidth = 1500;
-      const markupData = await MarkupApp.stop();
-      // tslint:disable:no-console
-      window.open(markupData.image, "Markup");
-    } else {
-      MarkupApp.props.active.element.stroke = "white"; // as an example, set default color for elements
-      MarkupApp.markupSelectToolId = "Markup.TestSelect"; // as an example override the default markup select tool to launch redline tools using key events
-      await MarkupApp.start(IModelApp.viewManager.selectedView!);
-    }
-  }
-
-  public get isOpen(): boolean { return "none" !== this._element.style.display; }
-  protected _open(): void { this._element.style.display = "flex"; }
-  protected _close(): void { this._element.style.display = "none"; }
-}
-
-export interface ViewerProps {
-  iModel: IModelConnection;
-  fileDirectoryPath?: string;
-  defaultViewName?: string;
-}
-
-export class Viewer {
-  public readonly views: ViewList;
-  public readonly viewport: ScreenViewport;
-  public readonly toolBar: ToolBar;
-  private _imodel: IModelConnection;
-  private readonly _fileDirectoryPath?: string;
-  private readonly _spinner: HTMLElement;
-  private readonly _viewPicker: ViewPicker;
-  private readonly _3dOnly: HTMLElement[] = [];
-
-  public static async create(props: ViewerProps): Promise<Viewer> {
-    const views = await ViewList.create(props.iModel, props.defaultViewName);
-    const vpDiv = document.getElementById("imodel-viewport") as HTMLDivElement;
-    const view = await views.getDefaultView(props.iModel);
-    const viewport = ScreenViewport.create(vpDiv, view);
-    const viewer = new Viewer(viewport, views, props);
-    return viewer;
-  }
-
-  private constructor(viewport: ScreenViewport, views: ViewList, props: ViewerProps) {
-    this._imodel = props.iModel;
-    this.viewport = viewport;
-    this.views = views;
-    this._fileDirectoryPath = props.fileDirectoryPath;
-
-    this._spinner = document.getElementById("spinner") as HTMLDivElement;
-
-    new TileLoadIndicator(document.getElementById("tileLoadIndicatorContainer") as HTMLDivElement, this.viewport);
-    addSnapModes(document.getElementById("snapModesContainer")!);
-
-    this.toolBar = new ToolBar(document.getElementById("toolBar")!);
-
-    this.toolBar.addDropDown({
-      className: "bim-icon-properties",
-      tooltip: "Debug info",
-      createDropDown: async (container: HTMLElement) => Promise.resolve(new DebugPanel(this.viewport, container)),
-    });
-
-    this.toolBar.addItem(createToolButton({
-      className: "bim-icon-briefcases",
-      tooltip: "Open iModel from disk",
-      click: () => { this.selectIModel(); }, // tslint:disable-line:no-floating-promises
-    }));
-
-    this._viewPicker = new ViewPicker(this.toolBar.element, this.views);
-    this._viewPicker.onSelectedViewChanged.addListener(async (id) => this.changeView(id));
-    this._viewPicker.element.addEventListener("click", () => this.toolBar.close());
-
-    this.toolBar.addDropDown({
-      className: "bim-icon-model",
-      tooltip: "Models",
-      createDropDown: async (container: HTMLElement) => {
-        const picker = new ModelPicker(this.viewport, container);
-        await picker.populate();
-        return picker;
-      },
-    });
-
-    this.toolBar.addDropDown({
-      className: "bim-icon-categories",
-      tooltip: "Categories",
-      createDropDown: async (container: HTMLElement) => {
-        const picker = new CategoryPicker(this.viewport, container);
-        await picker.populate();
-        return picker;
-      },
-    });
-
-    this.toolBar.addDropDown({
-      className: "bim-icon-savedview",
-      tooltip: "External saved views",
-      createDropDown: async (container: HTMLElement) => {
-        const picker = new SavedViewPicker(this.viewport, container, this);
-        await picker.populate();
-        return picker;
-      },
-    });
-
-    this.toolBar.addItem(createImageButton({
-      src: "zoom.svg",
-      click: () => IModelApp.tools.run("SVTSelect"),
-      tooltip: "Element selection",
-    }));
-
-    this.toolBar.addItem(createToolButton({
-      className: "rd-icon-measure-distance",
-      click: () => IModelApp.tools.run("Measure.Distance", IModelApp.viewManager.selectedView!),
-      tooltip: "Measure distance",
-    }));
-
-    this.toolBar.addDropDown({
-      className: "bim-icon-settings",
-      createDropDown: async (container: HTMLElement) => {
-        const panel = new ViewAttributesPanel(this.viewport, container);
-        await panel.populate();
-        return panel;
-      },
-    });
-
-    this.toolBar.addItem(createImageButton({
-      src: "fit-to-view.svg",
-      click: () => IModelApp.tools.run("View.Fit", this.viewport, true),
-      tooltip: "Fit view",
-    }));
-
-    this.toolBar.addItem(createImageButton({
-      src: "window-area.svg",
-      click: () => IModelApp.tools.run("View.WindowArea", this.viewport),
-      tooltip: "Window area",
-    }));
-
-    this.toolBar.addItem(createImageButton({
-      src: "rotate-left.svg",
-      click: () => IModelApp.tools.run("View.Rotate", this.viewport),
-      tooltip: "Rotate",
-    }));
-
-    this.toolBar.addDropDown({
-      className: "bim-icon-gyroscope",
-      createDropDown: async (container: HTMLElement) => Promise.resolve(new StandardRotations(container, this.viewport)),
-      tooltip: "Standard rotations",
-    });
-
-    const walk = createImageButton({
-      src: "walk.svg",
-      click: () => IModelApp.tools.run("View.Walk", this.viewport),
-      tooltip: "Walk",
-    });
-    this._3dOnly.push(walk);
-    this.toolBar.addItem(walk);
-
-    this.toolBar.addItem(createToolButton({
-      className: "bim-icon-undo",
-      click: () => IModelApp.tools.run("View.Undo", this.viewport),
-      tooltip: "View redo",
-    }));
-
-    this.toolBar.addItem(createToolButton({
-      className: "bim-icon-redo",
-      click: () => IModelApp.tools.run("View.Redo", this.viewport),
-      tooltip: "View undo",
-    }));
-
-    this.toolBar.addDropDown({
-      className: "bim-icon-animation",
-      createDropDown: async (container: HTMLElement) => new AnimationPanel(this.viewport, container),
-      tooltip: "Animation / solar time",
-    });
-
-    this.toolBar.addDropDown({
-      className: "bim-icon-viewtop",
-      tooltip: "Sectioning tools",
-      createDropDown: async (container: HTMLElement) => new SectionsPanel(this.viewport, container),
-    });
-
-    this.toolBar.addDropDown({
-      className: "bim-icon-property-data",
-      tooltip: "Spatial Classification",
-<<<<<<< HEAD
-      createDropDown:  async (container: HTMLElement) => {
-=======
-      createDropDown: async (container: HTMLElement) => {
->>>>>>> 3035845d
-        const panel = new ClassificationsPanel(this.viewport, container);
-        await panel.populate();
-        return panel;
-      },
-    });
-
-    this.toolBar.addDropDown({
-      className: "bim-icon-isolate",
-      createDropDown: async (container: HTMLElement) => new FeatureOverridesPanel(this.viewport, container),
-      tooltip: "Override feature symbology",
-    });
-
-    this.toolBar.addDropDown({
-      className: "bim-icon-appicon",
-      createDropDown: async (container: HTMLElement) => new DebugTools(container),
-      tooltip: "Debug tools",
-    });
-
-    const fileSelector = document.getElementById("browserFileSelector") as HTMLInputElement;
-    fileSelector.onchange = async () => {
-      const files = fileSelector.files;
-      if (files && files.length > 0) {
-        try {
-          await this.resetIModel(this._fileDirectoryPath! + "/" + files[0].name);
-        } catch {
-          alert("Error Opening iModel - Make sure you are selecting files from the following directory: " + this._fileDirectoryPath!);
-          this.hideSpinner();
-        }
-      }
-    };
-
-    IModelApp.viewManager.addViewport(this.viewport);
-  }
-
-  private async changeView(id: Id64String): Promise<void> {
-    await this.withSpinner(async () => {
-      const view = await this.views.getView(id, this._imodel);
-      await this.setView(view.clone());
-      for (const control of this._3dOnly)
-        control.style.display = this.viewport.view.is3d() ? "block" : "none";
-    });
-  }
-
-  public async setView(view: ViewState): Promise<void> {
-    this.viewport.changeView(view);
-    await this.toolBar.onViewChanged();
-  }
-
-  private async openView(view: ViewState): Promise<void> {
-    await this.setView(view);
-    IModelApp.viewManager.addViewport(this.viewport);
-  }
-
-  private async clearViews(): Promise<void> {
-    await this._imodel.closeSnapshot();
-    this.views.clear();
-  }
-
-  private async buildViewList(): Promise<void> {
-    await this.views.populate(this._imodel);
-    this._viewPicker.populate(this.views);
-  }
-
-  private async resetIModel(filename: string): Promise<void> {
-    await this.withSpinner(async () => {
-      let newIModel;
-      try {
-        newIModel = await IModelConnection.openSnapshot(filename);
-      } catch (err) {
-        alert(err.toString());
-        return;
-      }
-
-      IModelApp.viewManager.dropViewport(this.viewport, false);
-      await this.clearViews();
-      this._imodel = newIModel;
-      await this.buildViewList();
-      const view = await this.views.getDefaultView(this._imodel);
-      await this.openView(view);
-    });
-  }
-
-  private async selectIModel(): Promise<void> {
-    const filename = selectFileName();
-    if (undefined !== filename) {
-      try {
-        await this.resetIModel(filename);
-<<<<<<< HEAD
-=======
-        setTitle(filename);
->>>>>>> 3035845d
-      } catch (_) {
-        alert("Error - could not open file.");
-        this.hideSpinner();
-      }
-    }
-  }
-
-  private showSpinner() { this._spinner.style.display = "block"; }
-  private hideSpinner() { this._spinner.style.display = "none"; }
-  private async withSpinner(func: () => Promise<void>): Promise<void> {
-    this.showSpinner();
-    await func();
-    this.hideSpinner();
-  }
-}
+/*---------------------------------------------------------------------------------------------
+* Copyright (c) 2019 Bentley Systems, Incorporated. All rights reserved.
+* Licensed under the MIT License. See LICENSE.md in the project root for license terms.
+*--------------------------------------------------------------------------------------------*/
+import { Id64String } from "@bentley/bentleyjs-core";
+import { Point2d } from "@bentley/geometry-core";
+import {
+  imageBufferToPngDataUrl,
+  IModelApp,
+  IModelConnection,
+  PluginAdmin,
+  ScreenViewport,
+  Viewport,
+  ViewState,
+} from "@bentley/imodeljs-frontend";
+import { MarkupApp } from "@bentley/imodeljs-markup";
+import { AnimationPanel } from "./AnimationPanel";
+import { CategoryPicker, ModelPicker } from "./IdPicker";
+import { DebugPanel } from "./DebugPanel";
+import { emphasizeSelectedElements, FeatureOverridesPanel } from "./FeatureOverrides";
+import { IncidentMarkerDemo } from "./IncidentMarkerDemo";
+import { addSnapModes } from "./SnapModes";
+import { StandardRotations } from "./StandardRotations";
+import { TileLoadIndicator } from "./TileLoadIndicator";
+import { createImageButton, createToolButton, ToolBar, ToolBarDropDown } from "./ToolBar";
+import { ViewAttributesPanel } from "./ViewAttributes";
+import { ViewList, ViewPicker } from "./ViewPicker";
+import { SectionsPanel } from "./SectionTools";
+import { SavedViewPicker } from "./SavedViews";
+import { ClassificationsPanel } from "./ClassificationsPanel";
+import { emulateVersionComparison } from "./VersionComparison";
+import { selectFileName } from "./FileOpen";
+import { setTitle } from "./Title";
+
+function saveImage(vp: Viewport) {
+  const buffer = vp.readImage(undefined, new Point2d(768, 768), true); // flip vertically...
+  if (undefined === buffer) {
+    alert("Failed to read image");
+    return;
+  }
+
+  const url = imageBufferToPngDataUrl(buffer, false);
+  if (undefined === url) {
+    alert("Failed to produce PNG");
+    return;
+  }
+
+  window.open(url, "Saved View");
+}
+
+async function zoomToSelectedElements(vp: Viewport) {
+  const elems = vp.iModel.selectionSet.elements;
+  if (0 < elems.size)
+    await vp.zoomToElements(elems);
+}
+
+class DebugTools extends ToolBarDropDown {
+  private readonly _element: HTMLElement;
+
+  public constructor(parent: HTMLElement) {
+    super();
+
+    this._element = document.createElement("div");
+    this._element.className = "toolMenu";
+    this._element.style.display = "flex";
+    this._element.style.cssFloat = "left";
+    this._element.style.width = "440px";
+
+    this._element.appendChild(createImageButton({
+      src: "Warning_sign.svg",
+      click: () => IncidentMarkerDemo.toggle(IModelApp.viewManager.selectedView!.iModel.projectExtents),
+      tooltip: "Test incident markers",
+    }));
+
+    this._element.appendChild(createImageButton({
+      src: "cold.svg",
+      click: () => IModelApp.tools.run("Plugin", ["wmsPlugin.js"]),
+      tooltip: "Test WMS Weather Maps",
+    }));
+
+    this._element.appendChild(createToolButton({
+      className: "bim-icon-savedview",
+      click: () => saveImage(IModelApp.viewManager.selectedView!),
+      tooltip: "Save view as image",
+    }));
+
+    this._element.appendChild(createToolButton({
+      className: "bim-icon-measure-tool",
+      click: () => IModelApp.tools.run("DrawingAidTest.Points", IModelApp.viewManager.selectedView!),
+      tooltip: "Test drawing aid tools",
+    }));
+
+    const wantEmphasize = false;
+    if (wantEmphasize) {
+      this._element.appendChild(createToolButton({
+        className: "bim-icon-cancel",
+        click: () => emphasizeSelectedElements(IModelApp.viewManager.selectedView!),
+        tooltip: "Emphasize selected elements",
+      }));
+    } else {
+      this._element.appendChild(createImageButton({
+        src: "fit-to-view.svg",
+        click: () => zoomToSelectedElements(IModelApp.viewManager.selectedView!),
+        tooltip: "Zoom to selected elements",
+      }));
+    }
+
+    this._element.appendChild(createImageButton({
+      src: "Markup.svg",
+      click: async () => this.doMarkup(),
+      tooltip: "Create Markup for View",
+    }));
+
+    this._element.appendChild(createToolButton({
+      className: "bim-icon-work",
+      click: async () => PluginAdmin.loadPlugin("startWebWorkerPlugin.js"),
+      tooltip: "Start Web Worker Test",
+    }));
+
+    this._element.appendChild(createToolButton({
+      className: "bim-icon-isolate",
+      click: () => emulateVersionComparison(IModelApp.viewManager.selectedView!),
+      tooltip: "Emulate version comparison",
+    }));
+
+    parent.appendChild(this._element);
+  }
+
+  private async doMarkup() {
+    if (MarkupApp.isActive) {
+      // NOTE: Because we don't have separate START and STOP buttons in the test app, exit markup mode only when the Markup Select tool is active, otherwise start the Markup Select tool...
+      const startMarkupSelect = IModelApp.toolAdmin.defaultToolId === MarkupApp.markupSelectToolId && (undefined === IModelApp.toolAdmin.activeTool || MarkupApp.markupSelectToolId !== IModelApp.toolAdmin.activeTool.toolId);
+      if (startMarkupSelect) {
+        IModelApp.toolAdmin.startDefaultTool();
+        return;
+      }
+      MarkupApp.props.result.maxWidth = 1500;
+      const markupData = await MarkupApp.stop();
+      // tslint:disable:no-console
+      window.open(markupData.image, "Markup");
+    } else {
+      MarkupApp.props.active.element.stroke = "white"; // as an example, set default color for elements
+      MarkupApp.markupSelectToolId = "Markup.TestSelect"; // as an example override the default markup select tool to launch redline tools using key events
+      await MarkupApp.start(IModelApp.viewManager.selectedView!);
+    }
+  }
+
+  public get isOpen(): boolean { return "none" !== this._element.style.display; }
+  protected _open(): void { this._element.style.display = "flex"; }
+  protected _close(): void { this._element.style.display = "none"; }
+}
+
+export interface ViewerProps {
+  iModel: IModelConnection;
+  fileDirectoryPath?: string;
+  defaultViewName?: string;
+}
+
+export class Viewer {
+  public readonly views: ViewList;
+  public readonly viewport: ScreenViewport;
+  public readonly toolBar: ToolBar;
+  private _imodel: IModelConnection;
+  private readonly _fileDirectoryPath?: string;
+  private readonly _spinner: HTMLElement;
+  private readonly _viewPicker: ViewPicker;
+  private readonly _3dOnly: HTMLElement[] = [];
+
+  public static async create(props: ViewerProps): Promise<Viewer> {
+    const views = await ViewList.create(props.iModel, props.defaultViewName);
+    const vpDiv = document.getElementById("imodel-viewport") as HTMLDivElement;
+    const view = await views.getDefaultView(props.iModel);
+    const viewport = ScreenViewport.create(vpDiv, view);
+    const viewer = new Viewer(viewport, views, props);
+    return viewer;
+  }
+
+  private constructor(viewport: ScreenViewport, views: ViewList, props: ViewerProps) {
+    this._imodel = props.iModel;
+    this.viewport = viewport;
+    this.views = views;
+    this._fileDirectoryPath = props.fileDirectoryPath;
+
+    this._spinner = document.getElementById("spinner") as HTMLDivElement;
+
+    new TileLoadIndicator(document.getElementById("tileLoadIndicatorContainer") as HTMLDivElement, this.viewport);
+    addSnapModes(document.getElementById("snapModesContainer")!);
+
+    this.toolBar = new ToolBar(document.getElementById("toolBar")!);
+
+    this.toolBar.addDropDown({
+      className: "bim-icon-properties",
+      tooltip: "Debug info",
+      createDropDown: async (container: HTMLElement) => Promise.resolve(new DebugPanel(this.viewport, container)),
+    });
+
+    this.toolBar.addItem(createToolButton({
+      className: "bim-icon-briefcases",
+      tooltip: "Open iModel from disk",
+      click: () => { this.selectIModel(); }, // tslint:disable-line:no-floating-promises
+    }));
+
+    this._viewPicker = new ViewPicker(this.toolBar.element, this.views);
+    this._viewPicker.onSelectedViewChanged.addListener(async (id) => this.changeView(id));
+    this._viewPicker.element.addEventListener("click", () => this.toolBar.close());
+
+    this.toolBar.addDropDown({
+      className: "bim-icon-model",
+      tooltip: "Models",
+      createDropDown: async (container: HTMLElement) => {
+        const picker = new ModelPicker(this.viewport, container);
+        await picker.populate();
+        return picker;
+      },
+    });
+
+    this.toolBar.addDropDown({
+      className: "bim-icon-categories",
+      tooltip: "Categories",
+      createDropDown: async (container: HTMLElement) => {
+        const picker = new CategoryPicker(this.viewport, container);
+        await picker.populate();
+        return picker;
+      },
+    });
+
+    this.toolBar.addDropDown({
+      className: "bim-icon-savedview",
+      tooltip: "External saved views",
+      createDropDown: async (container: HTMLElement) => {
+        const picker = new SavedViewPicker(this.viewport, container, this);
+        await picker.populate();
+        return picker;
+      },
+    });
+
+    this.toolBar.addItem(createImageButton({
+      src: "zoom.svg",
+      click: () => IModelApp.tools.run("SVTSelect"),
+      tooltip: "Element selection",
+    }));
+
+    this.toolBar.addItem(createToolButton({
+      className: "rd-icon-measure-distance",
+      click: () => IModelApp.tools.run("Measure.Distance", IModelApp.viewManager.selectedView!),
+      tooltip: "Measure distance",
+    }));
+
+    this.toolBar.addDropDown({
+      className: "bim-icon-settings",
+      createDropDown: async (container: HTMLElement) => {
+        const panel = new ViewAttributesPanel(this.viewport, container);
+        await panel.populate();
+        return panel;
+      },
+    });
+
+    this.toolBar.addItem(createImageButton({
+      src: "fit-to-view.svg",
+      click: () => IModelApp.tools.run("View.Fit", this.viewport, true),
+      tooltip: "Fit view",
+    }));
+
+    this.toolBar.addItem(createImageButton({
+      src: "window-area.svg",
+      click: () => IModelApp.tools.run("View.WindowArea", this.viewport),
+      tooltip: "Window area",
+    }));
+
+    this.toolBar.addItem(createImageButton({
+      src: "rotate-left.svg",
+      click: () => IModelApp.tools.run("View.Rotate", this.viewport),
+      tooltip: "Rotate",
+    }));
+
+    this.toolBar.addDropDown({
+      className: "bim-icon-gyroscope",
+      createDropDown: async (container: HTMLElement) => Promise.resolve(new StandardRotations(container, this.viewport)),
+      tooltip: "Standard rotations",
+    });
+
+    const walk = createImageButton({
+      src: "walk.svg",
+      click: () => IModelApp.tools.run("View.Walk", this.viewport),
+      tooltip: "Walk",
+    });
+    this._3dOnly.push(walk);
+    this.toolBar.addItem(walk);
+
+    this.toolBar.addItem(createToolButton({
+      className: "bim-icon-undo",
+      click: () => IModelApp.tools.run("View.Undo", this.viewport),
+      tooltip: "View redo",
+    }));
+
+    this.toolBar.addItem(createToolButton({
+      className: "bim-icon-redo",
+      click: () => IModelApp.tools.run("View.Redo", this.viewport),
+      tooltip: "View undo",
+    }));
+
+    this.toolBar.addDropDown({
+      className: "bim-icon-animation",
+      createDropDown: async (container: HTMLElement) => new AnimationPanel(this.viewport, container),
+      tooltip: "Animation / solar time",
+    });
+
+    this.toolBar.addDropDown({
+      className: "bim-icon-viewtop",
+      tooltip: "Sectioning tools",
+      createDropDown: async (container: HTMLElement) => new SectionsPanel(this.viewport, container),
+    });
+
+    this.toolBar.addDropDown({
+      className: "bim-icon-property-data",
+      tooltip: "Spatial Classification",
+      createDropDown: async (container: HTMLElement) => {
+        const panel = new ClassificationsPanel(this.viewport, container);
+        await panel.populate();
+        return panel;
+      },
+    });
+
+    this.toolBar.addDropDown({
+      className: "bim-icon-isolate",
+      createDropDown: async (container: HTMLElement) => new FeatureOverridesPanel(this.viewport, container),
+      tooltip: "Override feature symbology",
+    });
+
+    this.toolBar.addDropDown({
+      className: "bim-icon-appicon",
+      createDropDown: async (container: HTMLElement) => new DebugTools(container),
+      tooltip: "Debug tools",
+    });
+
+    const fileSelector = document.getElementById("browserFileSelector") as HTMLInputElement;
+    fileSelector.onchange = async () => {
+      const files = fileSelector.files;
+      if (files && files.length > 0) {
+        try {
+          await this.resetIModel(this._fileDirectoryPath! + "/" + files[0].name);
+        } catch {
+          alert("Error Opening iModel - Make sure you are selecting files from the following directory: " + this._fileDirectoryPath!);
+          this.hideSpinner();
+        }
+      }
+    };
+
+    IModelApp.viewManager.addViewport(this.viewport);
+  }
+
+  private async changeView(id: Id64String): Promise<void> {
+    await this.withSpinner(async () => {
+      const view = await this.views.getView(id, this._imodel);
+      await this.setView(view.clone());
+      for (const control of this._3dOnly)
+        control.style.display = this.viewport.view.is3d() ? "block" : "none";
+    });
+  }
+
+  public async setView(view: ViewState): Promise<void> {
+    this.viewport.changeView(view);
+    await this.toolBar.onViewChanged();
+  }
+
+  private async openView(view: ViewState): Promise<void> {
+    await this.setView(view);
+    IModelApp.viewManager.addViewport(this.viewport);
+  }
+
+  private async clearViews(): Promise<void> {
+    await this._imodel.closeSnapshot();
+    this.views.clear();
+  }
+
+  private async buildViewList(): Promise<void> {
+    await this.views.populate(this._imodel);
+    this._viewPicker.populate(this.views);
+  }
+
+  private async resetIModel(filename: string): Promise<void> {
+    await this.withSpinner(async () => {
+      let newIModel;
+      try {
+        newIModel = await IModelConnection.openSnapshot(filename);
+      } catch (err) {
+        alert(err.toString());
+        return;
+      }
+
+      IModelApp.viewManager.dropViewport(this.viewport, false);
+      await this.clearViews();
+      this._imodel = newIModel;
+      await this.buildViewList();
+      const view = await this.views.getDefaultView(this._imodel);
+      await this.openView(view);
+    });
+  }
+
+  private async selectIModel(): Promise<void> {
+    const filename = selectFileName();
+    if (undefined !== filename) {
+      try {
+        await this.resetIModel(filename);
+        setTitle(filename);
+      } catch (_) {
+        alert("Error - could not open file.");
+        this.hideSpinner();
+      }
+    }
+  }
+
+  private showSpinner() { this._spinner.style.display = "block"; }
+  private hideSpinner() { this._spinner.style.display = "none"; }
+  private async withSpinner(func: () => Promise<void>): Promise<void> {
+    this.showSpinner();
+    await func();
+    this.hideSpinner();
+  }
+}