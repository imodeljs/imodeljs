--- conflicted
+++ resolved
@@ -24,17 +24,6 @@
     "url": "http://www.bentley.com"
   },
   "dependencies": {
-<<<<<<< HEAD
-    "@bentley/bentleyjs-core": "2.9.0-dev.11",
-    "@bentley/config-loader": "2.9.0-dev.11",
-    "@bentley/geometry-core": "2.9.0-dev.11",
-    "@bentley/imodeljs-backend": "2.9.0-dev.11",
-    "@bentley/itwin-client": "2.9.0-dev.11",
-    "@bentley/backend-itwin-client": "2.9.0-dev.11",
-    "@bentley/imodeljs-common": "2.9.0-dev.11",
-    "@bentley/imodeljs-i18n": "2.9.0-dev.11",
-    "@bentley/logger-config": "2.9.0-dev.11",
-=======
     "@bentley/bentleyjs-core": "2.9.0-dev.8",
     "@bentley/config-loader": "2.9.0-dev.8",
     "@bentley/geometry-core": "2.9.0-dev.8",
@@ -44,18 +33,12 @@
     "@bentley/imodeljs-common": "2.9.0-dev.8",
     "@bentley/imodeljs-i18n": "2.9.0-dev.8",
     "@bentley/logger-config": "2.9.0-dev.8",
->>>>>>> 9b514dc3
     "chai": "^4.1.2",
     "yargs": "^15.0.0"
   },
   "devDependencies": {
-<<<<<<< HEAD
-    "@bentley/build-tools": "2.9.0-dev.11",
-    "@bentley/eslint-plugin": "2.9.0-dev.11",
-=======
     "@bentley/build-tools": "2.9.0-dev.8",
     "@bentley/eslint-plugin": "2.9.0-dev.8",
->>>>>>> 9b514dc3
     "@types/chai": "^4.1.4",
     "@types/mocha": "^5.2.5",
     "@types/node": "10.14.1",
