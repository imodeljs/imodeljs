--- conflicted
+++ resolved
@@ -26,11 +26,7 @@
   "types": "./index.d.ts",
   "dependencies": {
     "@babel/core": "7.7.4",
-<<<<<<< HEAD
     "@bentley/webpack-tools-core": "workspace:*",
-=======
-    "@bentley/webpack-tools-core": "2.17.0-dev.15",
->>>>>>> 19a86423
     "@svgr/webpack": "4.3.3",
     "babel-loader": "8.1.0",
     "babel-plugin-named-asset-import": "^0.3.5",
