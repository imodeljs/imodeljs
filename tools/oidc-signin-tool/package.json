{
  "name": "@bentley/oidc-signin-tool",
<<<<<<< HEAD
  "version": "2.9.0-dev.11",
=======
  "version": "2.9.0-dev.8",
>>>>>>> 9b514dc3
  "description": "OIDC Signin Helper",
  "main": "lib/index.js",
  "typings": "lib/index",
  "license": "MIT",
  "repository": {
    "type": "git",
    "url": "https://github.com/imodeljs/imodeljs/tree/master/tools/oidc-signin-tool"
  },
  "scripts": {
    "compile": "npm run build",
    "build": "tsc 1>&2",
    "clean": "rimraf lib .rush/temp/package-deps*.json",
    "lint": "eslint -f visualstudio --max-warnings 0 ./src/**/*.ts 1>&2",
    "test": "",
    "test:integration": "betools test",
    "docs": "",
    "cover": ""
  },
  "keywords": [
    "Bentley",
    "BIM",
    "iModel",
    "OIDC"
  ],
  "author": {
    "name": "Bentley Systems, Inc.",
    "url": "http://www.bentley.com"
  },
  "dependencies": {
<<<<<<< HEAD
    "@bentley/bentleyjs-core": "2.9.0-dev.11",
    "@bentley/certa": "2.9.0-dev.11",
    "@bentley/config-loader": "2.9.0-dev.11",
    "@bentley/frontend-authorization-client": "2.9.0-dev.11",
    "@bentley/itwin-client": "2.9.0-dev.11",
=======
    "@bentley/bentleyjs-core": "2.9.0-dev.8",
    "@bentley/certa": "2.9.0-dev.8",
    "@bentley/config-loader": "2.9.0-dev.8",
    "@bentley/frontend-authorization-client": "2.9.0-dev.8",
    "@bentley/itwin-client": "2.9.0-dev.8",
>>>>>>> 9b514dc3
    "openid-client": "^3.15.3",
    "puppeteer": "chrome-80"
  },
  "devDependencies": {
<<<<<<< HEAD
    "@bentley/build-tools": "2.9.0-dev.11",
    "@bentley/eslint-plugin": "2.9.0-dev.11",
=======
    "@bentley/build-tools": "2.9.0-dev.8",
    "@bentley/eslint-plugin": "2.9.0-dev.8",
>>>>>>> 9b514dc3
    "@types/chai": "^4.1.4",
    "@types/chai-as-promised": "^7",
    "@types/mocha": "^5.2.5",
    "@types/node": "10.14.1",
    "@types/puppeteer": "2.0.1",
    "chai": "^4.1.2",
    "chai-as-promised": "^7",
    "eslint": "^6.8.0",
    "mocha": "^5.2.0",
    "nyc": "^14.0.0",
    "rimraf": "^3.0.2",
    "typescript": "~3.7.4"
  },
  "nyc": {
    "nycrc-path": "./node_modules/@bentley/build-tools/.nycrc"
  },
  "eslintConfig": {
    "plugins": [
      "@bentley"
    ],
    "extends": "plugin:@bentley/imodeljs-recommended"
  }
}<|MERGE_RESOLUTION|>--- conflicted
+++ resolved
@@ -1,10 +1,6 @@
 {
   "name": "@bentley/oidc-signin-tool",
-<<<<<<< HEAD
-  "version": "2.9.0-dev.11",
-=======
   "version": "2.9.0-dev.8",
->>>>>>> 9b514dc3
   "description": "OIDC Signin Helper",
   "main": "lib/index.js",
   "typings": "lib/index",
@@ -34,30 +30,17 @@
     "url": "http://www.bentley.com"
   },
   "dependencies": {
-<<<<<<< HEAD
-    "@bentley/bentleyjs-core": "2.9.0-dev.11",
-    "@bentley/certa": "2.9.0-dev.11",
-    "@bentley/config-loader": "2.9.0-dev.11",
-    "@bentley/frontend-authorization-client": "2.9.0-dev.11",
-    "@bentley/itwin-client": "2.9.0-dev.11",
-=======
     "@bentley/bentleyjs-core": "2.9.0-dev.8",
     "@bentley/certa": "2.9.0-dev.8",
     "@bentley/config-loader": "2.9.0-dev.8",
     "@bentley/frontend-authorization-client": "2.9.0-dev.8",
     "@bentley/itwin-client": "2.9.0-dev.8",
->>>>>>> 9b514dc3
     "openid-client": "^3.15.3",
     "puppeteer": "chrome-80"
   },
   "devDependencies": {
-<<<<<<< HEAD
-    "@bentley/build-tools": "2.9.0-dev.11",
-    "@bentley/eslint-plugin": "2.9.0-dev.11",
-=======
     "@bentley/build-tools": "2.9.0-dev.8",
     "@bentley/eslint-plugin": "2.9.0-dev.8",
->>>>>>> 9b514dc3
     "@types/chai": "^4.1.4",
     "@types/chai-as-promised": "^7",
     "@types/mocha": "^5.2.5",
