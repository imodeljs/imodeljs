--- conflicted
+++ resolved
@@ -62,9 +62,6 @@
     const parserServices = getParserServices(context);
     const typeChecker = parserServices.program.getTypeChecker();
 
-<<<<<<< HEAD
-    function checkJsDoc(declaration, node) {
-=======
     function getFileName(parent) {
       let currentParent = parent;
       while (currentParent) {
@@ -90,44 +87,35 @@
       return undefined;
     }
 
-    function checkJsDoc(declaration, node, name) {
->>>>>>> 1d749861
+    function checkJsDoc(declaration, node) {
       if (!declaration || !declaration.jsDoc)
         return undefined;
 
       for (const jsDoc of declaration.jsDoc)
         if (jsDoc.tags)
-          for (const tag of jsDoc.tags)
-<<<<<<< HEAD
-            if (bannedTags.includes(tag.tagName.escapedText)) {
+          for (const tag of jsDoc.tags) {
+            if (bannedTags.includes(tag.tagName.escapedText) && !isLocalFile(declaration)) {
               let name;
               if (declaration.kind === ts.SyntaxKind.Constructor)
                 name = declaration.parent.symbol.escapedName;
-              else
+              else {
                 name = declaration.symbol.escapedName;
-
-=======
-            if (bannedTags.includes(tag.tagName.escapedText) && !isLocalFile(declaration)) {
-              let dataName = "";
-              const parentSymbol = getParentSymbolName(declaration);
-              if (parentSymbol)
-                dataName += parentSymbol + ".";
-              dataName += name || declaration.symbol.escapedName;
->>>>>>> 1d749861
+                const parentSymbol = getParentSymbolName(declaration);
+                if (parentSymbol)
+                  name = `${parentSymbol}.${name}`;
+              }
+
               context.report({
                 node,
                 messageId: "forbidden",
                 data: {
-<<<<<<< HEAD
                   kind: syntaxKindFriendlyNames.hasOwnProperty(declaration.kind) ? syntaxKindFriendlyNames[declaration.kind] : "unknown object type " + declaration.kind,
                   name,
-=======
-                  name: dataName,
->>>>>>> 1d749861
                   tag: tag.tagName.escapedText,
                 }
               });
             }
+          }
     }
 
     function checkWithParent(declaration, node) {
