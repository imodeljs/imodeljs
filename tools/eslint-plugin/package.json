--- conflicted
+++ resolved
@@ -1,10 +1,6 @@
 {
   "name": "@bentley/eslint-plugin",
-<<<<<<< HEAD
-  "version": "2.9.0-dev.8",
-=======
   "version": "2.9.0-dev.16",
->>>>>>> 2f380c48
   "description": "ESLint plugin with default configuration and custom rules for iModel.js projects",
   "license": "MIT",
   "keywords": [
