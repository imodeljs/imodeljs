--- conflicted
+++ resolved
@@ -1,10 +1,6 @@
 {
   "name": "@bentley/eslint-plugin",
-<<<<<<< HEAD
-  "version": "2.13.0-dev.6",
-=======
   "version": "2.13.0-dev.9",
->>>>>>> 8a5a8af6
   "description": "ESLint plugin with default configuration and custom rules for iModel.js projects",
   "license": "MIT",
   "keywords": [
