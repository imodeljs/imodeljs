{
  "name": "@bentley/eslint-plugin",
  "version": "2.18.0-dev.9",
  "description": "ESLint plugin with default configuration and custom rules for iModel.js projects",
  "license": "MIT",
  "keywords": [
    "eslint",
    "eslintplugin",
    "eslint-plugin",
    "imodeljs"
  ],
  "main": "dist/index.js",
  "repository": {
    "type": "git",
    "url": "https://github.com/imodeljs/imodeljs/tree/master/tools/eslint-plugin"
  },
  "bin": {
    "no-internal-report": "dist/bin/no-internal-report.js"
  },
  "scripts": {
    "compile": "npm run build",
    "build": "",
    "clean": "",
    "lint": "",
    "test": "",
    "docs": "",
    "cover": ""
  },
  "dependencies": {
<<<<<<< HEAD
    "@typescript-eslint/eslint-plugin": "4.11.1",
    "@typescript-eslint/parser": "4.11.1",
    "eslint-import-resolver-node": "^0.3.3",
    "eslint-import-resolver-typescript": "2.0.0",
    "eslint-plugin-deprecation": "1.1.0",
    "eslint-plugin-import": "2.20.1",
    "eslint-plugin-jam3": "^0.2.3",
    "eslint-plugin-jsdoc": "30.6.2",
    "eslint-plugin-jsx-a11y": "^6.4.1",
    "eslint-plugin-prefer-arrow": "1.1.7",
    "eslint-plugin-react": "7.19.0",
    "eslint-plugin-react-hooks": "^3.0.0",
    "require-dir": "^1.2.0"
=======
    "@typescript-eslint/eslint-plugin": "4.26.0",
    "@typescript-eslint/parser": "4.26.0",
    "eslint-import-resolver-node": "0.3.4",
    "eslint-import-resolver-typescript": "2.4.0",
    "eslint-plugin-deprecation": "1.2.1",
    "eslint-plugin-import": "2.23.4",
    "eslint-plugin-jam3": "0.2.3",
    "eslint-plugin-jsdoc": "35.1.3",
    "eslint-plugin-jsx-a11y": "6.4.1",
    "eslint-plugin-prefer-arrow": "1.2.3",
    "eslint-plugin-react": "7.24.0",
    "eslint-plugin-react-hooks": "4.2.0",
    "require-dir": "^1.2.0",
    "typescript": "~4.1.0"
>>>>>>> 9e28e511
  },
  "peerDependencies": {
    "eslint": "^6.8.0 || ^7.0.0",
    "typescript": "^3.7.0 || ^4.0.0"
  }
}<|MERGE_RESOLUTION|>--- conflicted
+++ resolved
@@ -27,21 +27,6 @@
     "cover": ""
   },
   "dependencies": {
-<<<<<<< HEAD
-    "@typescript-eslint/eslint-plugin": "4.11.1",
-    "@typescript-eslint/parser": "4.11.1",
-    "eslint-import-resolver-node": "^0.3.3",
-    "eslint-import-resolver-typescript": "2.0.0",
-    "eslint-plugin-deprecation": "1.1.0",
-    "eslint-plugin-import": "2.20.1",
-    "eslint-plugin-jam3": "^0.2.3",
-    "eslint-plugin-jsdoc": "30.6.2",
-    "eslint-plugin-jsx-a11y": "^6.4.1",
-    "eslint-plugin-prefer-arrow": "1.1.7",
-    "eslint-plugin-react": "7.19.0",
-    "eslint-plugin-react-hooks": "^3.0.0",
-    "require-dir": "^1.2.0"
-=======
     "@typescript-eslint/eslint-plugin": "4.26.0",
     "@typescript-eslint/parser": "4.26.0",
     "eslint-import-resolver-node": "0.3.4",
@@ -54,9 +39,7 @@
     "eslint-plugin-prefer-arrow": "1.2.3",
     "eslint-plugin-react": "7.24.0",
     "eslint-plugin-react-hooks": "4.2.0",
-    "require-dir": "^1.2.0",
-    "typescript": "~4.1.0"
->>>>>>> 9e28e511
+    "require-dir": "^1.2.0"
   },
   "peerDependencies": {
     "eslint": "^6.8.0 || ^7.0.0",
