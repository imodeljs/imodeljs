/*---------------------------------------------------------------------------------------------
* Copyright (c) Bentley Systems, Incorporated. All rights reserved.
* See LICENSE.md in the project root for license terms and full copyright notice.
*--------------------------------------------------------------------------------------------*/
import * as fs from "fs-extra";
import * as path from "path";
import { Compiler } from "webpack";
<<<<<<< HEAD
import { getPaths, resolveApp } from "../utils/paths";
=======
import { paths, resolveApp } from "../utils/paths";
/* eslint-disable @typescript-eslint/no-var-requires, @typescript-eslint/naming-convention */
const CopyPlugin = require("copy-webpack-plugin");
/* eslint-enable @typescript-eslint/no-var-requires, @typescript-eslint/naming-convention */
>>>>>>> e7e17bfe

abstract class AbstractAsyncStartupPlugin {
  private _name: string;
  private _promise!: Promise<any>;
  public logger: any;

  constructor(name: string) {
    this._name = name;
  }

  public apply(compiler: Compiler) {
    compiler.hooks.beforeRun.tap(this._name, () => {
      this._promise = this.runAsync(compiler);
    });

    compiler.hooks.compilation.tap(this._name, (compilation) => {
      this.logger = compilation.getLogger(this._name);
    });

    compiler.hooks.afterEmit.tapPromise(this._name, async () => {
      await this._promise;
    });
  }

  public abstract runAsync(compiler: Compiler): Promise<any>;
}

async function isDirectory(directoryName: string) {
  return (await fs.stat(directoryName)).isDirectory();
}

async function tryCopyDirectoryContents(source: string, target: string) {
  if (!fs.existsSync(source))
    return;

  const copyOptions = { dereference: true, preserveTimestamps: true, overwrite: false, errorOnExist: false };
  try {
    if (await isDirectory(source) && fs.existsSync(target) && await isDirectory(target)) {
      for (const name of await fs.readdir(source)) {
        await tryCopyDirectoryContents(path.join(source, name), path.join(target, name));
      }
    } else {
      await fs.copy(source, target, copyOptions);
    }
  } catch (err) {
    console.log(`Error trying to copy '${source}' to '${target}': ${err.toString()}`);
  }
}

/** Prefer use of CopyStaticAssetsPlugin instead.
 * @note Will be removed in 3.0
 * @deprecated
 */
export class CopyBentleyStaticResourcesPlugin extends AbstractAsyncStartupPlugin {
  private _directoryNames: string[];
  private _useDirectoryName: boolean;

  constructor(directoryNames: string[], useDirectoryName?: boolean) {
    super("CopyBentleyStaticResourcesPlugin");
    this._directoryNames = directoryNames;
    this._useDirectoryName = undefined === useDirectoryName ? false : useDirectoryName;
  }

  public async runAsync(compiler: Compiler) {
    const paths = getPaths();
    const bentleyDir = path.resolve(paths.appNodeModules, "@bentley");
    let subDirectoryNames: string[];
    try {
      subDirectoryNames = await fs.readdir(bentleyDir);
    } catch (err) {
      this.logger.error(`Can't locate ${err.path}`);
      return;
    }
    for (const thisSubDir of subDirectoryNames) {
      if (!(await isDirectory(path.resolve(bentleyDir, thisSubDir))))
        continue;

      const fullDirName = path.resolve(bentleyDir, thisSubDir);
      for (const staticAssetsDirectoryName of this._directoryNames) {
        await tryCopyDirectoryContents(
          path.join(fullDirName, "lib", staticAssetsDirectoryName),
          this._useDirectoryName ? compiler.outputPath : path.join(compiler.outputPath, staticAssetsDirectoryName),
        );
      }
    }
    return;
  }
}

export class CopyAppAssetsPlugin extends AbstractAsyncStartupPlugin {
  constructor(private _assetsDir: string = "assets") {
    super("CopyAppAssetsPlugin");
  }

  public async runAsync(compiler: Compiler) {
    const outAssetsDir = path.resolve(compiler.outputPath, "assets");
    await tryCopyDirectoryContents(resolveApp(this._assetsDir), outAssetsDir);
  }
}

export class CopyStaticAssetsPlugin {
  private _scopes: string[];
  private _fromTo: string;

  constructor({ scopes = ["@bentley", "@itwin"], fromTo = "public" }) {
    this._scopes = scopes;
    this._fromTo = fromTo;
  }

  private _getPatterns() {
    if (!this._scopes || !this._fromTo) {
      return [];
    }

    const patterns = [];
    const fromTo = this._fromTo;

    for (const scope of this._scopes) {
      patterns.push({
        from: `**/${fromTo}/**/*`,
        context: `node_modules/${scope}`,
        noErrorOnMissing: true,
        to({ absoluteFilename }: { absoluteFilename: string }) {
          const regex = new RegExp(`(${fromTo}\\\\)(.*)`);
          return regex.exec(absoluteFilename)![2];
        },
      });
    }
    return patterns;
  }

  public apply(compiler: Compiler) {
    const patterns = this._getPatterns();
    new CopyPlugin({ patterns }).apply(compiler);
  }
}
<|MERGE_RESOLUTION|>--- conflicted
+++ resolved
@@ -1,151 +1,147 @@
-/*---------------------------------------------------------------------------------------------
-* Copyright (c) Bentley Systems, Incorporated. All rights reserved.
-* See LICENSE.md in the project root for license terms and full copyright notice.
-*--------------------------------------------------------------------------------------------*/
-import * as fs from "fs-extra";
-import * as path from "path";
-import { Compiler } from "webpack";
-<<<<<<< HEAD
-import { getPaths, resolveApp } from "../utils/paths";
-=======
-import { paths, resolveApp } from "../utils/paths";
-/* eslint-disable @typescript-eslint/no-var-requires, @typescript-eslint/naming-convention */
-const CopyPlugin = require("copy-webpack-plugin");
-/* eslint-enable @typescript-eslint/no-var-requires, @typescript-eslint/naming-convention */
->>>>>>> e7e17bfe
-
-abstract class AbstractAsyncStartupPlugin {
-  private _name: string;
-  private _promise!: Promise<any>;
-  public logger: any;
-
-  constructor(name: string) {
-    this._name = name;
-  }
-
-  public apply(compiler: Compiler) {
-    compiler.hooks.beforeRun.tap(this._name, () => {
-      this._promise = this.runAsync(compiler);
-    });
-
-    compiler.hooks.compilation.tap(this._name, (compilation) => {
-      this.logger = compilation.getLogger(this._name);
-    });
-
-    compiler.hooks.afterEmit.tapPromise(this._name, async () => {
-      await this._promise;
-    });
-  }
-
-  public abstract runAsync(compiler: Compiler): Promise<any>;
-}
-
-async function isDirectory(directoryName: string) {
-  return (await fs.stat(directoryName)).isDirectory();
-}
-
-async function tryCopyDirectoryContents(source: string, target: string) {
-  if (!fs.existsSync(source))
-    return;
-
-  const copyOptions = { dereference: true, preserveTimestamps: true, overwrite: false, errorOnExist: false };
-  try {
-    if (await isDirectory(source) && fs.existsSync(target) && await isDirectory(target)) {
-      for (const name of await fs.readdir(source)) {
-        await tryCopyDirectoryContents(path.join(source, name), path.join(target, name));
-      }
-    } else {
-      await fs.copy(source, target, copyOptions);
-    }
-  } catch (err) {
-    console.log(`Error trying to copy '${source}' to '${target}': ${err.toString()}`);
-  }
-}
-
-/** Prefer use of CopyStaticAssetsPlugin instead.
- * @note Will be removed in 3.0
- * @deprecated
- */
-export class CopyBentleyStaticResourcesPlugin extends AbstractAsyncStartupPlugin {
-  private _directoryNames: string[];
-  private _useDirectoryName: boolean;
-
-  constructor(directoryNames: string[], useDirectoryName?: boolean) {
-    super("CopyBentleyStaticResourcesPlugin");
-    this._directoryNames = directoryNames;
-    this._useDirectoryName = undefined === useDirectoryName ? false : useDirectoryName;
-  }
-
-  public async runAsync(compiler: Compiler) {
-    const paths = getPaths();
-    const bentleyDir = path.resolve(paths.appNodeModules, "@bentley");
-    let subDirectoryNames: string[];
-    try {
-      subDirectoryNames = await fs.readdir(bentleyDir);
-    } catch (err) {
-      this.logger.error(`Can't locate ${err.path}`);
-      return;
-    }
-    for (const thisSubDir of subDirectoryNames) {
-      if (!(await isDirectory(path.resolve(bentleyDir, thisSubDir))))
-        continue;
-
-      const fullDirName = path.resolve(bentleyDir, thisSubDir);
-      for (const staticAssetsDirectoryName of this._directoryNames) {
-        await tryCopyDirectoryContents(
-          path.join(fullDirName, "lib", staticAssetsDirectoryName),
-          this._useDirectoryName ? compiler.outputPath : path.join(compiler.outputPath, staticAssetsDirectoryName),
-        );
-      }
-    }
-    return;
-  }
-}
-
-export class CopyAppAssetsPlugin extends AbstractAsyncStartupPlugin {
-  constructor(private _assetsDir: string = "assets") {
-    super("CopyAppAssetsPlugin");
-  }
-
-  public async runAsync(compiler: Compiler) {
-    const outAssetsDir = path.resolve(compiler.outputPath, "assets");
-    await tryCopyDirectoryContents(resolveApp(this._assetsDir), outAssetsDir);
-  }
-}
-
-export class CopyStaticAssetsPlugin {
-  private _scopes: string[];
-  private _fromTo: string;
-
-  constructor({ scopes = ["@bentley", "@itwin"], fromTo = "public" }) {
-    this._scopes = scopes;
-    this._fromTo = fromTo;
-  }
-
-  private _getPatterns() {
-    if (!this._scopes || !this._fromTo) {
-      return [];
-    }
-
-    const patterns = [];
-    const fromTo = this._fromTo;
-
-    for (const scope of this._scopes) {
-      patterns.push({
-        from: `**/${fromTo}/**/*`,
-        context: `node_modules/${scope}`,
-        noErrorOnMissing: true,
-        to({ absoluteFilename }: { absoluteFilename: string }) {
-          const regex = new RegExp(`(${fromTo}\\\\)(.*)`);
-          return regex.exec(absoluteFilename)![2];
-        },
-      });
-    }
-    return patterns;
-  }
-
-  public apply(compiler: Compiler) {
-    const patterns = this._getPatterns();
-    new CopyPlugin({ patterns }).apply(compiler);
-  }
-}
+/*---------------------------------------------------------------------------------------------
+* Copyright (c) Bentley Systems, Incorporated. All rights reserved.
+* See LICENSE.md in the project root for license terms and full copyright notice.
+*--------------------------------------------------------------------------------------------*/
+import * as fs from "fs-extra";
+import * as path from "path";
+import { Compiler } from "webpack";
+import { getPaths, resolveApp } from "../utils/paths";
+/* eslint-disable @typescript-eslint/no-var-requires, @typescript-eslint/naming-convention */
+const CopyPlugin = require("copy-webpack-plugin");
+/* eslint-enable @typescript-eslint/no-var-requires, @typescript-eslint/naming-convention */
+
+abstract class AbstractAsyncStartupPlugin {
+  private _name: string;
+  private _promise!: Promise<any>;
+  public logger: any;
+
+  constructor(name: string) {
+    this._name = name;
+  }
+
+  public apply(compiler: Compiler) {
+    compiler.hooks.beforeRun.tap(this._name, () => {
+      this._promise = this.runAsync(compiler);
+    });
+
+    compiler.hooks.compilation.tap(this._name, (compilation) => {
+      this.logger = compilation.getLogger(this._name);
+    });
+
+    compiler.hooks.afterEmit.tapPromise(this._name, async () => {
+      await this._promise;
+    });
+  }
+
+  public abstract runAsync(compiler: Compiler): Promise<any>;
+}
+
+async function isDirectory(directoryName: string) {
+  return (await fs.stat(directoryName)).isDirectory();
+}
+
+async function tryCopyDirectoryContents(source: string, target: string) {
+  if (!fs.existsSync(source))
+    return;
+
+  const copyOptions = { dereference: true, preserveTimestamps: true, overwrite: false, errorOnExist: false };
+  try {
+    if (await isDirectory(source) && fs.existsSync(target) && await isDirectory(target)) {
+      for (const name of await fs.readdir(source)) {
+        await tryCopyDirectoryContents(path.join(source, name), path.join(target, name));
+      }
+    } else {
+      await fs.copy(source, target, copyOptions);
+    }
+  } catch (err) {
+    console.log(`Error trying to copy '${source}' to '${target}': ${err.toString()}`);
+  }
+}
+
+/** Prefer use of CopyStaticAssetsPlugin instead.
+ * @note Will be removed in 3.0
+ * @deprecated
+ */
+export class CopyBentleyStaticResourcesPlugin extends AbstractAsyncStartupPlugin {
+  private _directoryNames: string[];
+  private _useDirectoryName: boolean;
+
+  constructor(directoryNames: string[], useDirectoryName?: boolean) {
+    super("CopyBentleyStaticResourcesPlugin");
+    this._directoryNames = directoryNames;
+    this._useDirectoryName = undefined === useDirectoryName ? false : useDirectoryName;
+  }
+
+  public async runAsync(compiler: Compiler) {
+    const paths = getPaths();
+    const bentleyDir = path.resolve(paths.appNodeModules, "@bentley");
+    let subDirectoryNames: string[];
+    try {
+      subDirectoryNames = await fs.readdir(bentleyDir);
+    } catch (err) {
+      this.logger.error(`Can't locate ${err.path}`);
+      return;
+    }
+    for (const thisSubDir of subDirectoryNames) {
+      if (!(await isDirectory(path.resolve(bentleyDir, thisSubDir))))
+        continue;
+
+      const fullDirName = path.resolve(bentleyDir, thisSubDir);
+      for (const staticAssetsDirectoryName of this._directoryNames) {
+        await tryCopyDirectoryContents(
+          path.join(fullDirName, "lib", staticAssetsDirectoryName),
+          this._useDirectoryName ? compiler.outputPath : path.join(compiler.outputPath, staticAssetsDirectoryName),
+        );
+      }
+    }
+    return;
+  }
+}
+
+export class CopyAppAssetsPlugin extends AbstractAsyncStartupPlugin {
+  constructor(private _assetsDir: string = "assets") {
+    super("CopyAppAssetsPlugin");
+  }
+
+  public async runAsync(compiler: Compiler) {
+    const outAssetsDir = path.resolve(compiler.outputPath, "assets");
+    await tryCopyDirectoryContents(resolveApp(this._assetsDir), outAssetsDir);
+  }
+}
+
+export class CopyStaticAssetsPlugin {
+  private _scopes: string[];
+  private _fromTo: string;
+
+  constructor({ scopes = ["@bentley", "@itwin"], fromTo = "public" }) {
+    this._scopes = scopes;
+    this._fromTo = fromTo;
+  }
+
+  private _getPatterns() {
+    if (!this._scopes || !this._fromTo) {
+      return [];
+    }
+
+    const patterns = [];
+    const fromTo = this._fromTo;
+
+    for (const scope of this._scopes) {
+      patterns.push({
+        from: `**/${fromTo}/**/*`,
+        context: `node_modules/${scope}`,
+        noErrorOnMissing: true,
+        to({ absoluteFilename }: { absoluteFilename: string }) {
+          const regex = new RegExp(`(${fromTo}\\\\)(.*)`);
+          return regex.exec(absoluteFilename)![2];
+        },
+      });
+    }
+    return patterns;
+  }
+
+  public apply(compiler: Compiler) {
+    const patterns = this._getPatterns();
+    new CopyPlugin({ patterns }).apply(compiler);
+  }
+}