{
  "name": "@bentley/config-loader",
<<<<<<< HEAD
  "version": "2.9.0-dev.8",
=======
  "version": "2.9.0-dev.16",
>>>>>>> 2f380c48
  "description": "Configuration loader",
  "license": "MIT",
  "repository": {
    "type": "git",
    "url": "https://github.com/imodeljs/imodeljs/tree/master/tools/config-loader"
  },
  "typings": "lib/index",
  "scripts": {
    "compile": "npm run build",
    "build": "tsc 1>&2",
    "clean": "rimraf lib .rush/temp/package-deps*.json",
    "docs": "",
    "lint": "eslint -f visualstudio ./src/**/*.ts 1>&2",
    "extract-api": "betools extract-api --entry=index",
    "test": "",
    "cover": ""
  },
  "keywords": [
    "Bentley",
    "BIM",
    "iModel"
  ],
  "author": {
    "name": "Bentley Systems, Inc.",
    "url": "http://www.bentley.com"
  },
  "dependencies": {
    "chalk": "^3.0.0",
    "dotenv": "^8.2.0",
    "dotenv-expand": "^5.1.0",
    "json5": "^2.1.0"
  },
  "devDependencies": {
<<<<<<< HEAD
    "@bentley/build-tools": "2.9.0-dev.8",
    "@bentley/eslint-plugin": "2.9.0-dev.8",
=======
    "@bentley/build-tools": "2.9.0-dev.16",
    "@bentley/eslint-plugin": "2.9.0-dev.16",
>>>>>>> 2f380c48
    "@types/json5": "0.0.30",
    "@types/node": "10.14.1",
    "eslint": "^6.8.0",
    "rimraf": "^3.0.2",
    "typescript": "~3.7.4"
  },
  "eslintConfig": {
    "plugins": [
      "@bentley"
    ],
    "extends": "plugin:@bentley/imodeljs-recommended",
    "rules": {
      "@typescript-eslint/camelcase": "off",
      "no-console": "off",
      "no-eval": "off"
    }
  }
}<|MERGE_RESOLUTION|>--- conflicted
+++ resolved
@@ -1,10 +1,6 @@
 {
   "name": "@bentley/config-loader",
-<<<<<<< HEAD
-  "version": "2.9.0-dev.8",
-=======
   "version": "2.9.0-dev.16",
->>>>>>> 2f380c48
   "description": "Configuration loader",
   "license": "MIT",
   "repository": {
@@ -38,13 +34,8 @@
     "json5": "^2.1.0"
   },
   "devDependencies": {
-<<<<<<< HEAD
-    "@bentley/build-tools": "2.9.0-dev.8",
-    "@bentley/eslint-plugin": "2.9.0-dev.8",
-=======
     "@bentley/build-tools": "2.9.0-dev.16",
     "@bentley/eslint-plugin": "2.9.0-dev.16",
->>>>>>> 2f380c48
     "@types/json5": "0.0.30",
     "@types/node": "10.14.1",
     "eslint": "^6.8.0",
