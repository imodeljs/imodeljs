{
  "name": "@bentley/build-tools",
<<<<<<< HEAD
  "version": "2.13.0-dev.6",
=======
  "version": "2.13.0-dev.7",
>>>>>>> 1af8fb8a
  "description": "Bentley build tools",
  "license": "MIT",
  "repository": {
    "type": "git",
    "url": "https://github.com/imodeljs/imodeljs/tree/master/tools/build"
  },
  "bin": {
    "betools": "bin/betools.js"
  },
  "scripts": {
    "compile": "npm run build",
    "copy:rules": "cpx \"./node_modules/tslint-consistent-codestyle/rules/**/*\" ./tslint-rules/tslint-consistent-codestyle/rules && cpx \"./node_modules/tslint-consistent-codestyle/src/**/*\" ./tslint-rules/tslint-consistent-codestyle/src && cpx \"./node_modules/tslint-eslint-rules/dist/**/*\" ./tslint-rules/tslint-eslint-rules/dist",
    "build": "tsc 1>&2 && npm run copy:rules",
    "clean": "rimraf tslint-rules ../../modules .rush/temp/package-deps*.json",
    "docs": "",
    "lint": "",
    "test": "",
    "cover": ""
  },
  "keywords": [
    "Bentley",
    "BIM",
    "iModel"
  ],
  "author": {
    "name": "Bentley Systems, Inc.",
    "url": "http://www.bentley.com"
  },
  "dependencies": {
<<<<<<< HEAD
    "@bentley/eslint-plugin": "2.13.0-dev.6",
=======
    "@bentley/eslint-plugin": "2.13.0-dev.7",
>>>>>>> 1af8fb8a
    "@microsoft/api-extractor": "7.7.3",
    "chai": "^4.1.2",
    "chalk": "^3.0.0",
    "cpx": "^1.5.0",
    "cross-spawn": "^7.0.1",
    "fs-extra": "^8.1.0",
    "glob": "^7.1.2",
    "mocha": "^5.2.0",
    "mocha-junit-reporter": "^1.16.0",
    "nyc": "^14.0.0",
    "recursive-readdir": "^2.2.2",
    "rimraf": "^3.0.2",
    "tree-kill": "^1.2.0",
    "ts-node": "^7.0.1",
    "tsconfig-paths": "^3.3.2",
    "tslib": "^1.9.3",
    "tslint": "^5.11.0",
    "tslint-consistent-codestyle": "^1.11.0",
    "tslint-eslint-rules": "^5.4.0",
    "tslint-etc": "^1.5.2",
    "tsutils": "~3.17.1",
    "typedoc": "^0.16.8",
    "typedoc-plugin-external-module-name": "3.0.0",
    "typedoc-plugin-internal-external": "2.1.1",
    "typescript": "~3.7.4",
    "yargs": "^15.0.0"
  },
  "devDependencies": {
    "@types/node": "10.14.1"
  }
}<|MERGE_RESOLUTION|>--- conflicted
+++ resolved
@@ -1,10 +1,6 @@
 {
   "name": "@bentley/build-tools",
-<<<<<<< HEAD
-  "version": "2.13.0-dev.6",
-=======
   "version": "2.13.0-dev.7",
->>>>>>> 1af8fb8a
   "description": "Bentley build tools",
   "license": "MIT",
   "repository": {
@@ -34,11 +30,7 @@
     "url": "http://www.bentley.com"
   },
   "dependencies": {
-<<<<<<< HEAD
-    "@bentley/eslint-plugin": "2.13.0-dev.6",
-=======
     "@bentley/eslint-plugin": "2.13.0-dev.7",
->>>>>>> 1af8fb8a
     "@microsoft/api-extractor": "7.7.3",
     "chai": "^4.1.2",
     "chalk": "^3.0.0",
