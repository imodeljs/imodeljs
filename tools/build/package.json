{
  "name": "@bentley/build-tools",
<<<<<<< HEAD
  "version": "0.191.0-dev.8",
=======
  "version": "0.191.0-dev.9",
>>>>>>> 16a7b892
  "description": "Bentley build tools",
  "license": "MIT",
  "repository": {
    "type": "git",
    "url": "https://github.com/imodeljs/imodeljs"
  },
  "scripts": {
    "copy:rules": "cpx \"./node_modules/tslint-consistent-codestyle/rules/**/*\" ./tslint-rules/tslint-consistent-codestyle/rules && cpx \"./node_modules/tslint-consistent-codestyle/src/**/*\" ./tslint-rules/tslint-consistent-codestyle/src",
    "build": "tsc 1>&2 && npm run copy:rules && node ./scripts/ignoreargs.js 1>&2",
    "clean": "rimraf tslint-rules ../../modules",
    "docs": "",
    "lint": "",
    "test": "",
    "cover": ""
  },
  "keywords": [
    "Bentley",
    "BIM",
    "iModel"
  ],
  "author": {
    "name": "Bentley Systems, Inc.",
    "url": "http://www.bentley.com"
  },
  "dependencies": {
    "@microsoft/api-extractor": "^6.3.0",
    "cache-require-paths": "^0.3.0",
    "chai": "^4.1.2",
    "chalk": "^2.4.1",
    "chokidar": "^2.0.0",
    "commander": "^2.14.1",
    "comment-json": "^1.1.3",
    "cpx": "^1.5.0",
    "cross-spawn": "^6.0.5",
    "css-loader": "^0.28.11",
    "enzyme-adapter-react-16": "^1.2.0",
    "enzyme-to-json": "^3.3.4",
    "file-loader": "^1.1.11",
    "fs-extra": "^6.0.1",
    "glob": "^7.1.2",
    "ignore-styles": "^5.0.1",
    "jsdom": "^11.12.0",
    "jsdom-global": "3.0.2",
    "merge-json": "0.1.0-b.3",
    "mocha": "^5.2.0",
    "mocha-junit-reporter": "^1.16.0",
    "nyc": "^13.0.1",
    "recursive-readdir": "^2.2.2",
    "rimraf": "^2.6.2",
    "sass-loader": "^7.1.0",
    "style-loader": "^0.21.0",
    "svg-sprite-loader": "^3.8.0",
    "ts-node": "^7.0.1",
    "tsconfig-paths": "^3.3.2",
    "tslint": "^5.11.0",
    "tslib": "^1.9.3",
    "tsutils": "^3.6.0",
    "tslint-consistent-codestyle": "^1.11.0",
    "typedoc": "^0.11.1",
    "typedoc-plugin-external-module-name": "1.1.1",
    "typedoc-plugin-internal-external": "1.0.10",
    "typescript": "~3.2.2",
    "uglifyjs-webpack-plugin": "^1.2.5",
    "url-loader": "^1.0.1",
    "webpack-node-externals": "^1.7.2",
    "yargs": "^12.0.0",
    "obj-traverse": "^1.0.0"
  },
  "devDependencies": {
    "ssri": "^6.0.1"
  },
  "bin": {
    "betools": "bin/betools.js"
  }
}<|MERGE_RESOLUTION|>--- conflicted
+++ resolved
@@ -1,10 +1,6 @@
 {
   "name": "@bentley/build-tools",
-<<<<<<< HEAD
-  "version": "0.191.0-dev.8",
-=======
   "version": "0.191.0-dev.9",
->>>>>>> 16a7b892
   "description": "Bentley build tools",
   "license": "MIT",
   "repository": {
