--- conflicted
+++ resolved
@@ -30,13 +30,8 @@
     "url": "http://www.bentley.com"
   },
   "dependencies": {
-<<<<<<< HEAD
-    "@bentley/eslint-plugin": "2.9.0-dev.12",
+    "@bentley/eslint-plugin": "2.9.0-dev.15",
     "@microsoft/api-extractor": "7.7.3",
-=======
-    "@microsoft/api-extractor": "7.7.3",
-    "@bentley/eslint-plugin": "2.9.0-dev.15",
->>>>>>> d31d2e29
     "chai": "^4.1.2",
     "chalk": "^3.0.0",
     "cpx": "^1.5.0",
