--- conflicted
+++ resolved
@@ -30,13 +30,8 @@
     "url": "http://www.bentley.com"
   },
   "dependencies": {
-<<<<<<< HEAD
-    "@bentley/eslint-plugin": "2.9.0-dev.9",
+    "@bentley/eslint-plugin": "2.9.0-dev.10",
     "@microsoft/api-extractor": "7.7.3",
-=======
-    "@microsoft/api-extractor": "7.7.3",
-    "@bentley/eslint-plugin": "2.9.0-dev.10",
->>>>>>> 4b292748
     "chai": "^4.1.2",
     "chalk": "^3.0.0",
     "cpx": "^1.5.0",
