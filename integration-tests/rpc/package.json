--- conflicted
+++ resolved
@@ -18,34 +18,20 @@
   },
   "repository": {},
   "dependencies": {
-<<<<<<< HEAD
-    "@bentley/bentleyjs-core": "1.2.0-dev.9",
-    "@bentley/express-server": "1.2.0-dev.9",
-    "@bentley/imodeljs-backend": "1.2.0-dev.9",
-    "@bentley/imodeljs-clients": "1.2.0-dev.9",
-    "@bentley/imodeljs-common": "1.2.0-dev.9",
-=======
     "@bentley/bentleyjs-core": "1.3.0-dev.7",
     "@bentley/express-server": "1.3.0-dev.7",
     "@bentley/imodeljs-backend": "1.3.0-dev.7",
     "@bentley/imodeljs-clients": "1.3.0-dev.7",
     "@bentley/imodeljs-common": "1.3.0-dev.7",
->>>>>>> 3035845d
     "chai": "^4.1.2",
     "electron": "^4.1.0",
     "express": "^4.16.3",
     "semver": "^5.5.0"
   },
   "devDependencies": {
-<<<<<<< HEAD
-    "@bentley/certa": "1.2.0-dev.9",
-    "@bentley/config-loader": "1.2.0-dev.9",
-    "@bentley/build-tools": "1.2.0-dev.9",
-=======
     "@bentley/certa": "1.3.0-dev.7",
     "@bentley/config-loader": "1.3.0-dev.7",
     "@bentley/build-tools": "1.3.0-dev.7",
->>>>>>> 3035845d
     "@types/chai": "^4.1.4",
     "@types/express": "^4.16.1",
     "@types/mocha": "^5.2.5",
