--- conflicted
+++ resolved
@@ -1,289 +1,512 @@
-// DO NOT ADD COMMENTS IN THIS FILE.  They will be lost when the Rush tool resaves it.
-{
-  "packages": [
-    {
-      "name": "@bentley/bemetalsmith",
-      "allowedCategories": [ "common", "internal" ]
-    },
-    {
-      "name": "@bentley/bentleyjs-tools",
-      "allowedCategories": [ "backend", "common", "frontend", "internal" ]
-    },
-    {
-      "name": "@bentley/dev-cors-proxy-server",
-      "allowedCategories": [ "internal", "tools" ]
-    },
-    {
-      "name": "@bentley/imodeljs-react-scripts",
-      "allowedCategories": [ "internal" ]
-    },
-    {
-      "name": "asn1",
-      "allowedCategories": [ "backend" ]
-    },
-    {
-      "name": "body-parser",
-      "allowedCategories": [ "internal" ]
-    },
-    {
-      "name": "cache-require-paths",
-      "allowedCategories": [ "internal", "tools" ]
-    },
-    {
-      "name": "chai",
-      "allowedCategories": [ "backend", "common", "frontend", "internal", "tools" ]
-    },
-    {
-      "name": "chai-as-promised",
-      "allowedCategories": [ "backend", "common", "frontend", "internal" ]
-    },
-    {
-      "name": "chai-jest-snapshot",
-      "allowedCategories": [ "backend", "common", "frontend", "internal", "tools" ]
-    },
-    {
-      "name": "chai-spies",
-      "allowedCategories": [ "backend", "common", "frontend", "internal" ]
-    },
-    {
-      "name": "chalk",
-      "allowedCategories": [ "tools" ]
-    },
-    {
-      "name": "child_process",
-      "allowedCategories": [ "internal" ]
-    },
-    {
-      "name": "chokidar",
-      "allowedCategories": [ "tools" ]
-    },
-    {
-      "name": "commander",
-      "allowedCategories": [ "internal", "tools" ]
-    },
-    {
-      "name": "comment-json",
-      "allowedCategories": [ "tools" ]
-    },
-    {
-      "name": "cpx",
-      "allowedCategories": [ "backend", "common", "frontend", "internal", "tools" ]
-    },
-    {
-      "name": "cross-env",
-      "allowedCategories": [ "backend", "common", "frontend", "internal" ]
-    },
-    {
-      "name": "cross-spawn",
-      "allowedCategories": [ "tools" ]
-    },
-    {
-      "name": "css-loader",
-      "allowedCategories": [ "frontend", "tools" ]
-    },
-    {
-      "name": "debug",
-      "allowedCategories": [ "common" ]
-    },
-    {
-      "name": "dirty-chai",
-      "allowedCategories": [ "frontend" ]
-    },
-    {
-      "name": "electron",
-      "allowedCategories": [ "internal" ]
-    },
-    {
-      "name": "electron-builder",
-      "allowedCategories": [ "internal" ]
-    },
-    {
-      "name": "electron-devtools-installer",
-      "allowedCategories": [ "internal" ]
-    },
-    {
-      "name": "enzyme",
-      "allowedCategories": [ "frontend", "tools" ]
-    },
-    {
-      "name": "enzyme-adapter-react-16",
-      "allowedCategories": [ "frontend", "tools" ]
-    },
-    {
-      "name": "enzyme-to-json",
-      "allowedCategories": [ "frontend", "tools" ]
-    },
-    {
-      "name": "exceljs",
-      "allowedCategories": [ "internal" ]
-    },
-    {
-      "name": "express",
-      "allowedCategories": [ "internal" ]
-    },
-    {
-      "name": "html-webpack-plugin",
-      "allowedCategories": [ "frontend", "tools" ]
-    },
-    {
-      "name": "ignore-styles",
-      "allowedCategories": [ "frontend", "tools" ]
-    },
-    {
-      "name": "jsdom",
-      "allowedCategories": [ "frontend", "tools" ]
-    },
-    {
-      "name": "jsdom-global",
-      "allowedCategories": [ "frontend", "tools" ]
-    },
-    {
-      "name": "merge-json",
-      "allowedCategories": [ "tools" ]
-    },
-    {
-      "name": "mocha",
-      "allowedCategories": [ "backend", "common", "frontend", "internal", "tools" ]
-    },
-    {
-      "name": "mocha-junit-reporter",
-      "allowedCategories": [ "tools" ]
-    },
-    {
-      "name": "nock",
-      "allowedCategories": [ "common" ]
-    },
-    {
-      "name": "node-glob",
-      "allowedCategories": [ "internal" ]
-    },
-    {
-      "name": "null-loader",
-      "allowedCategories": [ "internal", "tools" ]
-    },
-    {
-      "name": "nyc",
-      "allowedCategories": [ "backend", "common", "frontend", "internal", "tools" ]
-    },
-    {
-      "name": "obj-traverse",
-      "allowedCategories": [ "tools" ]
-    },
-    {
-      "name": "raw-loader",
-      "allowedCategories": [ "frontend" ]
-    },
-    {
-      "name": "react-markdown",
-      "allowedCategories": [ "frontend" ]
-    },
-    {
-      "name": "react-router-dom",
-      "allowedCategories": [ "frontend" ]
-    },
-    {
-      "name": "recursive-readdir",
-      "allowedCategories": [ "tools" ]
-    },
-    {
-      "name": "rimraf",
-      "allowedCategories": [ "backend", "common", "frontend", "internal", "tools" ]
-    },
-    {
-      "name": "sass-loader",
-      "allowedCategories": [ "frontend", "tools" ]
-    },
-    {
-      "name": "save",
-      "allowedCategories": [ "internal" ]
-    },
-    {
-      "name": "sinon",
-<<<<<<< HEAD
-      "allowedCategories": [ "common", "frontend" ]
-=======
-      "allowedCategories": [ "frontend", "tools" ]
->>>>>>> ea4f42d6
-    },
-    {
-      "name": "sinon-chai",
-      "allowedCategories": [ "frontend" ]
-    },
-    {
-      "name": "source-map-loader",
-      "allowedCategories": [ "internal", "tools" ]
-    },
-    {
-      "name": "source-map-support",
-      "allowedCategories": [ "backend", "common" ]
-    },
-    {
-      "name": "style-loader",
-      "allowedCategories": [ "frontend", "tools" ]
-    },
-    {
-      "name": "svg-react-loader",
-      "allowedCategories": [ "frontend" ]
-    },
-    {
-      "name": "ts-loader",
-      "allowedCategories": [ "frontend", "tools" ]
-    },
-    {
-      "name": "ts-node",
-      "allowedCategories": [ "backend", "common", "frontend", "internal", "tools" ]
-    },
-    {
-      "name": "tsconfig-paths",
-      "allowedCategories": [ "backend", "common", "frontend", "internal", "tools" ]
-    },
-    {
-      "name": "tslint",
-      "allowedCategories": [ "backend", "common", "frontend", "internal", "tools" ]
-    },
-    {
-      "name": "tslint-loader",
-      "allowedCategories": [ "frontend", "tools" ]
-    },
-    {
-      "name": "typedoc",
-      "allowedCategories": [ "backend", "common", "frontend", "tools" ]
-    },
-    {
-      "name": "typedoc-plugin-external-module-name",
-      "allowedCategories": [ "backend", "common", "frontend" ]
-    },
-    {
-      "name": "typemoq",
-      "allowedCategories": [ "backend", "common", "frontend", "internal" ]
-    },
-    {
-      "name": "typescript",
-      "allowedCategories": [ "backend", "common", "frontend", "internal", "tools" ]
-    },
-    {
-      "name": "url-loader",
-      "allowedCategories": [ "frontend", "tools" ]
-    },
-    {
-      "name": "webpack",
-      "allowedCategories": [ "backend", "common", "frontend", "internal", "tools" ]
-    },
-    {
-      "name": "webpack-cli",
-      "allowedCategories": [ "frontend" ]
-    },
-    {
-      "name": "webpack-dev-server",
-      "allowedCategories": [ "frontend", "tools" ]
-    },
-    {
-      "name": "xmlhttprequest",
-      "allowedCategories": [ "frontend", "internal" ]
-    },
-    {
-      "name": "yargs",
-      "allowedCategories": [ "tools" ]
-    }
-  ]
-}
+// DO NOT ADD COMMENTS IN THIS FILE.  They will be lost when the Rush tool resaves it.
+{
+  "packages": [
+    {
+      "name": "@bentley/bemetalsmith",
+      "allowedCategories": [
+        "common",
+        "internal"
+      ]
+    },
+    {
+      "name": "@bentley/bentleyjs-tools",
+      "allowedCategories": [
+        "backend",
+        "common",
+        "frontend",
+        "internal"
+      ]
+    },
+    {
+      "name": "@bentley/dev-cors-proxy-server",
+      "allowedCategories": [
+        "internal",
+        "tools"
+      ]
+    },
+    {
+      "name": "@bentley/imodeljs-react-scripts",
+      "allowedCategories": [
+        "internal"
+      ]
+    },
+    {
+      "name": "asn1",
+      "allowedCategories": [
+        "backend"
+      ]
+    },
+    {
+      "name": "body-parser",
+      "allowedCategories": [
+        "internal"
+      ]
+    },
+    {
+      "name": "cache-require-paths",
+      "allowedCategories": [
+        "internal",
+        "tools"
+      ]
+    },
+    {
+      "name": "chai",
+      "allowedCategories": [
+        "backend",
+        "common",
+        "frontend",
+        "internal",
+        "tools"
+      ]
+    },
+    {
+      "name": "chai-as-promised",
+      "allowedCategories": [
+        "backend",
+        "common",
+        "frontend",
+        "internal"
+      ]
+    },
+    {
+      "name": "chai-jest-snapshot",
+      "allowedCategories": [
+        "backend",
+        "common",
+        "frontend",
+        "internal",
+        "tools"
+      ]
+    },
+    {
+      "name": "chai-spies",
+      "allowedCategories": [
+        "backend",
+        "common",
+        "frontend",
+        "internal"
+      ]
+    },
+    {
+      "name": "chalk",
+      "allowedCategories": [
+        "tools"
+      ]
+    },
+    {
+      "name": "child_process",
+      "allowedCategories": [
+        "internal"
+      ]
+    },
+    {
+      "name": "chokidar",
+      "allowedCategories": [
+        "tools"
+      ]
+    },
+    {
+      "name": "commander",
+      "allowedCategories": [
+        "internal",
+        "tools"
+      ]
+    },
+    {
+      "name": "comment-json",
+      "allowedCategories": [
+        "tools"
+      ]
+    },
+    {
+      "name": "cpx",
+      "allowedCategories": [
+        "backend",
+        "common",
+        "frontend",
+        "internal",
+        "tools"
+      ]
+    },
+    {
+      "name": "cross-env",
+      "allowedCategories": [
+        "backend",
+        "common",
+        "frontend",
+        "internal"
+      ]
+    },
+    {
+      "name": "cross-spawn",
+      "allowedCategories": [
+        "tools"
+      ]
+    },
+    {
+      "name": "css-loader",
+      "allowedCategories": [
+        "frontend",
+        "tools"
+      ]
+    },
+    {
+      "name": "debug",
+      "allowedCategories": [
+        "common"
+      ]
+    },
+    {
+      "name": "dirty-chai",
+      "allowedCategories": [
+        "frontend"
+      ]
+    },
+    {
+      "name": "electron",
+      "allowedCategories": [
+        "internal"
+      ]
+    },
+    {
+      "name": "electron-builder",
+      "allowedCategories": [
+        "internal"
+      ]
+    },
+    {
+      "name": "electron-devtools-installer",
+      "allowedCategories": [
+        "internal"
+      ]
+    },
+    {
+      "name": "enzyme",
+      "allowedCategories": [
+        "frontend",
+        "tools"
+      ]
+    },
+    {
+      "name": "enzyme-adapter-react-16",
+      "allowedCategories": [
+        "frontend",
+        "tools"
+      ]
+    },
+    {
+      "name": "enzyme-to-json",
+      "allowedCategories": [
+        "frontend",
+        "tools"
+      ]
+    },
+    {
+      "name": "exceljs",
+      "allowedCategories": [
+        "internal"
+      ]
+    },
+    {
+      "name": "express",
+      "allowedCategories": [
+        "internal"
+      ]
+    },
+    {
+      "name": "html-webpack-plugin",
+      "allowedCategories": [
+        "frontend",
+        "tools"
+      ]
+    },
+    {
+      "name": "ignore-styles",
+      "allowedCategories": [
+        "frontend",
+        "tools"
+      ]
+    },
+    {
+      "name": "jsdom",
+      "allowedCategories": [
+        "frontend",
+        "tools"
+      ]
+    },
+    {
+      "name": "jsdom-global",
+      "allowedCategories": [
+        "frontend",
+        "tools"
+      ]
+    },
+    {
+      "name": "merge-json",
+      "allowedCategories": [
+        "tools"
+      ]
+    },
+    {
+      "name": "mocha",
+      "allowedCategories": [
+        "backend",
+        "common",
+        "frontend",
+        "internal",
+        "tools"
+      ]
+    },
+    {
+      "name": "mocha-junit-reporter",
+      "allowedCategories": [
+        "tools"
+      ]
+    },
+    {
+      "name": "nock",
+      "allowedCategories": [
+        "common"
+      ]
+    },
+    {
+      "name": "node-glob",
+      "allowedCategories": [
+        "internal"
+      ]
+    },
+    {
+      "name": "null-loader",
+      "allowedCategories": [
+        "internal",
+        "tools"
+      ]
+    },
+    {
+      "name": "nyc",
+      "allowedCategories": [
+        "backend",
+        "common",
+        "frontend",
+        "internal",
+        "tools"
+      ]
+    },
+    {
+      "name": "obj-traverse",
+      "allowedCategories": [
+        "tools"
+      ]
+    },
+    {
+      "name": "raw-loader",
+      "allowedCategories": [
+        "frontend"
+      ]
+    },
+    {
+      "name": "react-markdown",
+      "allowedCategories": [
+        "frontend"
+      ]
+    },
+    {
+      "name": "react-router-dom",
+      "allowedCategories": [
+        "frontend"
+      ]
+    },
+    {
+      "name": "recursive-readdir",
+      "allowedCategories": [
+        "tools"
+      ]
+    },
+    {
+      "name": "rimraf",
+      "allowedCategories": [
+        "backend",
+        "common",
+        "frontend",
+        "internal",
+        "tools"
+      ]
+    },
+    {
+      "name": "sass-loader",
+      "allowedCategories": [
+        "frontend",
+        "tools"
+      ]
+    },
+    {
+      "name": "save",
+      "allowedCategories": [
+        "internal"
+      ]
+    },
+    {
+      "name": "sinon",
+      "allowedCategories": [
+        "frontend",
+        "tools"
+      ]
+    },
+    {
+      "name": "sinon-chai",
+      "allowedCategories": [
+        "frontend"
+      ]
+    },
+    {
+      "name": "source-map-loader",
+      "allowedCategories": [
+        "internal",
+        "tools"
+      ]
+    },
+    {
+      "name": "source-map-support",
+      "allowedCategories": [
+        "backend",
+        "common"
+      ]
+    },
+    {
+      "name": "style-loader",
+      "allowedCategories": [
+        "frontend",
+        "tools"
+      ]
+    },
+    {
+      "name": "svg-react-loader",
+      "allowedCategories": [
+        "frontend"
+      ]
+    },
+    {
+      "name": "ts-loader",
+      "allowedCategories": [
+        "frontend",
+        "tools"
+      ]
+    },
+    {
+      "name": "ts-node",
+      "allowedCategories": [
+        "backend",
+        "common",
+        "frontend",
+        "internal",
+        "tools"
+      ]
+    },
+    {
+      "name": "tsconfig-paths",
+      "allowedCategories": [
+        "backend",
+        "common",
+        "frontend",
+        "internal",
+        "tools"
+      ]
+    },
+    {
+      "name": "tslint",
+      "allowedCategories": [
+        "backend",
+        "common",
+        "frontend",
+        "internal",
+        "tools"
+      ]
+    },
+    {
+      "name": "tslint-loader",
+      "allowedCategories": [
+        "frontend",
+        "tools"
+      ]
+    },
+    {
+      "name": "typedoc",
+      "allowedCategories": [
+        "backend",
+        "common",
+        "frontend",
+        "tools"
+      ]
+    },
+    {
+      "name": "typedoc-plugin-external-module-name",
+      "allowedCategories": [
+        "backend",
+        "common",
+        "frontend"
+      ]
+    },
+    {
+      "name": "typemoq",
+      "allowedCategories": [
+        "backend",
+        "common",
+        "frontend",
+        "internal"
+      ]
+    },
+    {
+      "name": "typescript",
+      "allowedCategories": [
+        "backend",
+        "common",
+        "frontend",
+        "internal",
+        "tools"
+      ]
+    },
+    {
+      "name": "url-loader",
+      "allowedCategories": [
+        "frontend",
+        "tools"
+      ]
+    },
+    {
+      "name": "webpack",
+      "allowedCategories": [
+        "backend",
+        "common",
+        "frontend",
+        "internal",
+        "tools"
+      ]
+    },
+    {
+      "name": "webpack-cli",
+      "allowedCategories": [
+        "frontend"
+      ]
+    },
+    {
+      "name": "webpack-dev-server",
+      "allowedCategories": [
+        "frontend",
+        "tools"
+      ]
+    },
+    {
+      "name": "xmlhttprequest",
+      "allowedCategories": [
+        "frontend",
+        "internal"
+      ]
+    },
+    {
+      "name": "yargs",
+      "allowedCategories": [
+        "tools"
+      ]
+    }
+  ]
+}