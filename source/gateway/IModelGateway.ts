--- conflicted
+++ resolved
@@ -28,20 +28,12 @@
   }
 
   /** Opens an IModel (read-only) on the backend to service frontend requests. */
-<<<<<<< HEAD
-  public async openForRead(_accessToken: AccessToken, _contextId: string, _iModelId: string, _version: IModelVersion): Promise<IModel> {
-=======
-  public async openForRead(_accessToken: AccessToken, _iModelToken: IModelToken): Promise<IModelGatewayOpenResponse> {
->>>>>>> 24329d28
+  public async openForRead(_accessToken: AccessToken, _iModelToken: IModelToken): Promise<IModel> {
     return this.forward.apply(this, arguments);
   }
 
   /** Opens an IModel (read/write) on the backend to service frontend requests. */
-<<<<<<< HEAD
-  public async openForWrite(_accessToken: AccessToken, _contextId: string, _iModelId: string, _version: IModelVersion): Promise<IModel> {
-=======
-  public async openForWrite(_accessToken: AccessToken, _iModelToken: IModelToken): Promise<IModelGatewayOpenResponse> {
->>>>>>> 24329d28
+  public async openForWrite(_accessToken: AccessToken, _iModelToken: IModelToken): Promise<IModel> {
     return this.forward.apply(this, arguments);
   }
 
