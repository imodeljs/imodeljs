--- conflicted
+++ resolved
@@ -1,119 +1,116 @@
-/*---------------------------------------------------------------------------------------------
-|  $Copyright: (c) 2017 Bentley Systems, Incorporated. All rights reserved. $
- *--------------------------------------------------------------------------------------------*/
-
-import { assert } from "chai";
-import { IModel, Id } from "../IModel";
-import { ColorDef } from "../Render";
-<<<<<<< HEAD
-=======
-import { BeSQLite } from "@bentley/bentleyjs-common/lib/BeSQLite";
->>>>>>> 652a1ea8
-import { Code, IElement, Element } from "../Element";
-import { EcRegistry } from "../EcRegistry";
-import { ModelSelector } from "../ViewDefinition";
-import { Elements } from "../Elements";
-export { Category } from "../Category";
-import { IModelTestUtils } from "./IModelTestUtils"
-
-describe("iModel", () => {
-
-  it("should open and existing iModel", async () => {
-    const imodel: IModel = await IModelTestUtils.openIModel("test.bim", true);
-    assert(imodel);
-  });
-
-  it("should get ECClass metadata for various classes", async () => {
-    const imodel: IModel = await IModelTestUtils.openIModel("test.bim", true);
-    const elementECClass = await Element.getECClass(imodel, "BisCore", "Element");
-    const categoryECClass = await Category.getECClass(imodel, "BisCore", "Category");
-    assert.equal(elementECClass.name, "Element");
-    assert.equal(categoryECClass.name, "Category");
-  });
-});
-
-describe("Elements", async () => {
-
-  it("should load a known element by Id from an existing iModel", async () => {
-    const imodel: IModel = await IModelTestUtils.openIModel("test.bim", true);
-    assert(imodel);
-    const elements: Elements = imodel.Elements;
-    assert(elements);
-    const code1 = new Code({ spec: "0x10", scope: "0x11", value: "RF1.dgn" });
-    const el = await elements.getElement({ code: code1 });
-    assert(el != null);
-    const el2 = await elements.getElement({ id: "0x34" });
-    assert(el2 != null);
-
-  });
-
-});
-
-describe("ElementId", () => {
-
-  it("ElementId should construct properly", () => {
-    const id1 = new Id("0x123");
-    assert(id1.isValid(), "good");
-    const id2 = new Id("badness");
-    assert(!id2.isValid());
-    const id3 = new Id("0xtbadness");
-    assert(!id3.isValid());
-    const id4 = new Id("0x1234567890abc");
-    assert(id4.isValid());
-    assert(id4.hi === 0x123);
-    const i5 = "0X20000000001";
-    const id5 = new Id(i5);
-    assert(id5.hi === 0x2 && id5.lo === 0x1);
-    const o5 = id5.toString();
-    assert(o5 === i5);
-    const id6 = new Id(100, 200);
-    const v6 = id6.toString();
-    const id7 = new Id(v6);
-    assert(id6.equals(id7));
-
-    const t1 = { a: id7 };
-    const j7 = JSON.stringify(t1);
-    const p1 = JSON.parse(j7);
-    const i8 = new Id(p1.a);
-    assert(i8.equals(id7));
-  });
-
-  it("Model Selectors should hold models", () => {
-    const imodel1 = new IModel();
-    const params: IElement = {
-      _iModel: imodel1,
-      schemaName: "BisCore",
-      className: "ModelSelector",
-      model: new Id(1, 1),
-      code: Code.createDefault(),
-      id: new Id(),
-    };
-
-    const selector1 = EcRegistry.create(params) as ModelSelector;
-    assert(selector1 !== undefined);
-    const _a = new ModelSelector(params);
-    if (selector1) {
-      selector1.addModel(new Id(2, 1));
-      selector1.addModel(new Id(2, 1));
-      selector1.addModel(new Id(2, 3));
-    }
-  });
-
-  it("ColorDef should compare properly", () => {
-    const color1 = ColorDef.from(1, 2, 3, 0);
-    const color2 = ColorDef.from(1, 2, 3, 0);
-    const color3 = ColorDef.from(0xa, 2, 3, 0);
-    const blue = ColorDef.blue();
-
-    assert(color1.equals(color2), "A");
-    assert(!color1.equals(blue), "B");
-
-    const blueVal = blue.rgba;
-    assert(blueVal === 0xff0000);
-    assert(blue.equals(new ColorDef(blueVal)));
-
-    const colors = color3.getColors();
-    ColorDef.from(colors.r, colors.g, colors.b, 0x30, color3);
-    assert(color3.equals(ColorDef.from(0xa, 2, 3, 0x30)));
-  });
-});
+/*---------------------------------------------------------------------------------------------
+|  $Copyright: (c) 2017 Bentley Systems, Incorporated. All rights reserved. $
+ *--------------------------------------------------------------------------------------------*/
+
+import { assert } from "chai";
+import { IModel, Id } from "../IModel";
+import { ColorDef } from "../Render";
+import { Code, IElement, Element } from "../Element";
+import { EcRegistry } from "../EcRegistry";
+import { ModelSelector } from "../ViewDefinition";
+import { Elements } from "../Elements";
+import { Category } from "../Category";
+export { Category } from "../Category";
+import { IModelTestUtils } from "./IModelTestUtils";
+
+describe("iModel", () => {
+
+  it("should open and existing iModel", async () => {
+    const imodel: IModel = await IModelTestUtils.openIModel("test.bim", true);
+    assert(imodel);
+  });
+
+  it("should get ECClass metadata for various classes", async () => {
+    const imodel: IModel = await IModelTestUtils.openIModel("test.bim", true);
+    const elementECClass = await Element.getECClass(imodel, "BisCore", "Element");
+    const categoryECClass = await Category.getECClass(imodel, "BisCore", "Category");
+    assert.equal(elementECClass.name, "Element");
+    assert.equal(categoryECClass.name, "Category");
+  });
+});
+
+describe("Elements", async () => {
+
+  it("should load a known element by Id from an existing iModel", async () => {
+    const imodel: IModel = await IModelTestUtils.openIModel("test.bim", true);
+    assert(imodel);
+    const elements: Elements = imodel.Elements;
+    assert(elements);
+    const code1 = new Code({ spec: "0x10", scope: "0x11", value: "RF1.dgn" });
+    const el = await elements.getElement({ code: code1 });
+    assert(el != null);
+    const el2 = await elements.getElement({ id: "0x34" });
+    assert(el2 != null);
+
+  });
+
+});
+
+describe("ElementId", () => {
+
+  it("ElementId should construct properly", () => {
+    const id1 = new Id("0x123");
+    assert(id1.isValid(), "good");
+    const id2 = new Id("badness");
+    assert(!id2.isValid());
+    const id3 = new Id("0xtbadness");
+    assert(!id3.isValid());
+    const id4 = new Id("0x1234567890abc");
+    assert(id4.isValid());
+    assert(id4.hi === 0x123);
+    const i5 = "0X20000000001";
+    const id5 = new Id(i5);
+    assert(id5.hi === 0x2 && id5.lo === 0x1);
+    const o5 = id5.toString();
+    assert(o5 === i5);
+    const id6 = new Id(100, 200);
+    const v6 = id6.toString();
+    const id7 = new Id(v6);
+    assert(id6.equals(id7));
+
+    const t1 = { a: id7 };
+    const j7 = JSON.stringify(t1);
+    const p1 = JSON.parse(j7);
+    const i8 = new Id(p1.a);
+    assert(i8.equals(id7));
+  });
+
+  it("Model Selectors should hold models", () => {
+    const imodel1 = new IModel();
+    const params: IElement = {
+      _iModel: imodel1,
+      schemaName: "BisCore",
+      className: "ModelSelector",
+      model: new Id(1, 1),
+      code: Code.createDefault(),
+      id: new Id(),
+    };
+
+    const selector1 = EcRegistry.create(params) as ModelSelector;
+    assert(selector1 !== undefined);
+    const _a = new ModelSelector(params);
+    if (selector1) {
+      selector1.addModel(new Id(2, 1));
+      selector1.addModel(new Id(2, 1));
+      selector1.addModel(new Id(2, 3));
+    }
+  });
+
+  it("ColorDef should compare properly", () => {
+    const color1 = ColorDef.from(1, 2, 3, 0);
+    const color2 = ColorDef.from(1, 2, 3, 0);
+    const color3 = ColorDef.from(0xa, 2, 3, 0);
+    const blue = ColorDef.blue();
+
+    assert(color1.equals(color2), "A");
+    assert(!color1.equals(blue), "B");
+
+    const blueVal = blue.rgba;
+    assert(blueVal === 0xff0000);
+    assert(blue.equals(new ColorDef(blueVal)));
+
+    const colors = color3.getColors();
+    ColorDef.from(colors.r, colors.g, colors.b, 0x30, color3);
+    assert(color3.equals(ColorDef.from(0xa, 2, 3, 0x30)));
+  });
+});