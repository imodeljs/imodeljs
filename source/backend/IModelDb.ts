--- conflicted
+++ resolved
@@ -28,11 +28,6 @@
 import { IModelGatewayImpl } from "./IModelGatewayImpl";
 import { StatusCodeWithMessage, RepositoryStatus } from "@bentley/bentleyjs-core/lib/BentleyError";
 import * as path from "path";
-<<<<<<< HEAD
-import { AxisAlignedBox3d } from "../common/geometry/Primitives";
-=======
-import { RepositoryStatus } from "@bentley/bentleyjs-core/lib/BentleyError";
->>>>>>> 11e9c972
 
 // Register the backend implementation of IModelGateway
 IModelGatewayImpl.register();
@@ -209,7 +204,6 @@
     return new BriefcaseId(this.briefcaseInfo.briefcaseId);
   }
 
-<<<<<<< HEAD
  /**
   * Add the lock, code, and other resource requests that would be needed in order to carry out the specified operation.
   * @param req The request object, which accumulates requests.
@@ -218,16 +212,6 @@
   * @see BriefcaseManager.createResourcesRequest
   */
   public buildResourcesRequestForModel(req: BriefcaseManager.ResourcesRequest, model: Model, opcode: DbOpcode): void {
-=======
-  /**
-   * Add the lock, code, and other resource requests that would be needed in order to carry out the specified operation.
-   * @param req The request object, which accumulates requests.
-   * @param modelProps The IDs of the models
-   * @param opcode The operation that will be performed on the model.
-   * @see BriefcaseManager.createResourcesRequest
-   */
-  public buildResourcesRequestForModel(req: BriefcaseManagerResourcesRequest, model: Model, opcode: DbOpcode): void {
->>>>>>> 11e9c972
     if (!this.briefcaseInfo)
       throw new IModelError(IModelStatus.BadRequest);
     const rc: RepositoryStatus = this.briefcaseInfo.nativeDb.buildBriefcaseManagerResourcesRequestForModel(req as NodeAddonBriefcaseManagerResourcesRequest, JSON.stringify(model.id), opcode);
@@ -235,7 +219,6 @@
       throw new IModelError(rc);
   }
 
-<<<<<<< HEAD
  /**
   * Add the lock, code, and other resource requests that would be needed in order to carry out the specified operation.
   * @param req The request object, which accumulates requests.
@@ -244,16 +227,6 @@
   * @see BriefcaseManager.createResourcesRequest
   */
   public buildResourcesRequestForElement(req: BriefcaseManager.ResourcesRequest, element: Element, opcode: DbOpcode): void {
-=======
-  /**
-   * Add the lock, code, and other resource requests that would be needed in order to carry out the specified operation.
-   * @param req The request object, which accumulates requests.
-   * @param elemProps The IDs of the elements
-   * @param opcode The operation that will be performed on the element.
-   * @see BriefcaseManager.createResourcesRequest
-   */
-  public buildResourcesRequestForElement(req: BriefcaseManagerResourcesRequest, element: Element, opcode: DbOpcode): void {
->>>>>>> 11e9c972
     if (!this.briefcaseInfo)
       throw new IModelError(IModelStatus.BadRequest);
     let rc: RepositoryStatus;
