/*---------------------------------------------------------------------------------------------
|  $Copyright: (c) 2017 Bentley Systems, Incorporated. All rights reserved. $
 *--------------------------------------------------------------------------------------------*/
import { AccessToken, Briefcase as HubBriefcase, IModelHubClient, ChangeSet, IModel as HubIModel, ContainsSchemaChanges, SeedFile, SeedFileInitState } from "@bentley/imodeljs-clients";
import { ChangeSetProcessOption } from "@bentley/bentleyjs-core/lib/Bentley";
import { BeEvent } from "@bentley/bentleyjs-core/lib/BeEvent";
import { DbResult, OpenMode } from "@bentley/bentleyjs-core/lib/BeSQLite";
import { assert } from "@bentley/bentleyjs-core/lib/Assert";
import { Logger } from "@bentley/bentleyjs-core/lib/Logger";
import { BriefcaseStatus, IModelError } from "../common/IModelError";
import { IModelVersion } from "../common/IModelVersion";
import { IModelToken } from "../common/IModel";
import { AddonRegistry } from "./AddonRegistry";
import { AddonDgnDb, ErrorStatusOrResult } from "@bentley/imodeljs-nodeaddonapi/imodeljs-nodeaddonapi";
import { IModelDb } from "./IModelDb";
import { iModelHost } from "./IModelHost";

import { IModelJsFs } from "./IModelJsFs";
import * as path from "path";
import * as fs from "fs";

const loggingCategory = "imodeljs-backend.BriefcaseManager";

/** The ID assigned to a briefcase by iModelHub, or one of the special values that identify special kinds of iModels */
export class BriefcaseId {
  private value: number;
  public static get Illegal(): number { return 0xffffffff; }
  public static get Master(): number { return 0; }
  public static get Standalone(): number { return 1; }
  constructor(value?: number) {
    if (value === undefined)
      this.value = BriefcaseId.Illegal;
    else this.value = value;
  }
  public isValid(): boolean { return this.value !== BriefcaseId.Illegal; }
  public isMaster(): boolean { return this.value !== BriefcaseId.Master; }
  public isStandaloneId(): boolean { return this.value !== BriefcaseId.Standalone; }
  public getValue(): number { return this.value; }
  public toString(): string { return this.value.toString(); }
}

/** Option to keep briefcase when the imodel is closed */
export const enum KeepBriefcase {
  No = 0,
  Yes = 1,
}

/** A token that represents a ChangeSet  */
class ChangeSetToken {
  constructor(public id: string, public parentId: string, public index: number, public pathname: string, public containsSchemaChanges: ContainsSchemaChanges) { }
}

/** Entry in the briefcase cache */
export class BriefcaseEntry {
  /** Id of the iModel - set to the DbGuid field in the BIM, it corresponds to the Guid used to track the iModel in iModelHub */
  public iModelId: string;

  /** Id of the last change set that was applied to the BIM.
   * * Set to an empty string if it's the initial version, or a standalone briefcase
   */
  public changeSetId: string;

  /** Index of the last change set that was applied to the BI.
   * * Only specified if the briefcase was acquired from the Hub.
   * * Set to 0 if it's the initial version.
   */
  public changeSetIndex?: number;

  /** Id of the last change set that was applied to the BIM after it was reversed.
   * * Undefined if no change sets have been reversed.
   * * Set to empty string if reversed to the first version.
   */
  public reversedChangeSetId?: string;

  /** Index of the last change set that was applied to the BIM after it was reversed.
   * * Undefined if no change sets have been reversed
   * * Set to 0 if the briefcase has been reversed to the first version
   */
  public reversedChangeSetIndex?: number;

  /** Briefcase Id  */
  public briefcaseId: number;

  /** Absolute path where the briefcase is cached/stored */
  public pathname: string;

  /** Flag indicating if the briefcase is standalone or from the iModelHub */
  public isStandalone?: boolean;

  /** Mode used to open the iModel */
  public openMode: OpenMode;

  /** Flag to indicate if the briefcase is currently open */
  public isOpen: boolean;

  /** Id of the user that acquired the briefcase. This is not set if it's standalone briefcase */
  public userId?: string;

  /** In-memory handle of the native Db */
  public nativeDb: AddonDgnDb;

  /** In-memory handle fo the IModelDb that corresponds with this briefcase. This is only set if an IModelDb wrapper has been created for this briefcase */
  public iModelDb?: IModelDb;

  /** File Id used to upload change sets for this briefcase (only setup in Read-Write cases) */
  public fileId?: string;

  /** Event called when the briefcase is about to be closed */
  public readonly onBeforeClose = new BeEvent<() => void>();

  /** Event called when the version of the briefcase has been updated */
  public readonly onBeforeVersionUpdate = new BeEvent<() => void>();

  /** Gets the path key to be used in the cache and iModelToken */
  public getPathKey(): string {
    if (this.isStandalone)
      return this.pathname;

    const cacheDir = iModelHost.configuration.briefcaseCacheDir;
    assert(this.pathname.startsWith(cacheDir));
    return this.pathname.substr(cacheDir.length);
  }

}

/** In-memory cache of briefcases */
class BriefcaseCache {
  private readonly briefcases = new Map<string, BriefcaseEntry>(); // Indexed by (relative) path

  /** Find a briefcase in the cache by token */
  public findBriefcaseByToken({ pathKey }: IModelToken): BriefcaseEntry | undefined {
    assert(!!pathKey);
    return this.briefcases.get(pathKey!);
  }

  /** Find a briefcase in the cache */
  public findBriefcase(briefcase: BriefcaseEntry): BriefcaseEntry | undefined {
    return this.briefcases.get(briefcase.getPathKey());
  }

  /** Add a briefcase to the cache */
  public addBriefcase(briefcase: BriefcaseEntry) {
    const pathKey = briefcase.getPathKey();

    if (this.briefcases.get(pathKey)) {
      const msg = `Briefcase ${pathKey} already exists in the cache.`;
      Logger.logError(loggingCategory, msg);
      throw new IModelError(DbResult.BE_SQLITE_ERROR, msg);
    }

    this.briefcases.set(pathKey, briefcase);
  }

  /** Remove a briefcase from the cache */
  public deleteBriefcase(briefcase: BriefcaseEntry) {
    const pathKey = briefcase.getPathKey();

    if (!this.briefcases.get(pathKey)) {
      const msg = `Briefcase ${pathKey} not found in cache`;
      Logger.logError(loggingCategory, msg);
      throw new IModelError(DbResult.BE_SQLITE_ERROR, msg);
    }

    this.briefcases.delete(pathKey);
  }

  /** Get all entries in the cache */
  public getFilteredBriefcases(filterFn: (value: BriefcaseEntry) => boolean): BriefcaseEntry[] {
    const filteredBriefcases = new Array<BriefcaseEntry>();
    this.briefcases.forEach((value: BriefcaseEntry) => {
      if (filterFn(value))
        filteredBriefcases.push(value);
    });
    return filteredBriefcases;
  }

  /** Checks if the cache is empty */
  public isEmpty(): boolean {
    return this.briefcases.size === 0;
  }

  /** Clears all entries in the cache */
  public clear() {
    this.briefcases.clear();
  }
}

/** Utility to manage briefcases
 * @description
 * Folder structure for cached imodels:
 *  /assets/imodels/                => cachePath (can be specified)
 *    iModelId1/                    => iModelPath
 *      csets/                      => csetPath
 *        csetId1.cs
 *        csetid2.cs
 *        ...
 *      readOnly/
 *        0/IModelName.bim
 *        1/IModelName.bim
 *        ...
 *      readWrite/
 *        briefcaseId1/IModelName.bim
 *        briefcaseId2/IModelName.bim
 *        ...
 *    iModelId2/
 *      ...
 */
export class BriefcaseManager {
  public static hubClient?: IModelHubClient;
  private static cache: BriefcaseCache = new BriefcaseCache();
  private static standaloneCache: BriefcaseCache = new BriefcaseCache();

  /** Get the local path of the root folder storing the imodel seed file, change sets and briefcases */
  private static getIModelPath(iModelId: string): string {
    assert(!!iModelHost);
    const pathname = path.join(iModelHost.configuration.briefcaseCacheDir, iModelId, "/");
    return path.normalize(pathname);
  }

  // public static createHubClient(): IModelHubClient {
  //   return new IModelHubClient(iModelHost.configuration.iModelHubDeployConfig);
  // }

  public static getChangeSetsPath(iModelId: string): string {
    return path.join(BriefcaseManager.getIModelPath(iModelId), "csets");
  }

  public static getChangeSummaryPathname(iModelId: string): string {
    return path.join(BriefcaseManager.getIModelPath(iModelId), iModelId.concat(".bim.ecchanges"));
  }

  private static buildReadOnlyPath(iModelId: string, iModelName: string): string {
    const briefcases = BriefcaseManager.cache.getFilteredBriefcases((entry: BriefcaseEntry) => {
      return entry.iModelId === iModelId && entry.openMode === OpenMode.Readonly;
    });

    let pathname: string|undefined;
    for (let ii = briefcases.length; !pathname || IModelJsFs.existsSync(pathname); ii++) {
      pathname = path.join(BriefcaseManager.getIModelPath(iModelId), "readOnly", ii.toString(), iModelName.concat(".bim"));
    }

    return pathname;
  }

  private static buildReadWritePath(iModelId: string, briefcaseId: number, iModelName: string): string {
    return path.join(BriefcaseManager.getIModelPath(iModelId), "readWrite", briefcaseId.toString(), iModelName.concat(".bim"));
  }

  private static buildScratchPath(): string {
    return path.join(iModelHost.configuration.briefcaseCacheDir, "scratch");
  }

  /** Get information on the briefcases that have been cached on disk
   * @description Format of returned JSON:
   *  {
   *    "iModelId1": [
   *      {
   *        "pathname": "path to imodel",
   *        "parentChangeSetId": "Id of parent change set",
   *        "reversedChangeSetId": "Id of change set Db was reversed to, if any",
   *        "briefcaseId": "Id of brief case. Standalone if it's a readonly standalone briefcase.",
   *        "readOnly": true or false
   *      },
   *      {
   *        ...
   *      },
   *    ],
   *    "iModelId2": [
   *      ...
   *    ]
   * }
   */
  private static getCachedBriefcaseInfos(cacheDir: string): any {
    const nativeDb: AddonDgnDb = new (AddonRegistry.getAddon()).AddonDgnDb();
    const res: ErrorStatusOrResult<DbResult, string> = nativeDb.getCachedBriefcaseInfos(cacheDir);
    if (res.error)
      Promise.reject(new IModelError(res.error.status));

    return JSON.parse(res.result!);
  }

  /** Clear the briefcase manager cache of in-memory briefcases */
  private static clearCache() {
    BriefcaseManager.cache.clear();
  }

  private static onIModelHostShutdown() {
    BriefcaseManager.clearCache();
  }

  /** Create a directory, recursively setting up the path as necessary */
  private static makeDirectoryRecursive(dirPath: string) {
    if (IModelJsFs.existsSync(dirPath))
      return;
    BriefcaseManager.makeDirectoryRecursive(path.dirname(dirPath));
    IModelJsFs.mkdirSync(dirPath);
  }

  /** Initialize the briefcase manager cache of in-memory briefcases (if necessary). */
  private static async initCache(accessToken?: AccessToken): Promise<void> {
    if (!BriefcaseManager.cache.isEmpty())
      return;

    if (!iModelHost)
      throw new IModelError(DbResult.BE_SQLITE_ERROR, "IModelHost.startup() should be called before any backend operations");

    // TODO: call BriefcaseManager.deleteAllBriefcasesIfNewInstance here?

    iModelHost.onAfterStartup.addListener(BriefcaseManager.onIModelHostShutdown);

    const startTime = new Date().getTime();

    BriefcaseManager.hubClient = BriefcaseManager.hubClient || new IModelHubClient(iModelHost.configuration.iModelHubDeployConfig);
    if (!accessToken)
      return;

    const cacheDir = iModelHost.configuration.briefcaseCacheDir;
    if (!IModelJsFs.existsSync(cacheDir)) {
      BriefcaseManager.makeDirectoryRecursive(cacheDir);
      return;
    }

    const briefcaseInfos = BriefcaseManager.getCachedBriefcaseInfos(cacheDir);
    const iModelIds = Object.getOwnPropertyNames(briefcaseInfos);
    for (const iModelId of iModelIds) {
      const localBriefcases = briefcaseInfos[iModelId];

      let hubBriefcases: HubBriefcase[] | undefined;

      for (const localBriefcase of localBriefcases) {
        const briefcase = new BriefcaseEntry();
        briefcase.iModelId = iModelId;
        briefcase.changeSetId = localBriefcase.parentChangeSetId;
        briefcase.pathname = localBriefcase.pathname;
        briefcase.openMode = localBriefcase.readOnly ? OpenMode.Readonly : OpenMode.ReadWrite;

        briefcase.briefcaseId = localBriefcase.briefcaseId;
        assert(!localBriefcase.readOnly || localBriefcase.briefcaseId === BriefcaseId.Standalone);
        assert(localBriefcase.readOnly || localBriefcase.briefcaseId !== BriefcaseId.Standalone);

        briefcase.isOpen = false;
        if (localBriefcase.reversedChangeSetId !== undefined)
          briefcase.reversedChangeSetId = localBriefcase.reversedChangeSetId;

        try {
          if (!localBriefcase.readOnly) {
            if (!hubBriefcases)
              hubBriefcases = await BriefcaseManager.hubClient.getBriefcases(accessToken, iModelId);

            const hubBriefcase = hubBriefcases ? hubBriefcases.find((bc: HubBriefcase) => bc.briefcaseId === localBriefcase.briefcaseId) : undefined;
            if (!hubBriefcase) {
              throw new IModelError(DbResult.BE_SQLITE_ERROR);
            }
            briefcase.userId = hubBriefcase.userId;
            briefcase.fileId = hubBriefcase.fileId;
          }

          briefcase.changeSetIndex = await BriefcaseManager.getChangeSetIndexFromId(accessToken, iModelId, briefcase.changeSetId);
          if (briefcase.reversedChangeSetId !== undefined)
            briefcase.reversedChangeSetIndex = await BriefcaseManager.getChangeSetIndexFromId(accessToken, iModelId, briefcase.reversedChangeSetId);
        } catch (error) {
          // The iModel is unreachable on the hub - deployment configuration is different, imodel was removed, the current user does not have access
          Logger.logWarning(loggingCategory, `Unable to find briefcase ${briefcase.iModelId}:${briefcase.briefcaseId} on the Hub. Deleting it`);
          await BriefcaseManager.deleteBriefcase(accessToken, briefcase);
          continue;
        }

        try {
          // briefcase.nativeDb = undefined;
          BriefcaseManager.cache.addBriefcase(briefcase);
        } catch (error) {
          Logger.logWarning(loggingCategory, `Briefcase ${briefcase.iModelId}:${briefcase.briefcaseId} already exists in cache! Deleting duplicate at path ${briefcase.pathname} from disk.`);
          await BriefcaseManager.deleteBriefcase(accessToken, briefcase);
          continue;
        }
      }
    }

    // TODO: Temporary logging for resolving potential performance issue with briefcase manager initialization
    console.log(`    ...initialization of briefcase cache: ${new Date().getTime() - startTime} ms`); // tslint:disable-line:no-console
  }

  /** Get the index of the change set from it's id */
  private static async getChangeSetIndexFromId(accessToken: AccessToken, iModelId: string, changeSetId: string): Promise<number> {
    if (changeSetId === "")
      return 0; // the first version
    try {
      const changeSet: ChangeSet = await BriefcaseManager.hubClient!.getChangeSet(accessToken, iModelId, false, changeSetId);
      return +changeSet.index!;
    } catch (err) {
      assert(false, "Could not determine index of change set");
      return -1;
    }
  }

  /** Open a briefcase */
  public static async open(accessToken: AccessToken, projectId: string, iModelId: string, openMode: OpenMode, version: IModelVersion): Promise<BriefcaseEntry> {
    await BriefcaseManager.initCache(accessToken);
    assert(!!BriefcaseManager.hubClient);

    const changeSetId: string = await version.evaluateChangeSet(accessToken, iModelId, BriefcaseManager.hubClient!);

    let changeSetIndex: number;
    if (changeSetId === "") {
      changeSetIndex = 0; // First version
    } else {
      const changeSet: ChangeSet = await BriefcaseManager.getChangeSetFromId(accessToken, iModelId, changeSetId);
      changeSetIndex = changeSet ? +changeSet.index! : 0;
    }

    let briefcase = BriefcaseManager.findCachedBriefcaseToOpen(accessToken, iModelId, openMode, changeSetIndex);
    if (briefcase && briefcase.isOpen) {
      assert(briefcase.changeSetIndex === changeSetIndex);
      return briefcase;
    }

    const isNewBriefcase: boolean = !briefcase;
    if (!briefcase)
      briefcase = await BriefcaseManager.createBriefcase(accessToken, projectId, iModelId, openMode);
    else if (!briefcase.isOpen)
      BriefcaseManager.openBriefcase(briefcase);

    await BriefcaseManager.pullAndMergeChanges(accessToken, briefcase, IModelVersion.asOfChangeSet(changeSetId));

    if (isNewBriefcase)
      BriefcaseManager.cache.addBriefcase(briefcase);

    return briefcase;
  }

  /** Close a briefcase */
  public static async close(accessToken: AccessToken, briefcase: BriefcaseEntry, keepBriefcase: KeepBriefcase): Promise<void> {
    briefcase.onBeforeClose.raiseEvent(briefcase);
    briefcase.nativeDb!.closeDgnDb();
    briefcase.isOpen = false;
    if (keepBriefcase === KeepBriefcase.No)
      await BriefcaseManager.deleteBriefcase(accessToken, briefcase);
  }

  /** Get the change set from the specified id */
  private static async getChangeSetFromId(accessToken: AccessToken, iModelId: string, changeSetId: string): Promise<ChangeSet> {
    const changeSets: ChangeSet[] = await BriefcaseManager.hubClient!.getChangeSets(accessToken, iModelId, false /*=includeDownloadLink*/);
    // todo: pass the last known highest change set id to improve efficiency, and cache the results also.

    for (const changeSet of changeSets) {
      if (changeSet.wsgId === changeSetId)
        return changeSet;
    }

    return Promise.reject(new IModelError(BriefcaseStatus.VersionNotFound, changeSetId));
  }

  /** Finds any existing briefcase for the specified parameters. Pass null for the requiredChangeSet if the first version is to be retrieved */
  private static findCachedBriefcaseToOpen(accessToken: AccessToken, iModelId: string, openMode: OpenMode, requiredChangeSetIndex: number): BriefcaseEntry | undefined {

    // Narrow the cache down to the entries for the specified imodel, openMode and those that don't have any change sets reversed
    const briefcases = this.cache.getFilteredBriefcases((entry: BriefcaseEntry) => entry.iModelId === iModelId && entry.openMode === openMode && !entry.reversedChangeSetId);
    if (!briefcases || briefcases.length === 0)
      return undefined;

    // For read-only cases...
    let briefcase: BriefcaseEntry | undefined;
    if (openMode === OpenMode.Readonly) {

      // first prefer any standalone briefcase that's open, and with changeSetIndex = requiredChangeSetIndex
      briefcase = briefcases.find((entry: BriefcaseEntry): boolean => {
        return entry.briefcaseId === BriefcaseId.Standalone && entry.isOpen && entry.changeSetIndex === requiredChangeSetIndex && entry.briefcaseId === BriefcaseId.Standalone;
      });
      if (briefcase)
        return briefcase;

      // next prefer any standalone briefcase that's closed, and with changeSetIndex = requiredChangeSetIndex
      briefcase = briefcases.find((entry: BriefcaseEntry): boolean => {
        return entry.briefcaseId === BriefcaseId.Standalone && !entry.isOpen && entry.changeSetIndex === requiredChangeSetIndex;
      });
      if (briefcase)
        return briefcase;

      // next prefer any standalone briefcase that's closed, and with changeSetIndex < requiredChangeSetIndex
      briefcase = briefcases.find((entry: BriefcaseEntry): boolean => {
        return entry.briefcaseId === BriefcaseId.Standalone && !entry.isOpen && entry.changeSetIndex! < requiredChangeSetIndex;
      });
      if (briefcase)
        return briefcase;

      return undefined;
    }

    // For read-write cases...

    // first prefer any briefcase that's been acquired by the user, and with changeSetIndex = requiredChangeSetIndex
    const requiredUserId = accessToken.getUserProfile()!.userId;
    briefcase = briefcases.find((entry: BriefcaseEntry): boolean => {
      return entry.userId === requiredUserId && entry.changeSetIndex === requiredChangeSetIndex;
    });
    if (briefcase)
      return briefcase;

    // next prefer any briefcase that's been acquired by the user, is currently closed, and with changeSetIndex < requiredChangeSetIndex
    briefcase = briefcases.find((entry: BriefcaseEntry): boolean => {
      return entry.userId === requiredUserId && !entry.isOpen && entry.changeSetIndex! < requiredChangeSetIndex;
    });
    if (briefcase)
      return briefcase;

    return undefined;
  }

  /** Create a briefcase */
  private static async createBriefcase(accessToken: AccessToken, projectId: string, iModelId: string, openMode: OpenMode): Promise<BriefcaseEntry> {
    const iModel: HubIModel = await BriefcaseManager.hubClient!.getIModel(accessToken, projectId, {
      $select: "Name",
      $filter: "$id+eq+'" + iModelId + "'",
    });

    const seedFile: SeedFile = await BriefcaseManager.hubClient!.getSeedFile(accessToken, iModelId, true);
    const downloadUrl = seedFile.downloadUrl!;

    const briefcase = new BriefcaseEntry();
    briefcase.changeSetId = seedFile.mergedChangeSetId!;
    briefcase.changeSetIndex = await BriefcaseManager.getChangeSetIndexFromId(accessToken, iModelId, briefcase.changeSetId);
    briefcase.iModelId = iModelId;
    briefcase.isOpen = false;
    briefcase.openMode = openMode;
    briefcase.userId = accessToken.getUserProfile()!.userId;

    let downloadToPathname: string;
    if (openMode === OpenMode.Readonly) {
      downloadToPathname = BriefcaseManager.buildReadOnlyPath(iModelId, iModel.name!);
      briefcase.briefcaseId = BriefcaseId.Standalone;
    } else {
      const hubBriefcase: HubBriefcase = await BriefcaseManager.acquireBriefcase(accessToken, iModelId);
      downloadToPathname = BriefcaseManager.buildReadWritePath(iModelId, +hubBriefcase.briefcaseId!, iModel.name!);
      briefcase.briefcaseId = hubBriefcase.briefcaseId!;
      briefcase.fileId = hubBriefcase.fileId;
    }
    briefcase.pathname = downloadToPathname;

    await BriefcaseManager.downloadSeedFile(downloadUrl, downloadToPathname);

    briefcase.openMode = OpenMode.ReadWrite; // Setup briefcase as ReadWrite to allow pull and merge of changes (irrespective of the real openMode)

    const nativeDb: AddonDgnDb = new (AddonRegistry.getAddon()).AddonDgnDb();
    const res: DbResult = nativeDb.setupBriefcase(JSON.stringify(briefcase));
    if (DbResult.BE_SQLITE_OK !== res)
      throw new IModelError(res, briefcase.pathname);

    briefcase.openMode = openMode; // Restore briefcase's openMode
    briefcase.nativeDb = nativeDb;
    briefcase.isOpen = true;

    return briefcase;
  }

  /** Acquire a briefcase */
  private static async acquireBriefcase(accessToken: AccessToken, iModelId: string): Promise<HubBriefcase> {
    const briefcaseId: number = await BriefcaseManager.hubClient!.acquireBriefcase(accessToken, iModelId);
    if (!briefcaseId) {
      Logger.logError(loggingCategory, "Could not acquire briefcase"); // Could well be that the current user does not have the appropriate access
      return Promise.reject(new IModelError(BriefcaseStatus.CannotAcquire));
    }

    const briefcase: HubBriefcase = await BriefcaseManager.hubClient!.getBriefcase(accessToken, iModelId, briefcaseId, true /*=getDownloadUrl*/);
    if (!briefcase) {
      await BriefcaseManager.hubClient!.deleteBriefcase(accessToken, iModelId, briefcaseId)
        .catch(() => {
          assert(false, "Could not delete acquired briefcase");
          return Promise.reject(new IModelError(BriefcaseStatus.CannotDelete));
        });
    }

    return briefcase;
  }

  /** Downloads the briefcase seed file */
  private static async downloadSeedFile(seedUrl: string, seedPathname: string): Promise<void> {
    if (IModelJsFs.existsSync(seedPathname))
      return;
    return BriefcaseManager.hubClient!.downloadFile(seedUrl, seedPathname)
      .catch(() => {
        return Promise.reject(new IModelError(BriefcaseStatus.CannotDownload));
      });
  }

  /** Deletes a briefcase from the local disk (if it exists) */
  private static deleteBriefcaseFromLocalDisk(briefcase: BriefcaseEntry) {
    const dirName = path.dirname(briefcase.pathname);
    BriefcaseManager.deleteFolderRecursive(dirName);
  }

  /** Deletes a briefcase from the hub (if it exists) */
  private static async deleteBriefcaseFromHub(accessToken: AccessToken, briefcase: BriefcaseEntry): Promise<void> {
    assert(!!briefcase.iModelId);

    try {
      await BriefcaseManager.hubClient!.getBriefcase(accessToken, briefcase.iModelId, briefcase.briefcaseId, false /*=getDownloadUrl*/);
    } catch (err) {
      return; // Briefcase does not exist on the hub, or cannot be accessed
    }

    await BriefcaseManager.hubClient!.deleteBriefcase(accessToken, briefcase.iModelId, briefcase.briefcaseId)
      .catch(() => {
        Logger.logError(loggingCategory, "Could not delete the acquired briefcase"); // Could well be that the current user does not have the appropriate access
      });
  }

  /** Deletes a briefcase from the cache (if it exists) */
  private static deleteBriefcaseFromCache(briefcase: BriefcaseEntry) {
    if (!BriefcaseManager.cache.findBriefcase(briefcase))
      return;

    BriefcaseManager.cache.deleteBriefcase(briefcase);
  }

  /** Deletes a briefcase, and releases it's references in the iModelHub */
  private static async deleteBriefcase(accessToken: AccessToken, briefcase: BriefcaseEntry): Promise<void> {
    BriefcaseManager.deleteBriefcaseFromCache(briefcase);
    BriefcaseManager.deleteBriefcaseFromLocalDisk(briefcase);
    await BriefcaseManager.deleteBriefcaseFromHub(accessToken, briefcase);
  }

  /** Get change sets */
  private static async getChangeSets(accessToken: AccessToken, iModelId: string, includeDownloadLink?: boolean, toChangeSetId?: string, fromChangeSetId?: string): Promise<ChangeSet[]> {
    if (toChangeSetId === "" /* first version */ || fromChangeSetId === toChangeSetId)
      return new Array<ChangeSet>();

    const allChangeSets: ChangeSet[] = await BriefcaseManager.hubClient!.getChangeSets(accessToken, iModelId, includeDownloadLink, fromChangeSetId);
    if (!toChangeSetId)
      return allChangeSets;

    const changeSets = new Array<ChangeSet>();
    for (const changeSet of allChangeSets) {
      changeSets.push(changeSet);
      if (changeSet.wsgId === toChangeSetId)
        return changeSets;
    }

    return Promise.reject(new IModelError(BriefcaseStatus.VersionNotFound));
  }

  /** Downloads Change Sets in the specified range */
  private static async downloadChangeSets(accessToken: AccessToken, iModelId: string, toChangeSetId?: string, fromChangeSetId?: string): Promise<ChangeSet[]> {
    const changeSets = await BriefcaseManager.getChangeSets(accessToken, iModelId, true /*includeDownloadLink*/, toChangeSetId, fromChangeSetId);
    if (changeSets.length === 0)
      return new Array<ChangeSet>();

    const changeSetsToDownload = new Array<ChangeSet>();
    const changeSetsPath: string = BriefcaseManager.getChangeSetsPath(iModelId);
    for (const changeSet of changeSets) {
      const changeSetPathname = path.join(changeSetsPath, changeSet.fileName!);
      if (!IModelJsFs.existsSync(changeSetPathname))
        changeSetsToDownload.push(changeSet);
    }

    // download
    if (changeSetsToDownload.length > 0) {
      await BriefcaseManager.hubClient!.downloadChangeSets(changeSetsToDownload, changeSetsPath)
        .catch(() => {
          return Promise.reject(new IModelError(BriefcaseStatus.CannotDownload));
        });
    }

    return changeSets;
  }

  /** Open a standalone iModel from the local disk */
  public static openStandalone(pathname: string, openMode: OpenMode, enableTransactions: boolean): BriefcaseEntry {
    if (BriefcaseManager.standaloneCache.findBriefcaseByToken({ pathKey: pathname }))
      throw new IModelError(DbResult.BE_SQLITE_CANTOPEN, `Cannot open ${pathname} again - it's already been opened once`);

    const nativeDb: AddonDgnDb = new (AddonRegistry.getAddon()).AddonDgnDb();

    const res = nativeDb.openDgnDb(pathname, openMode);
    if (DbResult.BE_SQLITE_OK !== res)
      throw new IModelError(res, pathname);

    let briefcaseId: number = nativeDb.getBriefcaseId();
    if (enableTransactions) {
      if (briefcaseId === BriefcaseId.Illegal || briefcaseId === BriefcaseId.Master) {
        briefcaseId = BriefcaseId.Standalone;
        nativeDb.setBriefcaseId(briefcaseId);
      }
      assert(nativeDb.getBriefcaseId() !== BriefcaseId.Illegal || nativeDb.getBriefcaseId() !== BriefcaseId.Master);
    }

    const briefcase = new BriefcaseEntry();
    briefcase.briefcaseId = briefcaseId;
    briefcase.changeSetId = nativeDb.getParentChangeSetId();
    briefcase.iModelId = nativeDb.getDbGuid();
    briefcase.isOpen = true;
    briefcase.openMode = openMode;
    briefcase.pathname = pathname;
    briefcase.isStandalone = true;
    briefcase.nativeDb = nativeDb;

    BriefcaseManager.standaloneCache.addBriefcase(briefcase);
    return briefcase;
  }

  /** Create a standalone iModel from the local disk */
  public static createStandalone(pathname: string, rootSubjectName: string, rootSubjectDescription?: string): BriefcaseEntry {
    if (BriefcaseManager.standaloneCache.findBriefcaseByToken({ pathKey: pathname }))
    throw new IModelError(DbResult.BE_SQLITE_ERROR_FileExists, `Cannot create file ${pathname} again - it already exists`);

    const nativeDb: AddonDgnDb = new (AddonRegistry.getAddon()).AddonDgnDb();

    const res: DbResult = nativeDb.createDgnDb(pathname, rootSubjectName, rootSubjectDescription);
    if (DbResult.BE_SQLITE_OK !== res)
      throw new IModelError(res, pathname);

    nativeDb.setBriefcaseId(BriefcaseId.Standalone);

    const briefcase = new BriefcaseEntry();
    briefcase.briefcaseId = BriefcaseId.Standalone;
    briefcase.changeSetId = "";
    briefcase.iModelId = nativeDb.getDbGuid();
    briefcase.isOpen = true;
    briefcase.openMode = OpenMode.ReadWrite;
    briefcase.pathname = pathname;
    briefcase.isStandalone = true;
    briefcase.nativeDb = nativeDb;

    BriefcaseManager.standaloneCache.addBriefcase(briefcase);
    return briefcase;
  }

  /** Close the standalone briefcase */
  public static closeStandalone(briefcase: BriefcaseEntry) {
    briefcase.onBeforeClose.raiseEvent(briefcase);
    briefcase.nativeDb!.closeDgnDb();
    briefcase.isOpen = false;

    if (BriefcaseManager.standaloneCache.findBriefcase(briefcase))
      BriefcaseManager.standaloneCache.deleteBriefcase(briefcase);
  }

  /** Purge closed briefcases */
  public static async purgeClosed(accessToken: AccessToken) {
    await BriefcaseManager.initCache(accessToken);

    const briefcases = BriefcaseManager.cache.getFilteredBriefcases((briefcase: BriefcaseEntry) => !briefcase.isOpen);
    for (const briefcase of briefcases) {
      await BriefcaseManager.deleteBriefcase(accessToken, briefcase);
    }
  }

  private static deleteFolderRecursive(folderPath: string) {
    if (!IModelJsFs.existsSync(folderPath))
      return;
    try {
      IModelJsFs.readdirSync(folderPath).forEach((file) => {
        const curPath = folderPath + "/" + file;
        if (IModelJsFs.lstatSync(curPath)!.isDirectory) {
          BriefcaseManager.deleteFolderRecursive(curPath);
        } else {
          // delete file
          IModelJsFs.unlinkSync(curPath);
        }
      });
      IModelJsFs.rmdirSync(folderPath);
    } catch (err) {
      return; // todo: This seems to fail sometimes for no reason
    }
  }

  /** Purge all briefcases and reset the briefcase manager */
  public static purgeAll() {
    if (!iModelHost)
      throw new IModelError(DbResult.BE_SQLITE_ERROR, "IModelHost.startup() should be called before any backend operations");

    if (IModelJsFs.existsSync(iModelHost.configuration.briefcaseCacheDir))
      BriefcaseManager.deleteFolderRecursive(iModelHost.configuration.briefcaseCacheDir);

    BriefcaseManager.clearCache();
  }

  /** Find the existing briefcase */
  public static findBriefcaseByToken(iModelToken: IModelToken): BriefcaseEntry | undefined {
    return iModelToken.isStandalone ?
        BriefcaseManager.standaloneCache.findBriefcaseByToken(iModelToken) :
        BriefcaseManager.cache.findBriefcaseByToken(iModelToken);
  }

  private static buildChangeSetTokens(changeSets: ChangeSet[], changeSetsPath: string): ChangeSetToken[] {
    const changeSetTokens = new Array<ChangeSetToken>();
    changeSets.forEach((changeSet: ChangeSet) => {
      const changeSetPathname = path.join(changeSetsPath, changeSet.fileName!);
      changeSetTokens.push(new ChangeSetToken(changeSet.wsgId, changeSet.parentId!, +changeSet.index!, changeSetPathname, changeSet.containsSchemaChanges!));
    });
    return changeSetTokens;
  }

  private static openBriefcase(briefcase: BriefcaseEntry) {
    if (!briefcase.nativeDb)
      briefcase.nativeDb = new (AddonRegistry.getAddon()).AddonDgnDb();

    // Note: Open briefcase as ReadWrite, even if briefcase.openMode is Readonly. This is to allow to pull and merge change sets.
    const res: DbResult = briefcase.nativeDb.openDgnDb(briefcase.pathname, OpenMode.ReadWrite);
    if (DbResult.BE_SQLITE_OK !== res)
      throw new IModelError(res, briefcase.pathname);

    briefcase.isOpen = true;
  }

  private static async applyChangeSets(accessToken: AccessToken, briefcase: BriefcaseEntry, targetVersion: IModelVersion, processOption: ChangeSetProcessOption): Promise<void> {
    assert(!!briefcase.nativeDb && briefcase.isOpen);
    if (briefcase.changeSetIndex === undefined)
      return Promise.reject(new IModelError(DbResult.BE_SQLITE_ERROR, "Cannot apply changes to a standalone file"));

    const targetChangeSetId: string = await targetVersion.evaluateChangeSet(accessToken, briefcase.iModelId, BriefcaseManager.hubClient!);
    const targetChangeSetIndex: number = await BriefcaseManager.getChangeSetIndexFromId(accessToken, briefcase.iModelId, targetChangeSetId);
    if (targetChangeSetIndex === undefined)
      return Promise.reject(new IModelError(BriefcaseStatus.CannotApplyChanges, "Could not determine change set information from the Hub"));

    const hasReversedChanges = briefcase.reversedChangeSetId !== undefined;

    const currentChangeSetId: string = hasReversedChanges ? briefcase.reversedChangeSetId! : briefcase.changeSetId!;
    const currentChangeSetIndex: number = hasReversedChanges ? briefcase.reversedChangeSetIndex! : briefcase.changeSetIndex!;

    if (targetChangeSetIndex === currentChangeSetIndex)
      return Promise.resolve(); // nothing to apply

    switch (processOption) {
      case ChangeSetProcessOption.Merge:
        if (hasReversedChanges)
          return Promise.reject(new IModelError(BriefcaseStatus.CannotApplyChanges, "Cannot merge when there are reversed changes"));

        if (targetChangeSetIndex < currentChangeSetIndex)
          return Promise.reject(new IModelError(BriefcaseStatus.CannotApplyChanges, "Nothing to merge"));

        break;
      case ChangeSetProcessOption.Reinstate:
        if (!hasReversedChanges)
          return Promise.reject(new IModelError(BriefcaseStatus.CannotApplyChanges, "No reversed changes to reinstate"));

        if (targetChangeSetIndex < currentChangeSetIndex)
          return Promise.reject(new IModelError(BriefcaseStatus.CannotApplyChanges, "Cannot reinstate to an earlier version"));

        break;
      case ChangeSetProcessOption.Reverse:
        if (targetChangeSetIndex >= currentChangeSetIndex)
          return Promise.reject(new IModelError(BriefcaseStatus.CannotApplyChanges, "Cannot reverse to a later version"));

        break;
      default:
        assert(false, "Unknown change set process option");
        return Promise.reject(new IModelError(BriefcaseStatus.CannotApplyChanges, "Unknown ChangeSet process option"));
    }

    const reverse: boolean = (targetChangeSetIndex < currentChangeSetIndex);
    const changeSets: ChangeSet[] = await BriefcaseManager.downloadChangeSets(accessToken, briefcase.iModelId, reverse ? currentChangeSetId : targetChangeSetId, reverse ? targetChangeSetId : currentChangeSetId);
    assert(changeSets.length <= Math.abs(targetChangeSetIndex - currentChangeSetIndex));
    if (reverse)
      changeSets.reverse();

    const changeSetTokens: ChangeSetToken[] = BriefcaseManager.buildChangeSetTokens(changeSets, BriefcaseManager.getChangeSetsPath(briefcase.iModelId));

    // Close Db before merge (if there are schema changes)
    const containsSchemaChanges: boolean = changeSets.some((changeSet: ChangeSet) => changeSet.containsSchemaChanges === ContainsSchemaChanges.Yes);
    if (containsSchemaChanges && briefcase.isOpen)
      BriefcaseManager.close(accessToken, briefcase, KeepBriefcase.Yes);

    // Apply the changes
    const result: DbResult = briefcase.nativeDb!.processChangeSets(JSON.stringify(changeSetTokens), processOption);
    if (DbResult.BE_SQLITE_OK !== result)
      return Promise.reject(new IModelError(result));

    // Reopen Db after merge (if there are schema changes)
    if (containsSchemaChanges)
      BriefcaseManager.openBriefcase(briefcase);

    switch (processOption) {
      case ChangeSetProcessOption.Merge:
        briefcase.changeSetId = targetChangeSetId;
        briefcase.changeSetIndex = targetChangeSetIndex;
        break;
      case ChangeSetProcessOption.Reinstate:
        if (targetChangeSetIndex === briefcase.changeSetIndex) {
          briefcase.reversedChangeSetIndex = undefined;
          briefcase.reversedChangeSetId = undefined;
        } else {
          briefcase.reversedChangeSetIndex = targetChangeSetIndex;
          briefcase.reversedChangeSetId = targetChangeSetId;
        }
        assert(briefcase.nativeDb.getReversedChangeSetId() === briefcase.reversedChangeSetId);
        break;
      case ChangeSetProcessOption.Reverse:
        briefcase.reversedChangeSetIndex = targetChangeSetIndex;
        briefcase.reversedChangeSetId = targetChangeSetId;
        assert(briefcase.nativeDb.getReversedChangeSetId() === briefcase.reversedChangeSetId);
        break;
      default:
        assert(false, "Unknown change set process option");
        return Promise.reject(new IModelError(BriefcaseStatus.CannotApplyChanges, "Unknown ChangeSet process option"));
    }
  }

  public static async reverseChanges(accessToken: AccessToken, briefcase: BriefcaseEntry, reverseToVersion: IModelVersion): Promise<void> {
    return BriefcaseManager.applyChangeSets(accessToken, briefcase, reverseToVersion, ChangeSetProcessOption.Reverse);
  }

  public static async reinstateChanges(accessToken: AccessToken, briefcase: BriefcaseEntry, reinstateToVersion?: IModelVersion): Promise<void> {
    const targetVersion: IModelVersion = reinstateToVersion || IModelVersion.asOfChangeSet(briefcase.changeSetId);
    return BriefcaseManager.applyChangeSets(accessToken, briefcase, targetVersion, ChangeSetProcessOption.Reinstate);
  }

  /**
   * Pull and merge changes from the hub
   * @param accessToken Delegation token of the authorized user
   * @param briefcase Local briefcase
   * @param mergeToVersion Version of the iModel to merge until.
   */
  public static async pullAndMergeChanges(accessToken: AccessToken, briefcase: BriefcaseEntry, mergeToVersion: IModelVersion = IModelVersion.latest()): Promise<void> {
    return BriefcaseManager.applyChangeSets(accessToken, briefcase, mergeToVersion, ChangeSetProcessOption.Merge);
  }

  private static startCreateChangeSet(briefcase: BriefcaseEntry): ChangeSetToken {
    const res: ErrorStatusOrResult<DbResult, string> = briefcase.nativeDb!.startCreateChangeSet();
    if (res.error)
      throw new IModelError(res.error.status);
    return JSON.parse(res.result!);
  }

  private static finishCreateChangeSet(briefcase: BriefcaseEntry) {
    const result = briefcase.nativeDb!.finishCreateChangeSet();
    if (DbResult.BE_SQLITE_OK !== result)
      throw new IModelError(result);
  }

  /** Push local changes to the hub
   * @param accessToken The access token of the account that has write access to the iModel. This may be a service account.
   * @param briefcase Identifies the IModelDb that contains the pending changes.
   * @param description a description of the changeset that is to be pushed.
   */
  public static async pushChanges(accessToken: AccessToken, briefcase: BriefcaseEntry, description: string): Promise<void> {

    await BriefcaseManager.pullAndMergeChanges(accessToken, briefcase, IModelVersion.latest());

    const changeSetToken: ChangeSetToken = BriefcaseManager.startCreateChangeSet(briefcase);

    const changeSet = new ChangeSet();
    changeSet.briefcaseId = briefcase.briefcaseId;
    changeSet.id = changeSetToken.id;
    changeSet.parentId = changeSetToken.parentId;
    changeSet.containsSchemaChanges = changeSetToken.containsSchemaChanges;
    changeSet.seedFileId = briefcase.fileId!;
    changeSet.fileSize = IModelJsFs.lstatSync(changeSetToken.pathname)!.size.toString();
    changeSet.description = description;
    if (changeSet.description.length >= 255) {
      Logger.logWarning(loggingCategory, "pushChanges - Truncating description to 255 characters. " + changeSet.description);
      changeSet.description = changeSet.description.slice(0, 254);
    }

    const postedChangeSet = await BriefcaseManager.hubClient!.uploadChangeSet(accessToken, briefcase.iModelId, changeSet, changeSetToken.pathname);

    BriefcaseManager.finishCreateChangeSet(briefcase);
    briefcase.changeSetId = postedChangeSet.wsgId;
    briefcase.changeSetIndex = +postedChangeSet.index!;
  }

  /** Create an iModel on the iModelHub */
  public static async create(accessToken: AccessToken, projectId: string, hubName: string, rootSubjectName: string, hubDescription?: string, rootSubjectDescription?: string): Promise<BriefcaseEntry> {
    await BriefcaseManager.initCache(accessToken);
    assert(!!BriefcaseManager.hubClient);

    const nativeDb: AddonDgnDb = new (AddonRegistry.getAddon()).AddonDgnDb();

    const scratchDir = BriefcaseManager.buildScratchPath();
    if (!IModelJsFs.existsSync(scratchDir))
      IModelJsFs.mkdirSync(scratchDir);

    const pathname = path.join(scratchDir, hubName + ".bim");
    if (IModelJsFs.existsSync(pathname))
      IModelJsFs.unlinkSync(pathname); // Note: Cannot create two files with the same name at the same time with multiple async calls.

    let res: DbResult = nativeDb.createDgnDb(pathname, rootSubjectName, rootSubjectDescription);
    if (DbResult.BE_SQLITE_OK !== res)
      throw new IModelError(res, pathname);

    res = nativeDb.saveChanges();
    if (DbResult.BE_SQLITE_OK !== res)
      throw new IModelError(res);

    nativeDb.closeDgnDb();

    const iModelId: string = await BriefcaseManager.upload(accessToken, projectId, pathname, hubName, hubDescription);
    return BriefcaseManager.open(accessToken, projectId, iModelId, OpenMode.ReadWrite, IModelVersion.latest());
  }

  /** Pushes a new iModel to the Hub */
  private static async upload(accessToken: AccessToken, projectId: string, pathname: string, hubName?: string, hubDescription?: string, timeOutInMilliseconds: number = 2 * 60 * 1000): Promise<string> {
    hubName = hubName || path.basename(pathname, ".bim");

    const iModel: HubIModel = await BriefcaseManager.hubClient!.createIModel(accessToken, projectId, hubName, hubDescription);

    const seedFile: SeedFile = await BriefcaseManager.hubClient!.uploadSeedFile(accessToken, iModel.wsgId, pathname, hubDescription)
      .catch(async () => {
        await BriefcaseManager.hubClient!.deleteIModel(accessToken, projectId, iModel.wsgId);
        return Promise.reject(new IModelError(BriefcaseStatus.CannotUpload, pathname));
      });

    return new Promise<string>((resolve, reject) => {
      let numRetries: number = 10;
      const retryDelay = timeOutInMilliseconds / numRetries;

      const attempt = () => {
        numRetries--;
        if (numRetries === 0) {
          reject(new IModelError(BriefcaseStatus.CannotUpload));
          return;
        }

        BriefcaseManager.hubClient!.confirmUploadSeedFile(accessToken, iModel.wsgId, seedFile)
          .then((confirmUploadSeedFile: SeedFile) => {
            const initState = confirmUploadSeedFile.initializationState;
            if (initState === SeedFileInitState.Successful) {
              resolve(iModel.wsgId);
              return;
            }

            if (initState !== SeedFileInitState.NotStarted && initState !== SeedFileInitState.Scheduled) {
              reject(new IModelError(BriefcaseStatus.CannotUpload));
              return;
            }
            setTimeout(() => attempt(), retryDelay);
          })
          .catch(() => {
            reject(new IModelError(BriefcaseStatus.CannotUpload));
            return;
          });
      };

      attempt();
    });
  }

  /** @hidden */
  public static async deleteAllBriefcases(accessToken: AccessToken, iModelId: string) {
    if (BriefcaseManager.hubClient === undefined)
      return;
    const promises = new Array<Promise<void>>();
<<<<<<< HEAD
    const briefcases = await BriefcaseManager.hubClient!.getBriefcases(accessToken, iModelId);
    briefcases.forEach((briefcase: HubBriefcase) => {
=======
    const briefcases = await BriefcaseManager.hubClient.getBriefcases(accessToken, iModelId);
    briefcases.forEach((briefcase: Briefcase) => {
>>>>>>> f60d2d5f
      promises.push(BriefcaseManager.hubClient!.deleteBriefcase(accessToken, iModelId, briefcase.briefcaseId!));
    });
    return Promise.all(promises);
  }

  /** @hidden */
  public static async deleteAllBriefcasesIfNewInstance(accessToken: AccessToken, iModelId: string) {
    if (fs.existsSync(iModelHost.configuration.briefcaseCacheDir))
      return;
    await BriefcaseManager.initCache(accessToken); // set up hubClient
    return BriefcaseManager.deleteAllBriefcases(accessToken, iModelId);
  }
}<|MERGE_RESOLUTION|>--- conflicted
+++ resolved
@@ -1039,13 +1039,8 @@
     if (BriefcaseManager.hubClient === undefined)
       return;
     const promises = new Array<Promise<void>>();
-<<<<<<< HEAD
-    const briefcases = await BriefcaseManager.hubClient!.getBriefcases(accessToken, iModelId);
+    const briefcases = await BriefcaseManager.hubClient.getBriefcases(accessToken, iModelId);
     briefcases.forEach((briefcase: HubBriefcase) => {
-=======
-    const briefcases = await BriefcaseManager.hubClient.getBriefcases(accessToken, iModelId);
-    briefcases.forEach((briefcase: Briefcase) => {
->>>>>>> f60d2d5f
       promises.push(BriefcaseManager.hubClient!.deleteBriefcase(accessToken, iModelId, briefcase.briefcaseId!));
     });
     return Promise.all(promises);
